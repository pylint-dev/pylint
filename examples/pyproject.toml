--- conflicted
+++ resolved
@@ -167,11 +167,7 @@
 # function-rgx =
 
 # Good variable names which should always be accepted, separated by a comma.
-<<<<<<< HEAD
-good-names = ["i", "j", "k", "logger", "ex", "Run", "_"]
-=======
-good-names = [ "i", "j", "k", "ex", "Run", "_" ]
->>>>>>> 12a8747e
+good-names = [ "i", "j", "k", "logger", "ex", "Run", "_" ]
 
 # Good variable names regexes, separated by a comma. If names match any regex,
 # they will always be accepted
