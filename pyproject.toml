[build-system]
requires = ["setuptools~=62.6", "wheel~=0.37.1"]
build-backend = "setuptools.build_meta"

[project]
name        = "pylint"
license     = {text = "GPL-2.0-or-later"}
description = "python code static checker"
readme      = "README.rst"
authors     = [
    {name = "Python Code Quality Authority", email = "code-quality@python.org"}
]
keywords    = ["static code analysis", "linter", "python", "lint"]
classifiers = [
    "Development Status :: 6 - Mature",
    "Environment :: Console",
    "Intended Audience :: Developers",
    "License :: OSI Approved :: GNU General Public License v2 (GPLv2)",
    "Operating System :: OS Independent",
    "Programming Language :: Python",
    "Programming Language :: Python :: 3",
    "Programming Language :: Python :: 3 :: Only",
    "Programming Language :: Python :: 3.7",
    "Programming Language :: Python :: 3.8",
    "Programming Language :: Python :: 3.9",
    "Programming Language :: Python :: 3.10",
    "Programming Language :: Python :: Implementation :: CPython",
    "Programming Language :: Python :: Implementation :: PyPy",
    "Topic :: Software Development :: Debuggers",
    "Topic :: Software Development :: Quality Assurance",
    "Topic :: Software Development :: Testing",
]
requires-python = ">=3.7.2"
dependencies    = [
    "dill>=0.2",
    "platformdirs>=2.2.0",
    # Also upgrade requirements_test_min.txt if you are bumping astroid.
    # Pinned to dev of second minor update to allow editable installs and fix primer issues,
    # see https://github.com/PyCQA/astroid/issues/1341
<<<<<<< HEAD
    "astroid>=2.12.7,<=2.14.0-dev0",
=======
    "astroid>=2.12.8,<=2.14.0-dev0",
>>>>>>> c5aefa2d
    "isort>=4.2.5,<6",
    "mccabe>=0.6,<0.8",
    "tomli>=1.1.0;python_version<'3.11'",
    "tomlkit>=0.10.1",
    "colorama>=0.4.5;sys_platform=='win32'",
    "typing-extensions>=3.10.0;python_version<'3.10'",
]
dynamic = ["version"]

[project.optional-dependencies]
testutils = ["gitpython>3"]
spelling = ["pyenchant~=3.2"]

[project.urls]
"Docs: User Guide"  = "https://pylint.pycqa.org/en/latest/"
"Source Code"       = "https://github.com/PyCQA/pylint"
"homepage"          = "https://github.com/PyCQA/pylint"
"What's New"        = "https://pylint.pycqa.org/en/latest/whatsnew/2/"
"Bug Tracker"       = "https://github.com/PyCQA/pylint/issues"
"Discord Server"    = "https://discord.com/invite/Egy6P8AMB5"
"Docs: Contributor Guide" = "https://pylint.pycqa.org/en/latest/development_guide/contributor_guide/index.html"

[project.scripts]
pylint        = "pylint:run_pylint"
pylint-config = "pylint:_run_pylint_config"
epylint       = "pylint:run_epylint"
pyreverse     = "pylint:run_pyreverse"
symilar       = "pylint:run_symilar"

[tool.setuptools]
license-files = ["LICENSE", "CONTRIBUTORS.txt"]  # Keep in sync with setup.cfg

[tool.setuptools.packages.find]
include = ["pylint*"]

[tool.setuptools.package-data]
pylint = ["testutils/testing_pylintrc"]

[tool.setuptools.dynamic]
version = {attr = "pylint.__pkginfo__.__version__"}<|MERGE_RESOLUTION|>--- conflicted
+++ resolved
@@ -37,11 +37,7 @@
     # Also upgrade requirements_test_min.txt if you are bumping astroid.
     # Pinned to dev of second minor update to allow editable installs and fix primer issues,
     # see https://github.com/PyCQA/astroid/issues/1341
-<<<<<<< HEAD
-    "astroid>=2.12.7,<=2.14.0-dev0",
-=======
     "astroid>=2.12.8,<=2.14.0-dev0",
->>>>>>> c5aefa2d
     "isort>=4.2.5,<6",
     "mccabe>=0.6,<0.8",
     "tomli>=1.1.0;python_version<'3.11'",
