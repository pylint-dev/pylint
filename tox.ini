[tox]
envlist = py27, py33, py34, py35, py36, pypy, jython, pylint
skip_missing_interpreters = true

[testenv:pylint]
deps =
   git+https://github.com/PyCQA/astroid@master
   isort

commands = pylint -rn --rcfile={toxinidir}/pylintrc --load-plugins=pylint.extensions.docparams, pylint.extensions.mccabe {envsitepackagesdir}/pylint

[testenv]
deps =
   git+https://github.com/PyCQA/astroid@master
   coverage
   isort
   mccabe
<<<<<<< HEAD
   backports.functools_lru_cache
=======
   pytest
   pytest-xdist
   pyenchant
>>>>>>> 9b60c390

setenv =
    COVERAGE_FILE = {toxinidir}/.coverage.{envname}

commands =
    python -Wi {envsitepackagesdir}/coverage run -m pytest {envsitepackagesdir}/pylint/test/ {posargs:}

    ; Transform absolute path to relative path
    ; for compatibility with coveralls.io and fix 'source not available' error.
    ; If you can find a cleaner way is welcome
    python -c "import os;cov_strip_abspath = open(os.environ['COVERAGE_FILE'], 'r').read().replace('.tox' + os.sep + os.path.relpath('{envsitepackagesdir}', '{toxworkdir}') + os.sep, '');open(os.environ['COVERAGE_FILE'], 'w').write(cov_strip_abspath)"
changedir = {toxworkdir}

[testenv:coveralls]
setenv =
    COVERAGE_FILE = {toxinidir}/.coverage
passenv =
    *
deps =
    coverage
    coveralls
skip_install = true
commands =
    python {envsitepackagesdir}/coverage combine
    python {envsitepackagesdir}/coverage report --rcfile={toxinidir}/.coveragerc -m
    - coveralls --rcfile={toxinidir}/.coveragerc
changedir = {toxinidir}

[testenv:coverage-erase]
setenv =
    COVERAGE_FILE = {toxinidir}/.coverage
deps =
    coverage
skip_install = true
commands =
    python {envsitepackagesdir}/coverage erase
changedir = {toxinidir}<|MERGE_RESOLUTION|>--- conflicted
+++ resolved
@@ -15,13 +15,10 @@
    coverage
    isort
    mccabe
-<<<<<<< HEAD
    backports.functools_lru_cache
-=======
    pytest
    pytest-xdist
    pyenchant
->>>>>>> 9b60c390
 
 setenv =
     COVERAGE_FILE = {toxinidir}/.coverage.{envname}
