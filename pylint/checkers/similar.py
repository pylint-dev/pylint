--- conflicted
+++ resolved
@@ -50,7 +50,6 @@
 from getopt import getopt
 from io import TextIOWrapper
 from itertools import chain, groupby
-<<<<<<< HEAD
 from typing import (
     Any,
     Dict,
@@ -62,9 +61,6 @@
     NewType,
     Tuple,
 )
-=======
-from typing import List, Tuple
->>>>>>> d1048a15
 
 import astroid
 
@@ -429,30 +425,6 @@
         sims.reverse()
         return sims
 
-<<<<<<< HEAD
-    def _display_sims(self, sims):
-        """display computed similarities on stdout"""
-        nb_lignes_dupliquees = 0
-        for num, couples in sims:
-            print()
-            print(num, "similar lines in", len(couples), "files")
-            couples = sorted(couples)
-            lineset = start_line = end_line = None
-            for lineset, start_line, end_line in couples:
-                print(f"=={lineset.name}:[{start_line}:{end_line}]")
-            if lineset:
-                for line in lineset.real_lines[start_line:end_line]:
-                    print("  ", line.rstrip())
-            nb_lignes_dupliquees += num * (len(couples) - 1)
-        nb_total_lignes = sum(len(lineset) for lineset in self.linesets)
-        print(
-            "TOTAL lines=%s duplicates=%s percent=%.2f"
-            % (
-                nb_total_lignes,
-                nb_lignes_dupliquees,
-                nb_lignes_dupliquees * 100.0 / nb_total_lignes,
-            )
-=======
     def _display_sims(self, similarities: List[Tuple]) -> None:
         """Display computed similarities on stdout"""
         report = self._get_similarity_report(similarities)
@@ -477,7 +449,6 @@
             total_line_number,
             duplicated_line_number,
             duplicated_line_number * 100.0 / total_line_number,
->>>>>>> d1048a15
         )
         return report
 
