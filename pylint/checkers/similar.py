--- conflicted
+++ resolved
@@ -368,40 +368,18 @@
             readlines = decoding_stream(stream, encoding).readlines
         else:
             readlines = stream.readlines  # type: ignore[assignment] # hint parameter is incorrectly typed as non-optional
-<<<<<<< HEAD
 
         self.linesets.append(
             LineSet(
                 streamid,
                 readlines(),
-                self.ignore_comments,
-                self.ignore_docstrings,
-                self.ignore_imports,
-                self.ignore_signatures,
+                self.namespace.ignore_comments,
+                self.namespace.ignore_docstrings,
+                self.namespace.ignore_imports,
+                self.namespace.ignore_signatures,
                 line_enabled_callback=self.linter._is_one_message_enabled  # type: ignore[attr-defined]
                 if hasattr(self, "linter")
                 else None,
-=======
-        try:
-            active_lines: list[str] = []
-            if hasattr(self, "linter"):
-                # Remove those lines that should be ignored because of disables
-                for index, line in enumerate(readlines()):
-                    if self.linter._is_one_message_enabled("R0801", index + 1):  # type: ignore[attr-defined]
-                        active_lines.append(line)
-            else:
-                active_lines = readlines()
-
-            self.linesets.append(
-                LineSet(
-                    streamid,
-                    active_lines,
-                    self.namespace.ignore_comments,
-                    self.namespace.ignore_docstrings,
-                    self.namespace.ignore_imports,
-                    self.namespace.ignore_signatures,
-                )
->>>>>>> cb37ae4f
             )
         )
 
