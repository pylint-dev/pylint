--- conflicted
+++ resolved
@@ -112,20 +112,12 @@
               'duplicate-except',
               'Used when an except catches a type that was already caught by '
               'a previous handler.'),
-<<<<<<< HEAD
-=======
     'W0706': ('The except handler raises immediately',
               'try-except-raise',
               'Used when an except handler uses raise as its first or only '
               'operator. This is useless because it raises back the exception '
               'immediately. Remove the raise operator or the entire '
               'try-except-raise block!'),
-    'W0710': ('Exception doesn\'t inherit from standard "Exception" class',
-              'nonstandard-exception',
-              'Used when a custom exception class is raised but doesn\'t \
-              inherit from the builtin "Exception" class.',
-              {'maxversion': (3, 0)}),
->>>>>>> 7c103cd7
     'W0711': ('Exception to catch is the result of a binary "%s" operation',
               'binary-op-exception',
               'Used when the exception to catch is of the form \
