--- conflicted
+++ resolved
@@ -416,28 +416,15 @@
                 yield arg
 
     @staticmethod
-<<<<<<< HEAD
-    def _has_variadic_argument(args, variadic_name):
+    def _has_variadic_argument(
+        args: list[nodes.Starred | nodes.Keyword], variadic_name: str
+    ) -> bool:
         return not args or any(
             isinstance(a.value, nodes.Name)
             and a.value.name != variadic_name
             or not isinstance(a.value, nodes.Name)
             for a in args
         )
-=======
-    def _has_variadic_argument(
-        args: list[nodes.Starred | nodes.Keyword], variadic_name: str
-    ) -> bool:
-        if not args:
-            return True
-        for arg in args:
-            if isinstance(arg.value, nodes.Name):
-                if arg.value.name != variadic_name:
-                    return True
-            else:
-                return True
-        return False
->>>>>>> 4295d419
 
     @utils.only_required_for_messages("unnecessary-lambda")
     def visit_lambda(self, node: nodes.Lambda) -> None:
