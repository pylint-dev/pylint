--- conflicted
+++ resolved
@@ -332,26 +332,14 @@
             for args in warnings:
                 self._raise_name_warning(prevalent_group, *args)
 
-<<<<<<< HEAD
-    @utils.only_required_for_messages(
-        "disallowed-name", "invalid-name", "assign-to-new-keyword"
-    )
-=======
-    @utils.check_messages("disallowed-name", "invalid-name")
->>>>>>> 629b1612
+    @utils.only_required_for_messages("disallowed-name", "invalid-name")
     def visit_classdef(self, node: nodes.ClassDef) -> None:
         self._check_name("class", node.name, node)
         for attr, anodes in node.instance_attrs.items():
             if not any(node.instance_attr_ancestors(attr)):
                 self._check_name("attr", attr, anodes[0])
 
-<<<<<<< HEAD
-    @utils.only_required_for_messages(
-        "disallowed-name", "invalid-name", "assign-to-new-keyword"
-    )
-=======
-    @utils.check_messages("disallowed-name", "invalid-name")
->>>>>>> 629b1612
+    @utils.only_required_for_messages("disallowed-name", "invalid-name")
     def visit_functiondef(self, node: nodes.FunctionDef) -> None:
         # Do not emit any warnings if the method is just an implementation
         # of a base class method.
