--- conflicted
+++ resolved
@@ -12,11 +12,7 @@
 import numbers
 import re
 import string
-<<<<<<< HEAD
-import warnings
-=======
 from collections import deque
->>>>>>> 08742dbe
 from collections.abc import Iterable, Iterator
 from functools import lru_cache, partial
 from re import Match
