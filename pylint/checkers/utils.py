--- conflicted
+++ resolved
@@ -3,10 +3,7 @@
 # Copyright (c) https://github.com/PyCQA/pylint/blob/main/CONTRIBUTORS.txt
 
 """Some functions that may be useful for various checkers."""
-<<<<<<< HEAD
-=======
-
->>>>>>> 98bb5bf8
+
 from __future__ import annotations
 
 import builtins
@@ -17,12 +14,9 @@
 import warnings
 from collections.abc import Callable, Iterable
 from functools import lru_cache, partial
-<<<<<<< HEAD
+from re import Match
 from typing import TYPE_CHECKING, Callable, Iterable, Match, TypeVar
-=======
-from re import Match
-from typing import TypeVar
->>>>>>> 98bb5bf8
+
 
 import _string
 import astroid.objects
