--- conflicted
+++ resolved
@@ -12,11 +12,8 @@
 import numbers
 import re
 import string
-<<<<<<< HEAD
 import warnings
 from collections import deque, namedtuple
-=======
->>>>>>> 0ac21c76
 from collections.abc import Iterable, Iterator
 from functools import lru_cache, partial
 from re import Match
