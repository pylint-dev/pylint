--- conflicted
+++ resolved
@@ -52,11 +52,7 @@
 """Classes checker for Python code"""
 import collections
 from itertools import chain, zip_longest
-<<<<<<< HEAD
-from typing import List, Pattern, Set
-=======
-from typing import Dict, List, Pattern
->>>>>>> 6977e48a
+from typing import Dict, List, Pattern, Set
 
 import astroid
 from astroid import bases, nodes
@@ -1987,13 +1983,11 @@
             except astroid.InferenceError:
                 continue
         for klass, method in not_called_yet.items():
-<<<<<<< HEAD
             # Check if the init of the class that defines this init has already
             # been called.
             if node_frame_class(method) in parents_with_called_inits:
                 return
 
-=======
             # Return if klass is protocol
             if klass.qname() in utils.TYPING_PROTOCOLS:
                 return
@@ -2006,7 +2000,6 @@
                     if inf_base.qname() in utils.TYPING_PROTOCOLS:
                         return
 
->>>>>>> 6977e48a
             if decorated_with(node, ["typing.overload"]):
                 continue
             cls = node_frame_class(method)
