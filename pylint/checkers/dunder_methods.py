--- conflicted
+++ resolved
@@ -9,12 +9,8 @@
 from astroid import Instance, Uninferable, nodes
 
 from pylint.checkers import BaseChecker
-<<<<<<< HEAD
 from pylint.checkers.utils import safe_infer
-from pylint.interfaces import HIGH, IAstroidChecker
-=======
 from pylint.interfaces import HIGH
->>>>>>> 7163b86c
 
 if TYPE_CHECKING:
     from pylint.lint import PyLinter
