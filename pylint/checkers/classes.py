--- conflicted
+++ resolved
@@ -974,14 +974,10 @@
 
     def _check_unused_private_attributes(self, node: astroid.ClassDef) -> None:
         for assign_attr in node.nodes_of_class(astroid.AssignAttr):
-<<<<<<< HEAD
+            assign_attr = cast(astroid.AssignAttr, assign_attr)
             if not is_attr_private(assign_attr.attrname) or not isinstance(
                 assign_attr.expr, astroid.Name
             ):
-=======
-            assign_attr = cast(astroid.AssignAttr, assign_attr)
-            if not is_attr_private(assign_attr.attrname):
->>>>>>> 7c515808
                 continue
 
             # Logic for checking false positive when using __new__,
