# Copyright (c) 2006-2016 LOGILAB S.A. (Paris, FRANCE) <contact@logilab.fr>
# Copyright (c) 2010 Maarten ter Huurne <maarten@treewalker.org>
# Copyright (c) 2012-2014 Google, Inc.
# Copyright (c) 2012 FELD Boris <lothiraldan@gmail.com>
# Copyright (c) 2013-2020 Claudiu Popa <pcmanticore@gmail.com>
# Copyright (c) 2014 Michal Nowikowski <godfryd@gmail.com>
# Copyright (c) 2014 Brett Cannon <brett@python.org>
# Copyright (c) 2014 Arun Persaud <arun@nubati.net>
# Copyright (c) 2014 David Pursehouse <david.pursehouse@gmail.com>
# Copyright (c) 2015 Dmitry Pribysh <dmand@yandex.ru>
# Copyright (c) 2015 Ionel Cristian Maries <contact@ionelmc.ro>
# Copyright (c) 2016-2017 Łukasz Rogalski <rogalski.91@gmail.com>
# Copyright (c) 2016 Alexander Todorov <atodorov@otb.bg>
# Copyright (c) 2016 Anthony Foglia <afoglia@users.noreply.github.com>
# Copyright (c) 2016 Florian Bruhin <me@the-compiler.org>
# Copyright (c) 2016 Moises Lopez <moylop260@vauxoo.com>
# Copyright (c) 2016 Jakub Wilk <jwilk@jwilk.net>
# Copyright (c) 2017, 2019-2020 hippo91 <guillaume.peillex@gmail.com>
# Copyright (c) 2018, 2020 Anthony Sottile <asottile@umich.edu>
# Copyright (c) 2018-2019 Nick Drozd <nicholasdrozd@gmail.com>
# Copyright (c) 2018-2019 Ashley Whetter <ashley@awhetter.co.uk>
# Copyright (c) 2018 Lucas Cimon <lucas.cimon@gmail.com>
# Copyright (c) 2018 Bryce Guinta <bryce.paul.guinta@gmail.com>
# Copyright (c) 2018 ssolanki <sushobhitsolanki@gmail.com>
# Copyright (c) 2018 Ben Green <benhgreen@icloud.com>
# Copyright (c) 2018 Ville Skyttä <ville.skytta@iki.fi>
# Copyright (c) 2019-2021 Pierre Sassoulas <pierre.sassoulas@gmail.com>
# Copyright (c) 2019 mattlbeck <17108752+mattlbeck@users.noreply.github.com>
# Copyright (c) 2019-2020 craig-sh <craig-sh@users.noreply.github.com>
# Copyright (c) 2019 Janne Rönkkö <jannero@users.noreply.github.com>
# Copyright (c) 2019 Hugo van Kemenade <hugovk@users.noreply.github.com>
# Copyright (c) 2019 Grygorii Iermolenko <gyermolenko@gmail.com>
# Copyright (c) 2019 Andrzej Klajnert <github@aklajnert.pl>
# Copyright (c) 2019 Pascal Corpet <pcorpet@users.noreply.github.com>
# Copyright (c) 2020 GergelyKalmar <gergely.kalmar@logikal.jp>
# Copyright (c) 2021 Yu Shao, Pang <p.yushao2@gmail.com>
# Copyright (c) 2021 Marc Mueller <30130371+cdce8p@users.noreply.github.com>
# Copyright (c) 2021 yushao2 <36848472+yushao2@users.noreply.github.com>
# Copyright (c) 2021 Konstantina Saketou <56515303+ksaketou@users.noreply.github.com>
# Copyright (c) 2021 James Sinclair <james@nurfherder.com>
# Copyright (c) 2021 tiagohonorato <61059243+tiagohonorato@users.noreply.github.com>

# Licensed under the GPL: https://www.gnu.org/licenses/old-licenses/gpl-2.0.html
# For details: https://github.com/PyCQA/pylint/blob/main/LICENSE

"""classes checker for Python code
"""
import collections
from itertools import chain, zip_longest
from typing import List, Pattern, cast

import astroid

from pylint.checkers import BaseChecker
from pylint.checkers.utils import (
    PYMETHODS,
    SPECIAL_METHODS_PARAMS,
    check_messages,
    class_is_abstract,
    decorated_with,
    decorated_with_property,
    has_known_bases,
    is_attr_private,
    is_attr_protected,
    is_builtin_object,
    is_comprehension,
    is_iterable,
    is_overload_stub,
    is_property_setter,
    is_property_setter_or_deleter,
    is_protocol_class,
    node_frame_class,
    overrides_a_method,
    safe_infer,
    unimplemented_abstract_methods,
)
from pylint.interfaces import IAstroidChecker
from pylint.utils import get_global_option

NEXT_METHOD = "__next__"
INVALID_BASE_CLASSES = {"bool", "range", "slice", "memoryview"}
BUILTIN_DECORATORS = {"builtins.property", "builtins.classmethod"}

# Dealing with useless override detection, with regard
# to parameters vs arguments

_CallSignature = collections.namedtuple(
    "_CallSignature", "args kws starred_args starred_kws"
)
_ParameterSignature = collections.namedtuple(
    "_ParameterSignature", "args kwonlyargs varargs kwargs"
)


def _signature_from_call(call):
    kws = {}
    args = []
    starred_kws = []
    starred_args = []
    for keyword in call.keywords or []:
        arg, value = keyword.arg, keyword.value
        if arg is None and isinstance(value, astroid.Name):
            # Starred node and we are interested only in names,
            # otherwise some transformation might occur for the parameter.
            starred_kws.append(value.name)
        elif isinstance(value, astroid.Name):
            kws[arg] = value.name
        else:
            kws[arg] = None

    for arg in call.args:
        if isinstance(arg, astroid.Starred) and isinstance(arg.value, astroid.Name):
            # Positional variadic and a name, otherwise some transformation
            # might have occurred.
            starred_args.append(arg.value.name)
        elif isinstance(arg, astroid.Name):
            args.append(arg.name)
        else:
            args.append(None)

    return _CallSignature(args, kws, starred_args, starred_kws)


def _signature_from_arguments(arguments):
    kwarg = arguments.kwarg
    vararg = arguments.vararg
    args = [
        arg.name
        for arg in chain(arguments.posonlyargs, arguments.args)
        if arg.name != "self"
    ]
    kwonlyargs = [arg.name for arg in arguments.kwonlyargs]
    return _ParameterSignature(args, kwonlyargs, vararg, kwarg)


def _definition_equivalent_to_call(definition, call):
    """Check if a definition signature is equivalent to a call."""
    if definition.kwargs:
        same_kw_variadics = definition.kwargs in call.starred_kws
    else:
        same_kw_variadics = not call.starred_kws
    if definition.varargs:
        same_args_variadics = definition.varargs in call.starred_args
    else:
        same_args_variadics = not call.starred_args
    same_kwonlyargs = all(kw in call.kws for kw in definition.kwonlyargs)
    same_args = definition.args == call.args

    no_additional_kwarg_arguments = True
    if call.kws:
        for keyword in call.kws:
            is_arg = keyword in call.args
            is_kwonly = keyword in definition.kwonlyargs
            if not is_arg and not is_kwonly:
                # Maybe this argument goes into **kwargs,
                # or it is an extraneous argument.
                # In any case, the signature is different than
                # the call site, which stops our search.
                no_additional_kwarg_arguments = False
                break

    return all(
        (
            same_args,
            same_kwonlyargs,
            same_args_variadics,
            same_kw_variadics,
            no_additional_kwarg_arguments,
        )
    )


# Deal with parameters overridding in two methods.


def _positional_parameters(method):
    positional = method.args.args
    if method.type in ("classmethod", "method"):
        positional = positional[1:]
    return positional


def _get_node_type(node, potential_types):
    """
    Return the type of the node if it exists in potential_types.

    Args:
        node (astroid.node): node to get the type of.
        potential_types (tuple): potential types of the node.

    Returns:
        type: type of the node or None.
    """
    for potential_type in potential_types:
        if isinstance(node, potential_type):
            return potential_type
    return None


def _check_arg_equality(node_a, node_b, attr_name):
    """
    Check equality of nodes based on the comparison of their attributes named attr_name.

    Args:
        node_a (astroid.node): first node to compare.
        node_b (astroid.node): second node to compare.
        attr_name (str): name of the nodes attribute to use for comparison.

    Returns:
        bool: True if node_a.attr_name == node_b.attr_name, False otherwise.
    """
    return getattr(node_a, attr_name) == getattr(node_b, attr_name)


def _has_different_parameters_default_value(original, overridden):
    """
    Check if original and overridden methods arguments have different default values

    Return True if one of the overridden arguments has a default
    value different from the default value of the original argument
    If one of the method doesn't have argument (.args is None)
    return False
    """
    if original.args is None or overridden.args is None:
        return False

    all_args = chain(original.args, original.kwonlyargs)
    original_param_names = [param.name for param in all_args]
    default_missing = object()
    for param_name in original_param_names:
        try:
            original_default = original.default_value(param_name)
        except astroid.exceptions.NoDefault:
            original_default = default_missing
        try:
            overridden_default = overridden.default_value(param_name)
        except astroid.exceptions.NoDefault:
            overridden_default = default_missing

        default_list = [
            arg == default_missing for arg in (original_default, overridden_default)
        ]
        if any(default_list) and not all(default_list):
            # Only one arg has no default value
            return True

        astroid_type_compared_attr = {
            astroid.Const: "value",
            astroid.ClassDef: "name",
            astroid.Tuple: "elts",
            astroid.List: "elts",
            astroid.Dict: "items",
        }
        handled_types = tuple(
            astroid_type for astroid_type in astroid_type_compared_attr
        )
        original_type = _get_node_type(original_default, handled_types)
        if original_type:
            # We handle only astroid types that are inside the dict astroid_type_compared_attr
            if not isinstance(overridden_default, original_type):
                # Two args with same name but different types
                return True
            if not _check_arg_equality(
                original_default,
                overridden_default,
                astroid_type_compared_attr[original_type],
            ):
                # Two args with same type but different values
                return True
    return False


def _has_different_parameters(
    original: List[astroid.AssignName],
    overridden: List[astroid.AssignName],
    dummy_parameter_regex: Pattern,
) -> List[str]:
    result = []
    zipped = zip_longest(original, overridden)
    for original_param, overridden_param in zipped:
        params = (original_param, overridden_param)
        if not all(params):
            return ["Number of parameters "]

        # check for the arguments' name
        names = [param.name for param in params]
        if any(dummy_parameter_regex.match(name) for name in names):
            continue
        if original_param.name != overridden_param.name:
            result.append(
                f"Parameter '{original_param.name}' has been renamed "
                f"to '{overridden_param.name}' in"
            )

    return result


def _different_parameters(
    original: astroid.FunctionDef,
    overridden: astroid.FunctionDef,
    dummy_parameter_regex: Pattern,
) -> List[str]:
    """Determine if the two methods have different parameters

    They are considered to have different parameters if:

       * they have different positional parameters, including different names

       * one of the methods is having variadics, while the other is not

       * they have different keyword only parameters.

    """
    output_messages = []
    original_parameters = _positional_parameters(original)
    overridden_parameters = _positional_parameters(overridden)

    # Copy kwonlyargs list so that we don't affect later function linting
    original_kwonlyargs = original.args.kwonlyargs

    # Allow positional/keyword variadic in overridden to match against any
    # positional/keyword argument in original.
    # Keep any arguments that are found seperately in overridden to satisfy
    # later tests
    if overridden.args.vararg:
        overidden_names = [v.name for v in overridden_parameters]
        original_parameters = [
            v for v in original_parameters if v.name in overidden_names
        ]

    if overridden.args.kwarg:
        overidden_names = [v.name for v in overridden.args.kwonlyargs]
        original_kwonlyargs = [
            v for v in original.args.kwonlyargs if v.name in overidden_names
        ]

    different_positional = _has_different_parameters(
        original_parameters, overridden_parameters, dummy_parameter_regex
    )
    different_kwonly = _has_different_parameters(
        original_kwonlyargs, overridden.args.kwonlyargs, dummy_parameter_regex
    )
    if different_kwonly and different_positional:
        if "Number " in different_positional[0] and "Number " in different_kwonly[0]:
            output_messages.append("Number of parameters ")
            output_messages += different_positional[1:]
            output_messages += different_kwonly[1:]
        else:
            output_messages += different_positional
            output_messages += different_kwonly
    else:
        if different_positional:
            output_messages += different_positional
        if different_kwonly:
            output_messages += different_kwonly

    if original.name in PYMETHODS:
        # Ignore the difference for special methods. If the parameter
        # numbers are different, then that is going to be caught by
        # unexpected-special-method-signature.
        # If the names are different, it doesn't matter, since they can't
        # be used as keyword arguments anyway.
        output_messages.clear()

    # Arguments will only violate LSP if there are variadics in the original
    # that are then removed from the overridden
    kwarg_lost = original.args.kwarg and not overridden.args.kwarg
    vararg_lost = original.args.vararg and not overridden.args.vararg

    if kwarg_lost or vararg_lost:
        output_messages += ["Variadics removed in"]

    return output_messages


def _is_invalid_base_class(cls):
    return cls.name in INVALID_BASE_CLASSES and is_builtin_object(cls)


def _has_data_descriptor(cls, attr):
    attributes = cls.getattr(attr)
    for attribute in attributes:
        try:
            for inferred in attribute.infer():
                if isinstance(inferred, astroid.Instance):
                    try:
                        inferred.getattr("__get__")
                        inferred.getattr("__set__")
                    except astroid.NotFoundError:
                        continue
                    else:
                        return True
        except astroid.InferenceError:
            # Can't infer, avoid emitting a false positive in this case.
            return True
    return False


def _called_in_methods(func, klass, methods):
    """Check if the func was called in any of the given methods,
    belonging to the *klass*. Returns True if so, False otherwise.
    """
    if not isinstance(func, astroid.FunctionDef):
        return False
    for method in methods:
        try:
            inferred = klass.getattr(method)
        except astroid.NotFoundError:
            continue
        for infer_method in inferred:
            for call in infer_method.nodes_of_class(astroid.Call):
                try:
                    bound = next(call.func.infer())
                except (astroid.InferenceError, StopIteration):
                    continue
                if not isinstance(bound, astroid.BoundMethod):
                    continue
                func_obj = bound._proxied
                if isinstance(func_obj, astroid.UnboundMethod):
                    func_obj = func_obj._proxied
                if func_obj.name == func.name:
                    return True
    return False


def _is_attribute_property(name, klass):
    """Check if the given attribute *name* is a property in the given *klass*.

    It will look for `property` calls or for functions
    with the given name, decorated by `property` or `property`
    subclasses.
    Returns ``True`` if the name is a property in the given klass,
    ``False`` otherwise.
    """

    try:
        attributes = klass.getattr(name)
    except astroid.NotFoundError:
        return False
    property_name = f"{astroid.bases.BUILTINS}.property"
    for attr in attributes:
        if attr is astroid.Uninferable:
            continue
        try:
            inferred = next(attr.infer())
        except astroid.InferenceError:
            continue
        if isinstance(inferred, astroid.FunctionDef) and decorated_with_property(
            inferred
        ):
            return True
        if inferred.pytype() != property_name:
            continue

        cls = node_frame_class(inferred)
        if cls == klass.declared_metaclass():
            continue
        return True
    return False


def _has_bare_super_call(fundef_node):
    for call in fundef_node.nodes_of_class(astroid.Call):
        func = call.func
        if isinstance(func, astroid.Name) and func.name == "super" and not call.args:
            return True
    return False


def _safe_infer_call_result(node, caller, context=None):
    """
    Safely infer the return value of a function.

    Returns None if inference failed or if there is some ambiguity (more than
    one node has been inferred). Otherwise returns inferred value.
    """
    try:
        inferit = node.infer_call_result(caller, context=context)
        value = next(inferit)
    except astroid.InferenceError:
        return None  # inference failed
    except StopIteration:
        return None  # no values inferred
    try:
        next(inferit)
        return None  # there is ambiguity on the inferred node
    except astroid.InferenceError:
        return None  # there is some kind of ambiguity
    except StopIteration:
        return value


def _has_same_layout_slots(slots, assigned_value):
    inferred = next(assigned_value.infer())
    if isinstance(inferred, astroid.ClassDef):
        other_slots = inferred.slots()
        if all(
            first_slot and second_slot and first_slot.value == second_slot.value
            for (first_slot, second_slot) in zip_longest(slots, other_slots)
        ):
            return True
    return False


MSGS = {  # pylint: disable=consider-using-namedtuple-or-dataclass
    "F0202": (
        "Unable to check methods signature (%s / %s)",
        "method-check-failed",
        "Used when Pylint has been unable to check methods signature "
        "compatibility for an unexpected reason. Please report this kind "
        "if you don't make sense of it.",
    ),
    "E0202": (
        "An attribute defined in %s line %s hides this method",
        "method-hidden",
        "Used when a class defines a method which is hidden by an "
        "instance attribute from an ancestor class or set by some "
        "client code.",
    ),
    "E0203": (
        "Access to member %r before its definition line %s",
        "access-member-before-definition",
        "Used when an instance member is accessed before it's actually assigned.",
    ),
    "W0201": (
        "Attribute %r defined outside __init__",
        "attribute-defined-outside-init",
        "Used when an instance attribute is defined outside the __init__ method.",
    ),
    "W0212": (
        "Access to a protected member %s of a client class",  # E0214
        "protected-access",
        "Used when a protected member (i.e. class member with a name "
        "beginning with an underscore) is access outside the class or a "
        "descendant of the class where it's defined.",
    ),
    "E0211": (
        "Method has no argument",
        "no-method-argument",
        "Used when a method which should have the bound instance as "
        "first argument has no argument defined.",
    ),
    "E0213": (
        'Method should have "self" as first argument',
        "no-self-argument",
        'Used when a method has an attribute different the "self" as '
        "first argument. This is considered as an error since this is "
        "a so common convention that you shouldn't break it!",
    ),
    "C0202": (
        "Class method %s should have %s as first argument",
        "bad-classmethod-argument",
        "Used when a class method has a first argument named differently "
        "than the value specified in valid-classmethod-first-arg option "
        '(default to "cls"), recommended to easily differentiate them '
        "from regular instance methods.",
    ),
    "C0203": (
        "Metaclass method %s should have %s as first argument",
        "bad-mcs-method-argument",
        "Used when a metaclass method has a first argument named "
        "differently than the value specified in valid-classmethod-first"
        '-arg option (default to "cls"), recommended to easily '
        "differentiate them from regular instance methods.",
    ),
    "C0204": (
        "Metaclass class method %s should have %s as first argument",
        "bad-mcs-classmethod-argument",
        "Used when a metaclass class method has a first argument named "
        "differently than the value specified in valid-metaclass-"
        'classmethod-first-arg option (default to "mcs"), recommended to '
        "easily differentiate them from regular instance methods.",
    ),
    "W0211": (
        "Static method with %r as first argument",
        "bad-staticmethod-argument",
        'Used when a static method has "self" or a value specified in '
        "valid-classmethod-first-arg option or "
        "valid-metaclass-classmethod-first-arg option as first argument.",
    ),
    "R0201": (
        "Method could be a function",
        "no-self-use",
        "Used when a method doesn't use its bound instance, and so could "
        "be written as a function.",
    ),
    "W0221": (
        "%s %s %r method",
        "arguments-differ",
        "Used when a method has a different number of arguments than in "
        "the implemented interface or in an overridden method.",
    ),
    "W0222": (
        "Signature differs from %s %r method",
        "signature-differs",
        "Used when a method signature is different than in the "
        "implemented interface or in an overridden method.",
    ),
    "W0223": (
        "Method %r is abstract in class %r but is not overridden",
        "abstract-method",
        "Used when an abstract method (i.e. raise NotImplementedError) is "
        "not overridden in concrete class.",
    ),
    "W0231": (
        "__init__ method from base class %r is not called",
        "super-init-not-called",
        "Used when an ancestor class method has an __init__ method "
        "which is not called by a derived class.",
    ),
    "W0232": (
        "Class has no __init__ method",
        "no-init",
        "Used when a class has no __init__ method, neither its parent classes.",
    ),
    "W0233": (
        "__init__ method from a non direct base class %r is called",
        "non-parent-init-called",
        "Used when an __init__ method is called on a class which is not "
        "in the direct ancestors for the analysed class.",
    ),
    "W0235": (
        "Useless super delegation in method %r",
        "useless-super-delegation",
        "Used whenever we can detect that an overridden method is useless, "
        "relying on super() delegation to do the same thing as another method "
        "from the MRO.",
    ),
    "W0236": (
        "Method %r was expected to be %r, found it instead as %r",
        "invalid-overridden-method",
        "Used when we detect that a method was overridden in a way "
        "that does not match its base class "
        "which could result in potential bugs at runtime.",
    ),
    "W0237": (
        "%s %s %r method",
        "arguments-renamed",
        "Used when a method parameter has a different name than in "
        "the implemented interface or in an overridden method.",
    ),
    "W0238": (
        "Unused private member `%s.%s`",
        "unused-private-member",
        "Emitted when a private member of a class is defined but not used.",
    ),
    "E0236": (
        "Invalid object %r in __slots__, must contain only non empty strings",
        "invalid-slots-object",
        "Used when an invalid (non-string) object occurs in __slots__.",
    ),
    "E0237": (
        "Assigning to attribute %r not defined in class slots",
        "assigning-non-slot",
        "Used when assigning to an attribute not defined in the class slots.",
    ),
    "E0238": (
        "Invalid __slots__ object",
        "invalid-slots",
        "Used when an invalid __slots__ is found in class. "
        "Only a string, an iterable or a sequence is permitted.",
    ),
    "E0239": (
        "Inheriting %r, which is not a class.",
        "inherit-non-class",
        "Used when a class inherits from something which is not a class.",
    ),
    "E0240": (
        "Inconsistent method resolution order for class %r",
        "inconsistent-mro",
        "Used when a class has an inconsistent method resolution order.",
    ),
    "E0241": (
        "Duplicate bases for class %r",
        "duplicate-bases",
        "Used when a class has duplicate bases.",
    ),
    "E0242": (
        "Value %r in slots conflicts with class variable",
        "class-variable-slots-conflict",
        "Used when a value in __slots__ conflicts with a class variable, property or method.",
    ),
    "E0243": (
        "Invalid __class__ object",
        "invalid-class-object",
        "Used when an invalid object is assigned to a __class__ property. "
        "Only a class is permitted.",
    ),
    "R0202": (
        "Consider using a decorator instead of calling classmethod",
        "no-classmethod-decorator",
        "Used when a class method is defined without using the decorator syntax.",
    ),
    "R0203": (
        "Consider using a decorator instead of calling staticmethod",
        "no-staticmethod-decorator",
        "Used when a static method is defined without using the decorator syntax.",
    ),
    "C0205": (
        "Class __slots__ should be a non-string iterable",
        "single-string-used-for-slots",
        "Used when a class __slots__ is a simple string, rather than an iterable.",
    ),
    "R0205": (
        "Class %r inherits from object, can be safely removed from bases in python3",
        "useless-object-inheritance",
        "Used when a class inherit from object, which under python3 is implicit, "
        "hence can be safely removed from bases.",
    ),
    "R0206": (
        "Cannot have defined parameters for properties",
        "property-with-parameters",
        "Used when we detect that a property also has parameters, which are useless, "
        "given that properties cannot be called with additional arguments.",
    ),
}


def _scope_default():
    return collections.defaultdict(list)


class ScopeAccessMap:
    """Store the accessed variables per scope."""

    def __init__(self):
        self._scopes = collections.defaultdict(_scope_default)

    def set_accessed(self, node):
        """Set the given node as accessed."""

        frame = node_frame_class(node)
        if frame is None:
            # The node does not live in a class.
            return
        self._scopes[frame][node.attrname].append(node)

    def accessed(self, scope):
        """Get the accessed variables for the given scope."""
        return self._scopes.get(scope, {})


class ClassChecker(BaseChecker):
    """checks for :
    * methods without self as first argument
    * overridden methods signature
    * access only to existent members via self
    * attributes not defined in the __init__ method
    * unreachable code
    """

    __implements__ = (IAstroidChecker,)

    # configuration section name
    name = "classes"
    # messages
    msgs = MSGS
    priority = -2
    # configuration options
    options = (
        (
            "defining-attr-methods",
            {
                "default": ("__init__", "__new__", "setUp", "__post_init__"),
                "type": "csv",
                "metavar": "<method names>",
                "help": "List of method names used to declare (i.e. assign) \
instance attributes.",
            },
        ),
        (
            "valid-classmethod-first-arg",
            {
                "default": ("cls",),
                "type": "csv",
                "metavar": "<argument names>",
                "help": "List of valid names for the first argument in \
a class method.",
            },
        ),
        (
            "valid-metaclass-classmethod-first-arg",
            {
                "default": ("cls",),
                "type": "csv",
                "metavar": "<argument names>",
                "help": "List of valid names for the first argument in \
a metaclass class method.",
            },
        ),
        (
            "exclude-protected",
            {
                "default": (
                    # namedtuple public API.
                    "_asdict",
                    "_fields",
                    "_replace",
                    "_source",
                    "_make",
                ),
                "type": "csv",
                "metavar": "<protected access exclusions>",
                "help": (
                    "List of member names, which should be excluded "
                    "from the protected access warning."
                ),
            },
        ),
        (
            "check-protected-access-in-special-methods",
            {
                "default": False,
                "type": "yn",
                "metavar": "<y or n>",
                "help": "Warn about protected attribute access inside special methods",
            },
        ),
    )

    def __init__(self, linter=None):
        BaseChecker.__init__(self, linter)
        self._accessed = ScopeAccessMap()
        self._first_attrs = []
        self._meth_could_be_func = None

    @astroid.decorators.cachedproperty
    def _dummy_rgx(self):
        return get_global_option(self, "dummy-variables-rgx", default=None)

<<<<<<< HEAD
    @decorators.cachedproperty
    def _mixin_rgx(self):
        return get_global_option(self, "mixin-class-rgx", default=True)

    @decorators.cachedproperty
=======
    @astroid.decorators.cachedproperty
>>>>>>> c00b07b2
    def _ignore_mixin(self):
        return get_global_option(self, "ignore-mixin-members", default=True)

    @check_messages(
        "abstract-method",
        "no-init",
        "invalid-slots",
        "single-string-used-for-slots",
        "invalid-slots-object",
        "class-variable-slots-conflict",
        "inherit-non-class",
        "useless-object-inheritance",
        "inconsistent-mro",
        "duplicate-bases",
    )
    def visit_classdef(self, node):
        """init visit variable _accessed"""
        self._check_bases_classes(node)
        # if not an exception or a metaclass
        if node.type == "class" and has_known_bases(node):
            try:
                node.local_attr("__init__")
            except astroid.NotFoundError:
                self.add_message("no-init", args=node, node=node)
        self._check_slots(node)
        self._check_proper_bases(node)
        self._check_consistent_mro(node)

    def _check_consistent_mro(self, node):
        """Detect that a class has a consistent mro or duplicate bases."""
        try:
            node.mro()
        except astroid.InconsistentMroError:
            self.add_message("inconsistent-mro", args=node.name, node=node)
        except astroid.DuplicateBasesError:
            self.add_message("duplicate-bases", args=node.name, node=node)
        except NotImplementedError:
            # Old style class, there's no mro so don't do anything.
            pass

    def _check_proper_bases(self, node):
        """
        Detect that a class inherits something which is not
        a class or a type.
        """
        for base in node.bases:
            ancestor = safe_infer(base)
            if not ancestor:
                continue
            if isinstance(ancestor, astroid.Instance) and ancestor.is_subtype_of(
                f"{astroid.bases.BUILTINS}.type"
            ):
                continue

            if not isinstance(ancestor, astroid.ClassDef) or _is_invalid_base_class(
                ancestor
            ):
                self.add_message("inherit-non-class", args=base.as_string(), node=node)

            if ancestor.name == object.__name__:
                self.add_message(
                    "useless-object-inheritance", args=node.name, node=node
                )

    @check_messages("unused-private-member", "attribute-defined-outside-init")
    def leave_classdef(self, node: astroid.ClassDef) -> None:
        """close a class node:
        check that instance attributes are defined in __init__ and check
        access to existent members
        """
        self._check_unused_private_functions(node)
        self._check_unused_private_variables(node)
        self._check_unused_private_attributes(node)
        self._check_attribute_defined_outside_init(node)

    def _check_unused_private_functions(self, node: astroid.ClassDef) -> None:
        for function_def in node.nodes_of_class(astroid.FunctionDef):
            function_def = cast(astroid.FunctionDef, function_def)
            if not is_attr_private(function_def.name):
                continue
            for attribute in node.nodes_of_class(astroid.Attribute):
                attribute = cast(astroid.Attribute, attribute)
                if (
                    attribute.attrname != function_def.name
                    or attribute.scope() == function_def  # We ignore recursive calls
                ):
                    continue
                if isinstance(attribute.expr, astroid.Name) and attribute.expr.name in (
                    "self",
                    node.name,
                ):
                    # self.__attrname / node_name.__attrname
                    break
                if isinstance(attribute.expr, astroid.Call):
                    # type(self).__attrname
                    inferred = safe_infer(attribute.expr)
                    if (
                        isinstance(inferred, astroid.ClassDef)
                        and inferred.name == node.name
                    ):
                        break
            else:
                function_repr = f"{function_def.name}({function_def.args.as_string()})"
                self.add_message(
                    "unused-private-member",
                    node=function_def,
                    args=(node.name, function_repr),
                )

    def _check_unused_private_variables(self, node: astroid.ClassDef) -> None:
        for assign_name in node.nodes_of_class(astroid.AssignName):
            if isinstance(assign_name.parent, astroid.Arguments):
                continue  # Ignore function arguments
            if not is_attr_private(assign_name.name):
                continue
            for child in node.nodes_of_class((astroid.Name, astroid.Attribute)):
                if isinstance(child, astroid.Name) and child.name == assign_name.name:
                    break
                if (
                    isinstance(child, astroid.Attribute)
                    and child.attrname == assign_name.name
                    and child.expr.name in ("self", "cls", node.name)
                ):
                    break
            else:
                args = (node.name, assign_name.name)
                self.add_message("unused-private-member", node=assign_name, args=args)

    def _check_unused_private_attributes(self, node: astroid.ClassDef) -> None:
        for assign_attr in node.nodes_of_class(astroid.AssignAttr):
            if not is_attr_private(assign_attr.attrname):
                continue

            # Logic for checking false positive when using __new__,
            # Get the returned object names of the __new__ magic function
            # Then check if the attribute was consumed in other instance methods
            acceptable_obj_names: List[str] = ["self"]
            scope = assign_attr.scope()
            if isinstance(scope, astroid.FunctionDef) and scope.name == "__new__":
                acceptable_obj_names.extend(
                    [
                        return_node.value.name
                        for return_node in scope.nodes_of_class(astroid.Return)
                        if isinstance(return_node.value, astroid.Name)
                    ]
                )

            for attribute in node.nodes_of_class(astroid.Attribute):
                if attribute.attrname == assign_attr.attrname and (
                    (
                        # If assigned to cls.attrib, can be accessed by cls/self
                        assign_attr.expr.name == "cls"
                        and attribute.expr.name in ["cls", "self"]
                    )
                    # If assigned to self.attrib, can only be accessed by self
                    # Or if __new__ was used, the returned object names are acceptable
                    or (
                        assign_attr.expr.name in acceptable_obj_names
                        and attribute.expr.name == "self"
                    )
                ):
                    break
            else:
                args = (node.name, assign_attr.attrname)
                self.add_message("unused-private-member", node=assign_attr, args=args)

    def _check_attribute_defined_outside_init(self, cnode: astroid.ClassDef) -> None:
        # check access to existent members on non metaclass classes
        if self._ignore_mixin and self._mixin_rgx.match(cnode.name.lower()):
            # We are in a mixin class. No need to try to figure out if
            # something is missing, since it is most likely that it will
            # miss.
            return

        accessed = self._accessed.accessed(cnode)
        if cnode.type != "metaclass":
            self._check_accessed_members(cnode, accessed)
        # checks attributes are defined in an allowed method such as __init__
        if not self.linter.is_message_enabled("attribute-defined-outside-init"):
            return
        defining_methods = self.config.defining_attr_methods
        current_module = cnode.root()
        for attr, nodes in cnode.instance_attrs.items():
            # Exclude `__dict__` as it is already defined.
            if attr == "__dict__":
                continue

            # Skip nodes which are not in the current module and it may screw up
            # the output, while it's not worth it
            nodes = [
                n
                for n in nodes
                if not isinstance(n.statement(), (astroid.Delete, astroid.AugAssign))
                and n.root() is current_module
            ]
            if not nodes:
                continue  # error detected by typechecking

            # Check if any method attr is defined in is a defining method
            # or if we have the attribute defined in a setter.
            frames = (node.frame() for node in nodes)
            if any(
                frame.name in defining_methods or is_property_setter(frame)
                for frame in frames
            ):
                continue

            # check attribute is defined in a parent's __init__
            for parent in cnode.instance_attr_ancestors(attr):
                attr_defined = False
                # check if any parent method attr is defined in is a defining method
                for node in parent.instance_attrs[attr]:
                    if node.frame().name in defining_methods:
                        attr_defined = True
                if attr_defined:
                    # we're done :)
                    break
            else:
                # check attribute is defined as a class attribute
                try:
                    cnode.local_attr(attr)
                except astroid.NotFoundError:
                    for node in nodes:
                        if node.frame().name not in defining_methods:
                            # If the attribute was set by a call in any
                            # of the defining methods, then don't emit
                            # the warning.
                            if _called_in_methods(
                                node.frame(), cnode, defining_methods
                            ):
                                continue
                            self.add_message(
                                "attribute-defined-outside-init", args=attr, node=node
                            )

    def visit_functiondef(self, node):
        """check method arguments, overriding"""
        # ignore actual functions
        if not node.is_method():
            return

        self._check_useless_super_delegation(node)
        self._check_property_with_parameters(node)

        klass = node.parent.frame()
        self._meth_could_be_func = True
        # check first argument is self if this is actually a method
        self._check_first_arg_for_type(node, klass.type == "metaclass")
        if node.name == "__init__":
            self._check_init(node)
            return
        # check signature if the method overloads inherited method
        for overridden in klass.local_attr_ancestors(node.name):
            # get astroid for the searched method
            try:
                parent_function = overridden[node.name]
            except KeyError:
                # we have found the method but it's not in the local
                # dictionary.
                # This may happen with astroid build from living objects
                continue
            if not isinstance(parent_function, astroid.FunctionDef):
                continue
            self._check_signature(node, parent_function, "overridden", klass)
            self._check_invalid_overridden_method(node, parent_function)
            break

        if node.decorators:
            for decorator in node.decorators.nodes:
                if isinstance(decorator, astroid.Attribute) and decorator.attrname in (
                    "getter",
                    "setter",
                    "deleter",
                ):
                    # attribute affectation will call this method, not hiding it
                    return
                if isinstance(decorator, astroid.Name):
                    if decorator.name == "property":
                        # attribute affectation will either call a setter or raise
                        # an attribute error, anyway not hiding the function
                        return

                # Infer the decorator and see if it returns something useful
                inferred = safe_infer(decorator)
                if not inferred:
                    return
                if isinstance(inferred, astroid.FunctionDef):
                    # Okay, it's a decorator, let's see what it can infer.
                    try:
                        inferred = next(inferred.infer_call_result(inferred))
                    except astroid.InferenceError:
                        return
                try:
                    if (
                        isinstance(inferred, (astroid.Instance, astroid.ClassDef))
                        and inferred.getattr("__get__")
                        and inferred.getattr("__set__")
                    ):
                        return
                except astroid.AttributeInferenceError:
                    pass

        # check if the method is hidden by an attribute
        try:
            overridden = klass.instance_attr(node.name)[0]
            overridden_frame = overridden.frame()
            if (
                isinstance(overridden_frame, astroid.FunctionDef)
                and overridden_frame.type == "method"
            ):
                overridden_frame = overridden_frame.parent.frame()
            if not (
                isinstance(overridden_frame, astroid.ClassDef)
                and klass.is_subtype_of(overridden_frame.qname())
            ):
                return

            # If a subclass defined the method then it's not our fault.
            for ancestor in klass.ancestors():
                if node.name in ancestor.instance_attrs and is_attr_private(node.name):
                    return
                for obj in ancestor.lookup(node.name)[1]:
                    if isinstance(obj, astroid.FunctionDef):
                        return
            args = (overridden.root().name, overridden.fromlineno)
            self.add_message("method-hidden", args=args, node=node)
        except astroid.NotFoundError:
            pass

    visit_asyncfunctiondef = visit_functiondef

    def _check_useless_super_delegation(self, function):
        """Check if the given function node is an useless method override

        We consider it *useless* if it uses the super() builtin, but having
        nothing additional whatsoever than not implementing the method at all.
        If the method uses super() to delegate an operation to the rest of the MRO,
        and if the method called is the same as the current one, the arguments
        passed to super() are the same as the parameters that were passed to
        this method, then the method could be removed altogether, by letting
        other implementation to take precedence.
        """

        if (
            not function.is_method()
            # With decorators is a change of use
            or function.decorators
        ):
            return

        body = function.body
        if len(body) != 1:
            # Multiple statements, which means this overridden method
            # could do multiple things we are not aware of.
            return

        statement = body[0]
        if not isinstance(statement, (astroid.Expr, astroid.Return)):
            # Doing something else than what we are interested into.
            return

        call = statement.value
        if (
            not isinstance(call, astroid.Call)
            # Not a super() attribute access.
            or not isinstance(call.func, astroid.Attribute)
        ):
            return

        # Should be a super call.
        try:
            super_call = next(call.func.expr.infer())
        except astroid.InferenceError:
            return
        else:
            if not isinstance(super_call, astroid.objects.Super):
                return

        # The name should be the same.
        if call.func.attrname != function.name:
            return

        # Should be a super call with the MRO pointer being the
        # current class and the type being the current instance.
        current_scope = function.parent.scope()
        if (
            super_call.mro_pointer != current_scope
            or not isinstance(super_call.type, astroid.Instance)
            or super_call.type.name != current_scope.name
        ):
            return

        # Check values of default args
        klass = function.parent.frame()
        meth_node = None
        for overridden in klass.local_attr_ancestors(function.name):
            # get astroid for the searched method
            try:
                meth_node = overridden[function.name]
            except KeyError:
                # we have found the method but it's not in the local
                # dictionary.
                # This may happen with astroid build from living objects
                continue
            if (
                not isinstance(meth_node, astroid.FunctionDef)
                # If the method have an ancestor which is not a
                # function then it is legitimate to redefine it
                or _has_different_parameters_default_value(
                    meth_node.args, function.args
                )
            ):
                return
            break

        # Detect if the parameters are the same as the call's arguments.
        params = _signature_from_arguments(function.args)
        args = _signature_from_call(call)

        if meth_node is not None:

            def form_annotations(arguments):
                annotations = chain(
                    (arguments.posonlyargs_annotations or []), arguments.annotations
                )
                return [ann.as_string() for ann in annotations if ann is not None]

            called_annotations = form_annotations(function.args)
            overridden_annotations = form_annotations(meth_node.args)
            if called_annotations and overridden_annotations:
                if called_annotations != overridden_annotations:
                    return

        if _definition_equivalent_to_call(params, args):
            self.add_message(
                "useless-super-delegation", node=function, args=(function.name,)
            )

    def _check_property_with_parameters(self, node):
        if (
            node.args.args
            and len(node.args.args) > 1
            and decorated_with_property(node)
            and not is_property_setter(node)
        ):
            self.add_message("property-with-parameters", node=node)

    def _check_invalid_overridden_method(self, function_node, parent_function_node):
        parent_is_property = decorated_with_property(
            parent_function_node
        ) or is_property_setter_or_deleter(parent_function_node)
        current_is_property = decorated_with_property(
            function_node
        ) or is_property_setter_or_deleter(function_node)
        if parent_is_property and not current_is_property:
            self.add_message(
                "invalid-overridden-method",
                args=(function_node.name, "property", function_node.type),
                node=function_node,
            )
        elif not parent_is_property and current_is_property:
            self.add_message(
                "invalid-overridden-method",
                args=(function_node.name, "method", "property"),
                node=function_node,
            )

        parent_is_async = isinstance(parent_function_node, astroid.AsyncFunctionDef)
        current_is_async = isinstance(function_node, astroid.AsyncFunctionDef)

        if parent_is_async and not current_is_async:
            self.add_message(
                "invalid-overridden-method",
                args=(function_node.name, "async", "non-async"),
                node=function_node,
            )

        elif not parent_is_async and current_is_async:
            self.add_message(
                "invalid-overridden-method",
                args=(function_node.name, "non-async", "async"),
                node=function_node,
            )

    def _check_slots(self, node):
        if "__slots__" not in node.locals:
            return
        for slots in node.igetattr("__slots__"):
            # check if __slots__ is a valid type
            if slots is astroid.Uninferable:
                continue
            if not is_iterable(slots) and not is_comprehension(slots):
                self.add_message("invalid-slots", node=node)
                continue

            if isinstance(slots, astroid.Const):
                # a string, ignore the following checks
                self.add_message("single-string-used-for-slots", node=node)
                continue
            if not hasattr(slots, "itered"):
                # we can't obtain the values, maybe a .deque?
                continue

            if isinstance(slots, astroid.Dict):
                values = [item[0] for item in slots.items]
            else:
                values = slots.itered()
            if values is astroid.Uninferable:
                return
            for elt in values:
                try:
                    self._check_slots_elt(elt, node)
                except astroid.InferenceError:
                    continue

    def _check_slots_elt(self, elt, node):
        for inferred in elt.infer():
            if inferred is astroid.Uninferable:
                continue
            if not isinstance(inferred, astroid.Const) or not isinstance(
                inferred.value, str
            ):
                self.add_message(
                    "invalid-slots-object", args=inferred.as_string(), node=elt
                )
                continue
            if not inferred.value:
                self.add_message(
                    "invalid-slots-object", args=inferred.as_string(), node=elt
                )

            # Check if we have a conflict with a class variable.
            class_variable = node.locals.get(inferred.value)
            if class_variable:
                # Skip annotated assignments which don't conflict at all with slots.
                if len(class_variable) == 1:
                    parent = class_variable[0].parent
                    if isinstance(parent, astroid.AnnAssign) and parent.value is None:
                        return
                self.add_message(
                    "class-variable-slots-conflict", args=(inferred.value,), node=elt
                )

    def leave_functiondef(self, node):
        """on method node, check if this method couldn't be a function

        ignore class, static and abstract methods, initializer,
        methods overridden from a parent class.
        """
        if node.is_method():
            if node.args.args is not None:
                self._first_attrs.pop()
            if not self.linter.is_message_enabled("no-self-use"):
                return
            class_node = node.parent.frame()
            if (
                self._meth_could_be_func
                and node.type == "method"
                and node.name not in PYMETHODS
                and not (
                    node.is_abstract()
                    or overrides_a_method(class_node, node.name)
                    or decorated_with_property(node)
                    or _has_bare_super_call(node)
                    or is_protocol_class(class_node)
                    or is_overload_stub(node)
                )
            ):
                self.add_message("no-self-use", node=node)

    def visit_attribute(self, node):
        """check if the getattr is an access to a class member
        if so, register it. Also check for access to protected
        class member from outside its class (but ignore __special__
        methods)
        """
        # Check self
        if self._uses_mandatory_method_param(node):
            self._accessed.set_accessed(node)
            return
        if not self.linter.is_message_enabled("protected-access"):
            return

        self._check_protected_attribute_access(node)

    @check_messages("assigning-non-slot", "invalid-class-object")
    def visit_assignattr(self, node: astroid.AssignAttr) -> None:
        if isinstance(
            node.assign_type(), astroid.AugAssign
        ) and self._uses_mandatory_method_param(node):
            self._accessed.set_accessed(node)
        self._check_in_slots(node)
        self._check_invalid_class_object(node)

    def _check_invalid_class_object(self, node: astroid.AssignAttr) -> None:
        if not node.attrname == "__class__":
            return
        inferred = safe_infer(node.parent.value)
        if isinstance(inferred, astroid.ClassDef) or inferred is astroid.Uninferable:
            # If is uninferrable, we allow it to prevent false positives
            return
        self.add_message("invalid-class-object", node=node)

    def _check_in_slots(self, node):
        """Check that the given AssignAttr node
        is defined in the class slots.
        """
        inferred = safe_infer(node.expr)
        if not isinstance(inferred, astroid.Instance):
            return

        klass = inferred._proxied
        if not has_known_bases(klass):
            return
        if "__slots__" not in klass.locals or not klass.newstyle:
            return

        # If 'typing.Generic' is a base of bases of klass, the cached version
        # of 'slots()' might have been evaluated incorrectly, thus deleted cache entry.
        if any(base.qname() == "typing.Generic" for base in klass.mro()):
            cache = getattr(klass, "__cache", None)
            if cache and cache.get(klass.slots) is not None:
                del cache[klass.slots]

        slots = klass.slots()
        if slots is None:
            return
        # If any ancestor doesn't use slots, the slots
        # defined for this class are superfluous.
        if any(
            "__slots__" not in ancestor.locals and ancestor.name != "object"
            for ancestor in klass.ancestors()
        ):
            return

        if not any(slot.value == node.attrname for slot in slots):
            # If we have a '__dict__' in slots, then
            # assigning any name is valid.
            if not any(slot.value == "__dict__" for slot in slots):
                if _is_attribute_property(node.attrname, klass):
                    # Properties circumvent the slots mechanism,
                    # so we should not emit a warning for them.
                    return
                if node.attrname in klass.locals and _has_data_descriptor(
                    klass, node.attrname
                ):
                    # Descriptors circumvent the slots mechanism as well.
                    return
                if node.attrname == "__class__" and _has_same_layout_slots(
                    slots, node.parent.value
                ):
                    return
                self.add_message("assigning-non-slot", args=(node.attrname,), node=node)

    @check_messages(
        "protected-access", "no-classmethod-decorator", "no-staticmethod-decorator"
    )
    def visit_assign(self, assign_node):
        self._check_classmethod_declaration(assign_node)
        node = assign_node.targets[0]
        if not isinstance(node, astroid.AssignAttr):
            return

        if self._uses_mandatory_method_param(node):
            return
        self._check_protected_attribute_access(node)

    def _check_classmethod_declaration(self, node):
        """Checks for uses of classmethod() or staticmethod()

        When a @classmethod or @staticmethod decorator should be used instead.
        A message will be emitted only if the assignment is at a class scope
        and only if the classmethod's argument belongs to the class where it
        is defined.
        `node` is an assign node.
        """
        if not isinstance(node.value, astroid.Call):
            return

        # check the function called is "classmethod" or "staticmethod"
        func = node.value.func
        if not isinstance(func, astroid.Name) or func.name not in (
            "classmethod",
            "staticmethod",
        ):
            return

        msg = (
            "no-classmethod-decorator"
            if func.name == "classmethod"
            else "no-staticmethod-decorator"
        )
        # assignment must be at a class scope
        parent_class = node.scope()
        if not isinstance(parent_class, astroid.ClassDef):
            return

        # Check if the arg passed to classmethod is a class member
        classmeth_arg = node.value.args[0]
        if not isinstance(classmeth_arg, astroid.Name):
            return

        method_name = classmeth_arg.name
        if any(method_name == member.name for member in parent_class.mymethods()):
            self.add_message(msg, node=node.targets[0])

    def _check_protected_attribute_access(self, node):
        """Given an attribute access node (set or get), check if attribute
        access is legitimate. Call _check_first_attr with node before calling
        this method. Valid cases are:
        * self._attr in a method or cls._attr in a classmethod. Checked by
        _check_first_attr.
        * Klass._attr inside "Klass" class.
        * Klass2._attr inside "Klass" class when Klass2 is a base class of
            Klass.
        """
        attrname = node.attrname

        if (
            is_attr_protected(attrname)
            and attrname not in self.config.exclude_protected
        ):

            klass = node_frame_class(node)

            # In classes, check we are not getting a parent method
            # through the class object or through super
            callee = node.expr.as_string()

            # We are not in a class, no remaining valid case
            if klass is None:
                self.add_message("protected-access", node=node, args=attrname)
                return

            # If the expression begins with a call to super, that's ok.
            if (
                isinstance(node.expr, astroid.Call)
                and isinstance(node.expr.func, astroid.Name)
                and node.expr.func.name == "super"
            ):
                return

            # If the expression begins with a call to type(self), that's ok.
            if self._is_type_self_call(node.expr):
                return

            # We are in a class, one remaining valid cases, Klass._attr inside
            # Klass
            if not (callee == klass.name or callee in klass.basenames):
                # Detect property assignments in the body of the class.
                # This is acceptable:
                #
                # class A:
                #     b = property(lambda: self._b)

                stmt = node.parent.statement()
                if (
                    isinstance(stmt, astroid.Assign)
                    and len(stmt.targets) == 1
                    and isinstance(stmt.targets[0], astroid.AssignName)
                ):
                    name = stmt.targets[0].name
                    if _is_attribute_property(name, klass):
                        return

                if (
                    self._is_classmethod(node.frame())
                    and self._is_inferred_instance(node.expr, klass)
                    and self._is_class_attribute(attrname, klass)
                ):
                    return

                licit_protected_member = not attrname.startswith("__")
                if (
                    not self.config.check_protected_access_in_special_methods
                    and licit_protected_member
                    and self._is_called_inside_special_method(node)
                ):
                    return

                self.add_message("protected-access", node=node, args=attrname)

    @staticmethod
    def _is_called_inside_special_method(node: astroid.node_classes.NodeNG) -> bool:
        """
        Returns true if the node is located inside a special (aka dunder) method
        """
        try:
            frame_name = node.frame().name
        except AttributeError:
            return False
        return frame_name and frame_name in PYMETHODS

    def _is_type_self_call(self, expr):
        return (
            isinstance(expr, astroid.Call)
            and isinstance(expr.func, astroid.Name)
            and expr.func.name == "type"
            and len(expr.args) == 1
            and self._is_mandatory_method_param(expr.args[0])
        )

    @staticmethod
    def _is_classmethod(func):
        """Check if the given *func* node is a class method."""

        return isinstance(func, astroid.FunctionDef) and (
            func.type == "classmethod" or func.name == "__class_getitem__"
        )

    @staticmethod
    def _is_inferred_instance(expr, klass):
        """Check if the inferred value of the given *expr* is an instance of *klass*."""

        inferred = safe_infer(expr)
        if not isinstance(inferred, astroid.Instance):
            return False

        return inferred._proxied is klass

    @staticmethod
    def _is_class_attribute(name, klass):
        """Check if the given attribute *name* is a class or instance member of the given *klass*.

        Returns ``True`` if the name is a property in the given klass,
        ``False`` otherwise.
        """

        try:
            klass.getattr(name)
            return True
        except astroid.NotFoundError:
            pass

        try:
            klass.instance_attr(name)
            return True
        except astroid.NotFoundError:
            return False

    def visit_name(self, node):
        """check if the name handle an access to a class member
        if so, register it
        """
        if self._first_attrs and (
            node.name == self._first_attrs[-1] or not self._first_attrs[-1]
        ):
            self._meth_could_be_func = False

    def _check_accessed_members(self, node, accessed):
        """check that accessed members are defined"""
        excs = ("AttributeError", "Exception", "BaseException")
        for attr, nodes in accessed.items():
            try:
                # is it a class attribute ?
                node.local_attr(attr)
                # yes, stop here
                continue
            except astroid.NotFoundError:
                pass
            # is it an instance attribute of a parent class ?
            try:
                next(node.instance_attr_ancestors(attr))
                # yes, stop here
                continue
            except StopIteration:
                pass
            # is it an instance attribute ?
            try:
                defstmts = node.instance_attr(attr)
            except astroid.NotFoundError:
                pass
            else:
                # filter out augment assignment nodes
                defstmts = [stmt for stmt in defstmts if stmt not in nodes]
                if not defstmts:
                    # only augment assignment for this node, no-member should be
                    # triggered by the typecheck checker
                    continue
                # filter defstmts to only pick the first one when there are
                # several assignments in the same scope
                scope = defstmts[0].scope()
                defstmts = [
                    stmt
                    for i, stmt in enumerate(defstmts)
                    if i == 0 or stmt.scope() is not scope
                ]
                # if there are still more than one, don't attempt to be smarter
                # than we can be
                if len(defstmts) == 1:
                    defstmt = defstmts[0]
                    # check that if the node is accessed in the same method as
                    # it's defined, it's accessed after the initial assignment
                    frame = defstmt.frame()
                    lno = defstmt.fromlineno
                    for _node in nodes:
                        if (
                            _node.frame() is frame
                            and _node.fromlineno < lno
                            and not astroid.are_exclusive(
                                _node.statement(), defstmt, excs
                            )
                        ):
                            self.add_message(
                                "access-member-before-definition",
                                node=_node,
                                args=(attr, lno),
                            )

    def _check_first_arg_for_type(self, node, metaclass=0):
        """check the name of first argument, expect:

        * 'self' for a regular method
        * 'cls' for a class method or a metaclass regular method (actually
          valid-classmethod-first-arg value)
        * 'mcs' for a metaclass class method (actually
          valid-metaclass-classmethod-first-arg)
        * not one of the above for a static method
        """
        # don't care about functions with unknown argument (builtins)
        if node.args.args is None:
            return
        if node.args.posonlyargs:
            first_arg = node.args.posonlyargs[0].name
        elif node.args.args:
            first_arg = node.argnames()[0]
        else:
            first_arg = None
        self._first_attrs.append(first_arg)
        first = self._first_attrs[-1]
        # static method
        if node.type == "staticmethod":
            if (
                first_arg == "self"
                or first_arg in self.config.valid_classmethod_first_arg
                or first_arg in self.config.valid_metaclass_classmethod_first_arg
            ):
                self.add_message("bad-staticmethod-argument", args=first, node=node)
                return
            self._first_attrs[-1] = None
        # class / regular method with no args
        elif not node.args.args and not node.args.posonlyargs:
            self.add_message("no-method-argument", node=node)
        # metaclass
        elif metaclass:
            # metaclass __new__ or classmethod
            if node.type == "classmethod":
                self._check_first_arg_config(
                    first,
                    self.config.valid_metaclass_classmethod_first_arg,
                    node,
                    "bad-mcs-classmethod-argument",
                    node.name,
                )
            # metaclass regular method
            else:
                self._check_first_arg_config(
                    first,
                    self.config.valid_classmethod_first_arg,
                    node,
                    "bad-mcs-method-argument",
                    node.name,
                )
        # regular class
        else:  # pylint: disable=else-if-used
            # class method
            if node.type == "classmethod" or node.name == "__class_getitem__":
                self._check_first_arg_config(
                    first,
                    self.config.valid_classmethod_first_arg,
                    node,
                    "bad-classmethod-argument",
                    node.name,
                )
            # regular method without self as argument
            elif first != "self":
                self.add_message("no-self-argument", node=node)

    def _check_first_arg_config(self, first, config, node, message, method_name):
        if first not in config:
            if len(config) == 1:
                valid = repr(config[0])
            else:
                valid = ", ".join(repr(v) for v in config[:-1])
                valid = f"{valid} or {config[-1]!r}"
            self.add_message(message, args=(method_name, valid), node=node)

    def _check_bases_classes(self, node):
        """check that the given class node implements abstract methods from
        base classes
        """

        def is_abstract(method):
            return method.is_abstract(pass_is_abstract=False)

        # check if this class abstract
        if class_is_abstract(node):
            return

        methods = sorted(
            unimplemented_abstract_methods(node, is_abstract).items(),
            key=lambda item: item[0],
        )
        for name, method in methods:
            owner = method.parent.frame()
            if owner is node:
                continue
            # owner is not this class, it must be a parent class
            # check that the ancestor's method is not abstract
            if name in node.locals:
                # it is redefined as an attribute or with a descriptor
                continue
            self.add_message("abstract-method", node=node, args=(name, owner.name))

    def _check_init(self, node):
        """check that the __init__ method call super or ancestors'__init__
        method (unless it is used for type hinting with `typing.overload`)
        """
        if not self.linter.is_message_enabled(
            "super-init-not-called"
        ) and not self.linter.is_message_enabled("non-parent-init-called"):
            return
        klass_node = node.parent.frame()
        to_call = _ancestors_to_call(klass_node)
        not_called_yet = dict(to_call)
        for stmt in node.nodes_of_class(astroid.Call):
            expr = stmt.func
            if not isinstance(expr, astroid.Attribute) or expr.attrname != "__init__":
                continue
            # skip the test if using super
            if (
                isinstance(expr.expr, astroid.Call)
                and isinstance(expr.expr.func, astroid.Name)
                and expr.expr.func.name == "super"
            ):
                return
            try:
                for klass in expr.expr.infer():
                    if klass is astroid.Uninferable:
                        continue
                    # The inferred klass can be super(), which was
                    # assigned to a variable and the `__init__`
                    # was called later.
                    #
                    # base = super()
                    # base.__init__(...)

                    if (
                        isinstance(klass, astroid.Instance)
                        and isinstance(klass._proxied, astroid.ClassDef)
                        and is_builtin_object(klass._proxied)
                        and klass._proxied.name == "super"
                    ):
                        return
                    if isinstance(klass, astroid.objects.Super):
                        return
                    try:
                        del not_called_yet[klass]
                    except KeyError:
                        if klass not in to_call:
                            self.add_message(
                                "non-parent-init-called", node=expr, args=klass.name
                            )
            except astroid.InferenceError:
                continue
        for klass, method in not_called_yet.items():
            if decorated_with(node, ["typing.overload"]):
                continue
            cls = node_frame_class(method)
            if klass.name == "object" or (cls and cls.name == "object"):
                continue
            self.add_message("super-init-not-called", args=klass.name, node=node)

    def _check_signature(self, method1, refmethod, class_type, cls):
        """check that the signature of the two given methods match"""
        if not (
            isinstance(method1, astroid.FunctionDef)
            and isinstance(refmethod, astroid.FunctionDef)
        ):
            self.add_message(
                "method-check-failed", args=(method1, refmethod), node=method1
            )
            return

        instance = cls.instantiate_class()
        method1 = astroid.scoped_nodes.function_to_method(method1, instance)
        refmethod = astroid.scoped_nodes.function_to_method(refmethod, instance)

        # Don't care about functions with unknown argument (builtins).
        if method1.args.args is None or refmethod.args.args is None:
            return

        # Ignore private to class methods.
        if is_attr_private(method1.name):
            return
        # Ignore setters, they have an implicit extra argument,
        # which shouldn't be taken in consideration.
        if is_property_setter(method1):
            return

        arg_differ_output = _different_parameters(
            refmethod, method1, dummy_parameter_regex=self._dummy_rgx
        )
        if len(arg_differ_output) > 0:
            for msg in arg_differ_output:
                if "Number" in msg:
                    total_args_method1 = len(method1.args.args)
                    if method1.args.vararg:
                        total_args_method1 += 1
                    if method1.args.kwarg:
                        total_args_method1 += 1
                    if method1.args.kwonlyargs:
                        total_args_method1 += len(method1.args.kwonlyargs)
                    total_args_refmethod = len(refmethod.args.args)
                    if refmethod.args.vararg:
                        total_args_refmethod += 1
                    if refmethod.args.kwarg:
                        total_args_refmethod += 1
                    if refmethod.args.kwonlyargs:
                        total_args_refmethod += len(refmethod.args.kwonlyargs)
                    error_type = "arguments-differ"
                    msg_args = (
                        msg
                        + f"was {total_args_refmethod} in '{refmethod.parent.name}.{refmethod.name}' and "
                        f"is now {total_args_method1} in",
                        class_type,
                        f"{method1.parent.name}.{method1.name}",
                    )
                elif "renamed" in msg:
                    error_type = "arguments-renamed"
                    msg_args = (
                        msg,
                        class_type,
                        f"{method1.parent.name}.{method1.name}",
                    )
                else:
                    error_type = "arguments-differ"
                    msg_args = (
                        msg,
                        class_type,
                        f"{method1.parent.name}.{method1.name}",
                    )
                self.add_message(error_type, args=msg_args, node=method1)
        elif (
            len(method1.args.defaults) < len(refmethod.args.defaults)
            and not method1.args.vararg
        ):
            self.add_message(
                "signature-differs", args=(class_type, method1.name), node=method1
            )

    def _uses_mandatory_method_param(self, node):
        """Check that attribute lookup name use first attribute variable name

        Name is `self` for method, `cls` for classmethod and `mcs` for metaclass.
        """
        return self._is_mandatory_method_param(node.expr)

    def _is_mandatory_method_param(self, node):
        """Check if astroid.Name corresponds to first attribute variable name

        Name is `self` for method, `cls` for classmethod and `mcs` for metaclass.
        """
        return (
            self._first_attrs
            and isinstance(node, astroid.Name)
            and node.name == self._first_attrs[-1]
        )


class SpecialMethodsChecker(BaseChecker):
    """Checker which verifies that special methods
    are implemented correctly.
    """

    __implements__ = (IAstroidChecker,)
    name = "classes"
    msgs = {
        "E0301": (
            "__iter__ returns non-iterator",
            "non-iterator-returned",
            "Used when an __iter__ method returns something which is not an "
            "iterable (i.e. has no `%s` method)" % NEXT_METHOD,
            {
                "old_names": [
                    ("W0234", "old-non-iterator-returned-1"),
                    ("E0234", "old-non-iterator-returned-2"),
                ]
            },
        ),
        "E0302": (
            "The special method %r expects %s param(s), %d %s given",
            "unexpected-special-method-signature",
            "Emitted when a special method was defined with an "
            "invalid number of parameters. If it has too few or "
            "too many, it might not work at all.",
            {"old_names": [("E0235", "bad-context-manager")]},
        ),
        "E0303": (
            "__len__ does not return non-negative integer",
            "invalid-length-returned",
            "Used when a __len__ method returns something which is not a "
            "non-negative integer",
        ),
        "E0304": (
            "__bool__ does not return bool",
            "invalid-bool-returned",
            "Used when a __bool__ method returns something which is not a bool",
        ),
        "E0305": (
            "__index__ does not return int",
            "invalid-index-returned",
            "Used when an __index__ method returns something which is not "
            "an integer",
        ),
        "E0306": (
            "__repr__ does not return str",
            "invalid-repr-returned",
            "Used when a __repr__ method returns something which is not a string",
        ),
        "E0307": (
            "__str__ does not return str",
            "invalid-str-returned",
            "Used when a __str__ method returns something which is not a string",
        ),
        "E0308": (
            "__bytes__ does not return bytes",
            "invalid-bytes-returned",
            "Used when a __bytes__ method returns something which is not bytes",
        ),
        "E0309": (
            "__hash__ does not return int",
            "invalid-hash-returned",
            "Used when a __hash__ method returns something which is not an integer",
        ),
        "E0310": (
            "__length_hint__ does not return non-negative integer",
            "invalid-length-hint-returned",
            "Used when a __length_hint__ method returns something which is not a "
            "non-negative integer",
        ),
        "E0311": (
            "__format__ does not return str",
            "invalid-format-returned",
            "Used when a __format__ method returns something which is not a string",
        ),
        "E0312": (
            "__getnewargs__ does not return a tuple",
            "invalid-getnewargs-returned",
            "Used when a __getnewargs__ method returns something which is not "
            "a tuple",
        ),
        "E0313": (
            "__getnewargs_ex__ does not return a tuple containing (tuple, dict)",
            "invalid-getnewargs-ex-returned",
            "Used when a __getnewargs_ex__ method returns something which is not "
            "of the form tuple(tuple, dict)",
        ),
    }
    priority = -2

    def __init__(self, linter=None):
        BaseChecker.__init__(self, linter)
        self._protocol_map = {
            "__iter__": self._check_iter,
            "__len__": self._check_len,
            "__bool__": self._check_bool,
            "__index__": self._check_index,
            "__repr__": self._check_repr,
            "__str__": self._check_str,
            "__bytes__": self._check_bytes,
            "__hash__": self._check_hash,
            "__length_hint__": self._check_length_hint,
            "__format__": self._check_format,
            "__getnewargs__": self._check_getnewargs,
            "__getnewargs_ex__": self._check_getnewargs_ex,
        }

    @check_messages(
        "unexpected-special-method-signature",
        "non-iterator-returned",
        "invalid-length-returned",
        "invalid-bool-returned",
        "invalid-index-returned",
        "invalid-repr-returned",
        "invalid-str-returned",
        "invalid-bytes-returned",
        "invalid-hash-returned",
        "invalid-length-hint-returned",
        "invalid-format-returned",
        "invalid-getnewargs-returned",
        "invalid-getnewargs-ex-returned",
    )
    def visit_functiondef(self, node):
        if not node.is_method():
            return

        inferred = _safe_infer_call_result(node, node)
        # Only want to check types that we are able to infer
        if inferred and node.name in self._protocol_map:
            self._protocol_map[node.name](node, inferred)

        if node.name in PYMETHODS:
            self._check_unexpected_method_signature(node)

    visit_asyncfunctiondef = visit_functiondef

    def _check_unexpected_method_signature(self, node):
        expected_params = SPECIAL_METHODS_PARAMS[node.name]

        if expected_params is None:
            # This can support a variable number of parameters.
            return
        if not node.args.args and not node.args.vararg:
            # Method has no parameter, will be caught
            # by no-method-argument.
            return

        if decorated_with(node, [astroid.bases.BUILTINS + ".staticmethod"]):
            # We expect to not take in consideration self.
            all_args = node.args.args
        else:
            all_args = node.args.args[1:]
        mandatory = len(all_args) - len(node.args.defaults)
        optional = len(node.args.defaults)
        current_params = mandatory + optional

        if isinstance(expected_params, tuple):
            # The expected number of parameters can be any value from this
            # tuple, although the user should implement the method
            # to take all of them in consideration.
            emit = mandatory not in expected_params
            expected_params = "between %d or %d" % expected_params
        else:
            # If the number of mandatory parameters doesn't
            # suffice, the expected parameters for this
            # function will be deduced from the optional
            # parameters.
            rest = expected_params - mandatory
            if rest == 0:
                emit = False
            elif rest < 0:
                emit = True
            elif rest > 0:
                emit = not ((optional - rest) >= 0 or node.args.vararg)

        if emit:
            verb = "was" if current_params <= 1 else "were"
            self.add_message(
                "unexpected-special-method-signature",
                args=(node.name, expected_params, current_params, verb),
                node=node,
            )

    @staticmethod
    def _is_wrapped_type(node, type_):
        return (
            isinstance(node, astroid.Instance)
            and node.name == type_
            and not isinstance(node, astroid.Const)
        )

    @staticmethod
    def _is_int(node):
        if SpecialMethodsChecker._is_wrapped_type(node, "int"):
            return True

        return isinstance(node, astroid.Const) and isinstance(node.value, int)

    @staticmethod
    def _is_str(node):
        if SpecialMethodsChecker._is_wrapped_type(node, "str"):
            return True

        return isinstance(node, astroid.Const) and isinstance(node.value, str)

    @staticmethod
    def _is_bool(node):
        if SpecialMethodsChecker._is_wrapped_type(node, "bool"):
            return True

        return isinstance(node, astroid.Const) and isinstance(node.value, bool)

    @staticmethod
    def _is_bytes(node):
        if SpecialMethodsChecker._is_wrapped_type(node, "bytes"):
            return True

        return isinstance(node, astroid.Const) and isinstance(node.value, bytes)

    @staticmethod
    def _is_tuple(node):
        if SpecialMethodsChecker._is_wrapped_type(node, "tuple"):
            return True

        return isinstance(node, astroid.Const) and isinstance(node.value, tuple)

    @staticmethod
    def _is_dict(node):
        if SpecialMethodsChecker._is_wrapped_type(node, "dict"):
            return True

        return isinstance(node, astroid.Const) and isinstance(node.value, dict)

    @staticmethod
    def _is_iterator(node):
        if node is astroid.Uninferable:
            # Just ignore Uninferable objects.
            return True
        if isinstance(node, astroid.bases.Generator):
            # Generators can be iterated.
            return True

        if isinstance(node, astroid.Instance):
            try:
                node.local_attr(NEXT_METHOD)
                return True
            except astroid.NotFoundError:
                pass
        elif isinstance(node, astroid.ClassDef):
            metaclass = node.metaclass()
            if metaclass and isinstance(metaclass, astroid.ClassDef):
                try:
                    metaclass.local_attr(NEXT_METHOD)
                    return True
                except astroid.NotFoundError:
                    pass
        return False

    def _check_iter(self, node, inferred):
        if not self._is_iterator(inferred):
            self.add_message("non-iterator-returned", node=node)

    def _check_len(self, node, inferred):
        if not self._is_int(inferred):
            self.add_message("invalid-length-returned", node=node)
        elif isinstance(inferred, astroid.Const) and inferred.value < 0:
            self.add_message("invalid-length-returned", node=node)

    def _check_bool(self, node, inferred):
        if not self._is_bool(inferred):
            self.add_message("invalid-bool-returned", node=node)

    def _check_index(self, node, inferred):
        if not self._is_int(inferred):
            self.add_message("invalid-index-returned", node=node)

    def _check_repr(self, node, inferred):
        if not self._is_str(inferred):
            self.add_message("invalid-repr-returned", node=node)

    def _check_str(self, node, inferred):
        if not self._is_str(inferred):
            self.add_message("invalid-str-returned", node=node)

    def _check_bytes(self, node, inferred):
        if not self._is_bytes(inferred):
            self.add_message("invalid-bytes-returned", node=node)

    def _check_hash(self, node, inferred):
        if not self._is_int(inferred):
            self.add_message("invalid-hash-returned", node=node)

    def _check_length_hint(self, node, inferred):
        if not self._is_int(inferred):
            self.add_message("invalid-length-hint-returned", node=node)
        elif isinstance(inferred, astroid.Const) and inferred.value < 0:
            self.add_message("invalid-length-hint-returned", node=node)

    def _check_format(self, node, inferred):
        if not self._is_str(inferred):
            self.add_message("invalid-format-returned", node=node)

    def _check_getnewargs(self, node, inferred):
        if not self._is_tuple(inferred):
            self.add_message("invalid-getnewargs-returned", node=node)

    def _check_getnewargs_ex(self, node, inferred):
        if not self._is_tuple(inferred):
            self.add_message("invalid-getnewargs-ex-returned", node=node)
            return

        if not isinstance(inferred, astroid.Tuple):
            # If it's not an astroid.Tuple we can't analyze it further
            return

        found_error = False

        if len(inferred.elts) != 2:
            found_error = True
        else:
            for arg, check in (
                (inferred.elts[0], self._is_tuple),
                (inferred.elts[1], self._is_dict),
            ):

                if isinstance(arg, astroid.Call):
                    arg = safe_infer(arg)

                if arg and arg is not astroid.Uninferable:
                    if not check(arg):
                        found_error = True
                        break

        if found_error:
            self.add_message("invalid-getnewargs-ex-returned", node=node)


def _ancestors_to_call(klass_node, method="__init__"):
    """return a dictionary where keys are the list of base classes providing
    the queried method, and so that should/may be called from the method node
    """
    to_call = {}
    for base_node in klass_node.ancestors(recurs=False):
        try:
            to_call[base_node] = next(base_node.igetattr(method))
        except astroid.InferenceError:
            continue
    return to_call


def register(linter):
    """required method to auto register this checker"""
    linter.register_checker(ClassChecker(linter))
    linter.register_checker(SpecialMethodsChecker(linter))<|MERGE_RESOLUTION|>--- conflicted
+++ resolved
@@ -828,15 +828,11 @@
     def _dummy_rgx(self):
         return get_global_option(self, "dummy-variables-rgx", default=None)
 
-<<<<<<< HEAD
-    @decorators.cachedproperty
+    @astroid.decorators.cachedproperty
     def _mixin_rgx(self):
         return get_global_option(self, "mixin-class-rgx", default=True)
 
-    @decorators.cachedproperty
-=======
     @astroid.decorators.cachedproperty
->>>>>>> c00b07b2
     def _ignore_mixin(self):
         return get_global_option(self, "ignore-mixin-members", default=True)
 
