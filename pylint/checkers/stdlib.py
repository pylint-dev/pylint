--- conflicted
+++ resolved
@@ -736,7 +736,6 @@
                 allow_none=True,
             )
 
-<<<<<<< HEAD
     def _check_next_call(self, node: nodes.Call, name: str) -> None:
         if name != "builtins.next":
             return
@@ -755,8 +754,6 @@
             confidence=interfaces.INFERENCE,
         )
 
-    def _check_invalid_envvar_value(self, node, infer, message, call_arg, allow_none):
-=======
     def _check_invalid_envvar_value(
         self,
         node: nodes.Call,
@@ -765,7 +762,6 @@
         call_arg: InferenceResult | None,
         allow_none: bool,
     ) -> None:
->>>>>>> 1f75fc99
         if call_arg in (astroid.Uninferable, None):
             return
 
