--- conflicted
+++ resolved
@@ -435,13 +435,8 @@
             },
         ),
         "W1519": (
-<<<<<<< HEAD
-            "Using next without explicitly specifying a default value",
+            "Using next without explicitly specifying a default value or catching the StopIteration",
             "unguarded-next-without-default",
-=======
-            "Using next without explicitly specifying a default value or catching the StopIteration",
-            "unspecified-default-for-next",
->>>>>>> ab2b3659
             "Without a default value calls to next() can raise a StopIteration "
             "exception. This exception should be caught or a default value can "
             "be provided.",
