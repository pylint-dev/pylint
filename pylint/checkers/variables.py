--- conflicted
+++ resolved
@@ -685,18 +685,12 @@
         return found_nodes
 
     @staticmethod
-<<<<<<< HEAD
     def _uncertain_nodes_in_except_blocks(
         found_nodes: List[nodes.NodeNG],
         node: nodes.NodeNG,
         node_statement: nodes.Statement,
     ):
-        """
-        Return any nodes in ``found_nodes`` that should be treated as uncertain
-=======
-    def _uncertain_nodes_in_except_blocks(found_nodes, node, node_statement):
         """Return any nodes in ``found_nodes`` that should be treated as uncertain
->>>>>>> fffde57a
         because they are in an except block.
         """
         uncertain_nodes = []
