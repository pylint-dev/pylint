# Copyright (c) 2006-2014 LOGILAB S.A. (Paris, FRANCE) <contact@logilab.fr>
# Copyright (c) 2009 Mads Kiilerich <mads@kiilerich.com>
# Copyright (c) 2010 Daniel Harding <dharding@gmail.com>
# Copyright (c) 2011-2014, 2017 Google, Inc.
# Copyright (c) 2012 FELD Boris <lothiraldan@gmail.com>
# Copyright (c) 2013-2020 Claudiu Popa <pcmanticore@gmail.com>
# Copyright (c) 2014 Michal Nowikowski <godfryd@gmail.com>
# Copyright (c) 2014 Brett Cannon <brett@python.org>
# Copyright (c) 2014 Ricardo Gemignani <ricardo.gemignani@gmail.com>
# Copyright (c) 2014 Arun Persaud <arun@nubati.net>
# Copyright (c) 2015 Dmitry Pribysh <dmand@yandex.ru>
# Copyright (c) 2015 Radu Ciorba <radu@devrandom.ro>
# Copyright (c) 2015 Simu Toni <simutoni@gmail.com>
# Copyright (c) 2015 Ionel Cristian Maries <contact@ionelmc.ro>
# Copyright (c) 2016, 2018-2019 Ashley Whetter <ashley@awhetter.co.uk>
# Copyright (c) 2016, 2018 Jakub Wilk <jwilk@jwilk.net>
# Copyright (c) 2016-2017 Derek Gustafson <degustaf@gmail.com>
# Copyright (c) 2016-2017 Łukasz Rogalski <rogalski.91@gmail.com>
# Copyright (c) 2016 Grant Welch <gwelch925+github@gmail.com>
# Copyright (c) 2017-2018, 2021 Ville Skyttä <ville.skytta@iki.fi>
# Copyright (c) 2017-2018, 2020 hippo91 <guillaume.peillex@gmail.com>
# Copyright (c) 2017 Dan Garrette <dhgarrette@gmail.com>
# Copyright (c) 2018-2019 Jim Robertson <jrobertson98atx@gmail.com>
# Copyright (c) 2018 Mike Miller <mtmiller@users.noreply.github.com>
# Copyright (c) 2018 Lucas Cimon <lucas.cimon@gmail.com>
# Copyright (c) 2018 Drew <drewrisinger@users.noreply.github.com>
# Copyright (c) 2018 Sushobhit <31987769+sushobhit27@users.noreply.github.com>
# Copyright (c) 2018 ssolanki <sushobhitsolanki@gmail.com>
# Copyright (c) 2018 Bryce Guinta <bryce.guinta@protonmail.com>
# Copyright (c) 2018 Bryce Guinta <bryce.paul.guinta@gmail.com>
# Copyright (c) 2018 Mike Frysinger <vapier@gmail.com>
# Copyright (c) 2018 Marianna Polatoglou <mpolatoglou@bloomberg.net>
# Copyright (c) 2018 mar-chi-pan <mar.polatoglou@gmail.com>
# Copyright (c) 2019-2021 Pierre Sassoulas <pierre.sassoulas@gmail.com>
# Copyright (c) 2019, 2021 Nick Drozd <nicholasdrozd@gmail.com>
# Copyright (c) 2019 Djailla <bastien.vallet@gmail.com>
# Copyright (c) 2019 Hugo van Kemenade <hugovk@users.noreply.github.com>
# Copyright (c) 2020 Andrew Simmons <anjsimmo@gmail.com>
# Copyright (c) 2020 Andrew Simmons <a.simmons@deakin.edu.au>
# Copyright (c) 2020 Anthony Sottile <asottile@umich.edu>
# Copyright (c) 2020 Ashley Whetter <ashleyw@activestate.com>
# Copyright (c) 2021 Daniël van Noord <13665637+DanielNoord@users.noreply.github.com>
# Copyright (c) 2021 Tushar Sadhwani <tushar.sadhwani000@gmail.com>
# Copyright (c) 2021 Marc Mueller <30130371+cdce8p@users.noreply.github.com>
# Copyright (c) 2021 bot <bot@noreply.github.com>
# Copyright (c) 2021 David Liu <david@cs.toronto.edu>
# Copyright (c) 2021 kasium <15907922+kasium@users.noreply.github.com>
# Copyright (c) 2021 Marcin Kurczewski <rr-@sakuya.pl>
# Copyright (c) 2021 Sergei Lebedev <185856+superbobry@users.noreply.github.com>
# Copyright (c) 2021 Lorena B <46202743+lorena-b@users.noreply.github.com>
# Copyright (c) 2021 haasea <44787650+haasea@users.noreply.github.com>
# Copyright (c) 2021 Alexander Kapshuna <kapsh@kap.sh>

# Licensed under the GPL: https://www.gnu.org/licenses/old-licenses/gpl-2.0.html
# For details: https://github.com/PyCQA/pylint/blob/main/LICENSE

"""variables checkers for Python code
"""
import collections
import copy
import itertools
import os
import re
import sys
from enum import Enum
from functools import lru_cache
<<<<<<< HEAD
from typing import Any, DefaultDict, List, Optional, Set, Tuple
=======
from typing import DefaultDict, List, Optional, Set, Tuple, Union
>>>>>>> da275b0f

import astroid
from astroid import nodes

from pylint.checkers import BaseChecker, utils
from pylint.checkers.utils import is_postponed_evaluation_enabled
from pylint.constants import PY39_PLUS
from pylint.interfaces import HIGH, INFERENCE, INFERENCE_FAILURE, IAstroidChecker
from pylint.utils import get_global_option

if sys.version_info >= (3, 8):
    from typing import Literal
else:
    from typing_extensions import Literal

SPECIAL_OBJ = re.compile("^_{2}[a-z]+_{2}$")
FUTURE = "__future__"
# regexp for ignored argument name
IGNORED_ARGUMENT_NAMES = re.compile("_.*|^ignored_|^unused_")
# In Python 3.7 abc has a Python implementation which is preferred
# by astroid. Unfortunately this also messes up our explicit checks
# for `abc`
METACLASS_NAME_TRANSFORMS = {"_py_abc": "abc"}
TYPING_TYPE_CHECKS_GUARDS = frozenset({"typing.TYPE_CHECKING", "TYPE_CHECKING"})
BUILTIN_RANGE = "builtins.range"
TYPING_MODULE = "typing"
TYPING_NAMES = frozenset(
    {
        "Any",
        "Callable",
        "ClassVar",
        "Generic",
        "Optional",
        "Tuple",
        "Type",
        "TypeVar",
        "Union",
        "AbstractSet",
        "ByteString",
        "Container",
        "ContextManager",
        "Hashable",
        "ItemsView",
        "Iterable",
        "Iterator",
        "KeysView",
        "Mapping",
        "MappingView",
        "MutableMapping",
        "MutableSequence",
        "MutableSet",
        "Sequence",
        "Sized",
        "ValuesView",
        "Awaitable",
        "AsyncIterator",
        "AsyncIterable",
        "Coroutine",
        "Collection",
        "AsyncGenerator",
        "AsyncContextManager",
        "Reversible",
        "SupportsAbs",
        "SupportsBytes",
        "SupportsComplex",
        "SupportsFloat",
        "SupportsInt",
        "SupportsRound",
        "Counter",
        "Deque",
        "Dict",
        "DefaultDict",
        "List",
        "Set",
        "FrozenSet",
        "NamedTuple",
        "Generator",
        "AnyStr",
        "Text",
        "Pattern",
        "BinaryIO",
    }
)


class VariableVisitConsumerAction(Enum):
    """Used after _visit_consumer to determine the action to be taken

    Continue -> continue loop to next consumer
    Return -> return and thereby break the loop
    Consume -> consume the found nodes (second return value) and return"""

    CONTINUE = 0
    RETURN = 1
    CONSUME = 2


def _is_from_future_import(stmt, name):
    """Check if the name is a future import from another module."""
    try:
        module = stmt.do_import_module(stmt.modname)
    except astroid.AstroidBuildingException:
        return None

    for local_node in module.locals.get(name, []):
        if isinstance(local_node, nodes.ImportFrom) and local_node.modname == FUTURE:
            return True
    return None


def in_for_else_branch(parent, stmt):
    """Returns True if stmt in inside the else branch for a parent For stmt."""
    return isinstance(parent, nodes.For) and any(
        else_stmt.parent_of(stmt) or else_stmt == stmt for else_stmt in parent.orelse
    )


@lru_cache(maxsize=1000)
def overridden_method(klass, name):
    """get overridden method if any"""
    try:
        parent = next(klass.local_attr_ancestors(name))
    except (StopIteration, KeyError):
        return None
    try:
        meth_node = parent[name]
    except KeyError:
        # We have found an ancestor defining <name> but it's not in the local
        # dictionary. This may happen with astroid built from living objects.
        return None
    if isinstance(meth_node, nodes.FunctionDef):
        return meth_node
    return None


def _get_unpacking_extra_info(node, inferred):
    """return extra information to add to the message for unpacking-non-sequence
    and unbalanced-tuple-unpacking errors
    """
    more = ""
    inferred_module = inferred.root().name
    if node.root().name == inferred_module:
        if node.lineno == inferred.lineno:
            more = f" {inferred.as_string()}"
        elif inferred.lineno:
            more = f" defined at line {inferred.lineno}"
    elif inferred.lineno:
        more = f" defined at line {inferred.lineno} of {inferred_module}"
    return more


def _detect_global_scope(node, frame, defframe):
    """Detect that the given frames shares a global
    scope.

    Two frames shares a global scope when neither
    of them are hidden under a function scope, as well
    as any of parent scope of them, until the root scope.
    In this case, depending from something defined later on
    will not work, because it is still undefined.

    Example:
        class A:
            # B has the same global scope as `C`, leading to a NameError.
            class B(C): ...
        class C: ...

    """
    def_scope = scope = None
    if frame and frame.parent:
        scope = frame.parent.scope()
    if defframe and defframe.parent:
        def_scope = defframe.parent.scope()
    if isinstance(frame, nodes.FunctionDef):
        # If the parent of the current node is a
        # function, then it can be under its scope
        # (defined in, which doesn't concern us) or
        # the `->` part of annotations. The same goes
        # for annotations of function arguments, they'll have
        # their parent the Arguments node.
        if not isinstance(node.parent, (nodes.FunctionDef, nodes.Arguments)):
            return False
    elif any(
        not isinstance(f, (nodes.ClassDef, nodes.Module)) for f in (frame, defframe)
    ):
        # Not interested in other frames, since they are already
        # not in a global scope.
        return False

    break_scopes = []
    for current_scope in (scope, def_scope):
        # Look for parent scopes. If there is anything different
        # than a module or a class scope, then they frames don't
        # share a global scope.
        parent_scope = current_scope
        while parent_scope:
            if not isinstance(parent_scope, (nodes.ClassDef, nodes.Module)):
                break_scopes.append(parent_scope)
                break
            if parent_scope.parent:
                parent_scope = parent_scope.parent.scope()
            else:
                break
    if break_scopes and len(set(break_scopes)) != 1:
        # Store different scopes than expected.
        # If the stored scopes are, in fact, the very same, then it means
        # that the two frames (frame and defframe) shares the same scope,
        # and we could apply our lineno analysis over them.
        # For instance, this works when they are inside a function, the node
        # that uses a definition and the definition itself.
        return False
    # At this point, we are certain that frame and defframe shares a scope
    # and the definition of the first depends on the second.
    return frame.lineno < defframe.lineno


def _infer_name_module(node, name):
    context = astroid.context.InferenceContext()
    context.lookupname = name
    return node.infer(context, asname=False)


def _fix_dot_imports(not_consumed):
    """Try to fix imports with multiple dots, by returning a dictionary
    with the import names expanded. The function unflattens root imports,
    like 'xml' (when we have both 'xml.etree' and 'xml.sax'), to 'xml.etree'
    and 'xml.sax' respectively.
    """
    names = {}
    for name, stmts in not_consumed.items():
        if any(
            isinstance(stmt, nodes.AssignName)
            and isinstance(stmt.assign_type(), nodes.AugAssign)
            for stmt in stmts
        ):
            continue
        for stmt in stmts:
            if not isinstance(stmt, (nodes.ImportFrom, nodes.Import)):
                continue
            for imports in stmt.names:
                second_name = None
                import_module_name = imports[0]
                if import_module_name == "*":
                    # In case of wildcard imports,
                    # pick the name from inside the imported module.
                    second_name = name
                else:
                    name_matches_dotted_import = False
                    if (
                        import_module_name.startswith(name)
                        and import_module_name.find(".") > -1
                    ):
                        name_matches_dotted_import = True

                    if name_matches_dotted_import or name in imports:
                        # Most likely something like 'xml.etree',
                        # which will appear in the .locals as 'xml'.
                        # Only pick the name if it wasn't consumed.
                        second_name = import_module_name
                if second_name and second_name not in names:
                    names[second_name] = stmt
    return sorted(names.items(), key=lambda a: a[1].fromlineno)


def _find_frame_imports(name, frame):
    """
    Detect imports in the frame, with the required
    *name*. Such imports can be considered assignments.
    Returns True if an import for the given name was found.
    """
    imports = frame.nodes_of_class((nodes.Import, nodes.ImportFrom))
    for import_node in imports:
        for import_name, import_alias in import_node.names:
            # If the import uses an alias, check only that.
            # Otherwise, check only the import name.
            if import_alias:
                if import_alias == name:
                    return True
            elif import_name and import_name == name:
                return True
    return None


def _import_name_is_global(stmt, global_names):
    for import_name, import_alias in stmt.names:
        # If the import uses an alias, check only that.
        # Otherwise, check only the import name.
        if import_alias:
            if import_alias in global_names:
                return True
        elif import_name in global_names:
            return True
    return False


def _flattened_scope_names(iterator):
    values = (set(stmt.names) for stmt in iterator)
    return set(itertools.chain.from_iterable(values))


def _assigned_locally(name_node):
    """
    Checks if name_node has corresponding assign statement in same scope
    """
    assign_stmts = name_node.scope().nodes_of_class(nodes.AssignName)
    return any(a.name == name_node.name for a in assign_stmts)


def _is_type_checking_import(node: Union[nodes.Import, nodes.ImportFrom]) -> bool:
    """Check if an import node is guarded by a TYPE_CHECKS guard"""
    for ancestor in node.node_ancestors():
        if isinstance(ancestor, nodes.If):
            if ancestor.test.as_string() in TYPING_TYPE_CHECKS_GUARDS:
                return True
    return False


def _has_locals_call_after_node(stmt, scope):
    skip_nodes = (
        nodes.FunctionDef,
        nodes.ClassDef,
        nodes.Import,
        nodes.ImportFrom,
    )
    for call in scope.nodes_of_class(nodes.Call, skip_klass=skip_nodes):
        inferred = utils.safe_infer(call.func)
        if (
            utils.is_builtin_object(inferred)
            and getattr(inferred, "name", None) == "locals"
        ):
            if stmt.lineno < call.lineno:
                return True
    return False


MSGS = {
    "E0601": (
        "Using variable %r before assignment",
        "used-before-assignment",
        "Used when a local variable is accessed before its assignment.",
    ),
    "E0602": (
        "Undefined variable %r",
        "undefined-variable",
        "Used when an undefined variable is accessed.",
    ),
    "E0603": (
        "Undefined variable name %r in __all__",
        "undefined-all-variable",
        "Used when an undefined variable name is referenced in __all__.",
    ),
    "E0604": (
        "Invalid object %r in __all__, must contain only strings",
        "invalid-all-object",
        "Used when an invalid (non-string) object occurs in __all__.",
    ),
    "E0605": (
        "Invalid format for __all__, must be tuple or list",
        "invalid-all-format",
        "Used when __all__ has an invalid format.",
    ),
    "E0611": (
        "No name %r in module %r",
        "no-name-in-module",
        "Used when a name cannot be found in a module.",
    ),
    "W0601": (
        "Global variable %r undefined at the module level",
        "global-variable-undefined",
        'Used when a variable is defined through the "global" statement '
        "but the variable is not defined in the module scope.",
    ),
    "W0602": (
        "Using global for %r but no assignment is done",
        "global-variable-not-assigned",
        'Used when a variable is defined through the "global" statement '
        "but no assignment to this variable is done.",
    ),
    "W0603": (
        "Using the global statement",  # W0121
        "global-statement",
        'Used when you use the "global" statement to update a global '
        "variable. Pylint just try to discourage this "
        "usage. That doesn't mean you cannot use it !",
    ),
    "W0604": (
        "Using the global statement at the module level",  # W0103
        "global-at-module-level",
        'Used when you use the "global" statement at the module level '
        "since it has no effect",
    ),
    "W0611": (
        "Unused %s",
        "unused-import",
        "Used when an imported module or variable is not used.",
    ),
    "W0612": (
        "Unused variable %r",
        "unused-variable",
        "Used when a variable is defined but not used.",
    ),
    "W0613": (
        "Unused argument %r",
        "unused-argument",
        "Used when a function or method argument is not used.",
    ),
    "W0614": (
        "Unused import(s) %s from wildcard import of %s",
        "unused-wildcard-import",
        "Used when an imported module or variable is not used from a "
        "`'from X import *'` style import.",
    ),
    "W0621": (
        "Redefining name %r from outer scope (line %s)",
        "redefined-outer-name",
        "Used when a variable's name hides a name defined in the outer scope.",
    ),
    "W0622": (
        "Redefining built-in %r",
        "redefined-builtin",
        "Used when a variable or function override a built-in.",
    ),
    "W0631": (
        "Using possibly undefined loop variable %r",
        "undefined-loop-variable",
        "Used when a loop variable (i.e. defined by a for loop or "
        "a list comprehension or a generator expression) is used outside "
        "the loop.",
    ),
    "W0632": (
        "Possible unbalanced tuple unpacking with "
        "sequence%s: "
        "left side has %d label(s), right side has %d value(s)",
        "unbalanced-tuple-unpacking",
        "Used when there is an unbalanced tuple unpacking in assignment",
        {"old_names": [("E0632", "old-unbalanced-tuple-unpacking")]},
    ),
    "E0633": (
        "Attempting to unpack a non-sequence%s",
        "unpacking-non-sequence",
        "Used when something which is not "
        "a sequence is used in an unpack assignment",
        {"old_names": [("W0633", "old-unpacking-non-sequence")]},
    ),
    "W0640": (
        "Cell variable %s defined in loop",
        "cell-var-from-loop",
        "A variable used in a closure is defined in a loop. "
        "This will result in all closures using the same value for "
        "the closed-over variable.",
    ),
    "W0641": (
        "Possibly unused variable %r",
        "possibly-unused-variable",
        "Used when a variable is defined but might not be used. "
        "The possibility comes from the fact that locals() might be used, "
        "which could consume or not the said variable",
    ),
    "W0642": (
        "Invalid assignment to %s in method",
        "self-cls-assignment",
        "Invalid assignment to self or cls in instance or class method "
        "respectively.",
    ),
}


ScopeConsumer = collections.namedtuple(
    "ScopeConsumer", "to_consume consumed scope_type"
)


class NamesConsumer:
    """
    A simple class to handle consumed, to consume and scope type info of node locals
    """

    def __init__(self, node, scope_type):
        self._atomic = ScopeConsumer(copy.copy(node.locals), {}, scope_type)
        self.node = node

    def __repr__(self):
        to_consumes = [f"{k}->{v}" for k, v in self._atomic.to_consume.items()]
        consumed = [f"{k}->{v}" for k, v in self._atomic.consumed.items()]
        to_consumes = ", ".join(to_consumes)
        consumed = ", ".join(consumed)
        return f"""
to_consume : {to_consumes}
consumed : {consumed}
scope_type : {self._atomic.scope_type}
"""

    def __iter__(self):
        return iter(self._atomic)

    @property
    def to_consume(self):
        return self._atomic.to_consume

    @property
    def consumed(self):
        return self._atomic.consumed

    @property
    def scope_type(self):
        return self._atomic.scope_type

    def mark_as_consumed(self, name, consumed_nodes):
        """
        Mark the given nodes as consumed for the name.
        If all of the nodes for the name were consumed, delete the name from
        the to_consume dictionary
        """
        unconsumed = [n for n in self.to_consume[name] if n not in set(consumed_nodes)]
        self.consumed[name] = consumed_nodes

        if unconsumed:
            self.to_consume[name] = unconsumed
        else:
            del self.to_consume[name]

    def get_next_to_consume(self, node):
        """
        Return a list of the nodes that define `node` from this scope.
        Return None to indicate a special case that needs to be handled by the caller.
        """
        name = node.name
        parent_node = node.parent
        found_nodes = self.to_consume.get(name)
        if (
            found_nodes
            and isinstance(parent_node, nodes.Assign)
            and parent_node == found_nodes[0].parent
        ):
            lhs = found_nodes[0].parent.targets[0]
            if lhs.name == name:  # this name is defined in this very statement
                found_nodes = None

        if (
            found_nodes
            and isinstance(parent_node, nodes.For)
            and parent_node.iter == node
            and parent_node.target in found_nodes
        ):
            found_nodes = None

        # Filter out assignments in ExceptHandlers that node is not contained in
        if found_nodes:
            found_nodes = [
                n
                for n in found_nodes
                if not isinstance(n.statement(), nodes.ExceptHandler)
                or n.statement().parent_of(node)
            ]

        return found_nodes


# pylint: disable=too-many-public-methods
class VariablesChecker(BaseChecker):
    """checks for
    * unused variables / imports
    * undefined variables
    * redefinition of variable from builtins or from an outer scope
    * use of variable before assignment
    * __all__ consistency
    * self/cls assignment
    """

    __implements__ = IAstroidChecker

    name = "variables"
    msgs = MSGS
    priority = -1
    options = (
        (
            "init-import",
            {
                "default": 0,
                "type": "yn",
                "metavar": "<y or n>",
                "help": "Tells whether we should check for unused import in "
                "__init__ files.",
            },
        ),
        (
            "dummy-variables-rgx",
            {
                "default": "_+$|(_[a-zA-Z0-9_]*[a-zA-Z0-9]+?$)|dummy|^ignored_|^unused_",
                "type": "regexp",
                "metavar": "<regexp>",
                "help": "A regular expression matching the name of dummy "
                "variables (i.e. expected to not be used).",
            },
        ),
        (
            "additional-builtins",
            {
                "default": (),
                "type": "csv",
                "metavar": "<comma separated list>",
                "help": "List of additional names supposed to be defined in "
                "builtins. Remember that you should avoid defining new builtins "
                "when possible.",
            },
        ),
        (
            "callbacks",
            {
                "default": ("cb_", "_cb"),
                "type": "csv",
                "metavar": "<callbacks>",
                "help": "List of strings which can identify a callback "
                "function by name. A callback name must start or "
                "end with one of those strings.",
            },
        ),
        (
            "redefining-builtins-modules",
            {
                "default": (
                    "six.moves",
                    "past.builtins",
                    "future.builtins",
                    "builtins",
                    "io",
                ),
                "type": "csv",
                "metavar": "<comma separated list>",
                "help": "List of qualified module names which can have objects "
                "that can redefine builtins.",
            },
        ),
        (
            "ignored-argument-names",
            {
                "default": IGNORED_ARGUMENT_NAMES,
                "type": "regexp",
                "metavar": "<regexp>",
                "help": "Argument names that match this expression will be "
                "ignored. Default to name with leading underscore.",
            },
        ),
        (
            "allow-global-unused-variables",
            {
                "default": True,
                "type": "yn",
                "metavar": "<y or n>",
                "help": "Tells whether unused global variables should be treated as a violation.",
            },
        ),
        (
            "allowed-redefined-builtins",
            {
                "default": (),
                "type": "csv",
                "metavar": "<comma separated list>",
                "help": "List of names allowed to shadow builtins",
            },
        ),
    )

    def __init__(self, linter=None):
        super().__init__(linter)
        self._to_consume = (
            None  # list of tuples: (to_consume:dict, consumed:dict, scope_type:str)
        )
        self._checking_mod_attr = None
        self._loop_variables = []
        self._type_annotation_names = []
        self._postponed_evaluation_enabled = False

    @utils.check_messages("redefined-outer-name")
    def visit_for(self, node: nodes.For) -> None:
        assigned_to = [a.name for a in node.target.nodes_of_class(nodes.AssignName)]

        # Only check variables that are used
        dummy_rgx = self.config.dummy_variables_rgx
        assigned_to = [var for var in assigned_to if not dummy_rgx.match(var)]

        for variable in assigned_to:
            for outer_for, outer_variables in self._loop_variables:
                if variable in outer_variables and not in_for_else_branch(
                    outer_for, node
                ):
                    self.add_message(
                        "redefined-outer-name",
                        args=(variable, outer_for.fromlineno),
                        node=node,
                    )
                    break

        self._loop_variables.append((node, assigned_to))

    @utils.check_messages("redefined-outer-name")
    def leave_for(self, node: nodes.For) -> None:
        self._loop_variables.pop()
        self._store_type_annotation_names(node)

    def visit_module(self, node: nodes.Module) -> None:
        """visit module : update consumption analysis variable
        checks globals doesn't overrides builtins
        """
        self._to_consume = [NamesConsumer(node, "module")]
        self._postponed_evaluation_enabled = is_postponed_evaluation_enabled(node)

        for name, stmts in node.locals.items():
            if utils.is_builtin(name):
                if self._should_ignore_redefined_builtin(stmts[0]) or name == "__doc__":
                    continue
                self.add_message("redefined-builtin", args=name, node=stmts[0])

    @utils.check_messages(
        "unused-import",
        "unused-wildcard-import",
        "redefined-builtin",
        "undefined-all-variable",
        "invalid-all-object",
        "invalid-all-format",
        "unused-variable",
    )
    def leave_module(self, node: nodes.Module) -> None:
        """leave module: check globals"""
        assert len(self._to_consume) == 1

        self._check_metaclasses(node)
        not_consumed = self._to_consume.pop().to_consume
        # attempt to check for __all__ if defined
        if "__all__" in node.locals:
            self._check_all(node, not_consumed)

        # check for unused globals
        self._check_globals(not_consumed)

        # don't check unused imports in __init__ files
        if not self.config.init_import and node.package:
            return

        self._check_imports(not_consumed)

    def visit_classdef(self, node: nodes.ClassDef) -> None:
        """visit class: update consumption analysis variable"""
        self._to_consume.append(NamesConsumer(node, "class"))

    def leave_classdef(self, _: nodes.ClassDef) -> None:
        """leave class: update consumption analysis variable"""
        # do not check for not used locals here (no sense)
        self._to_consume.pop()

    def visit_lambda(self, node: nodes.Lambda) -> None:
        """visit lambda: update consumption analysis variable"""
        self._to_consume.append(NamesConsumer(node, "lambda"))

    def leave_lambda(self, _: nodes.Lambda) -> None:
        """leave lambda: update consumption analysis variable"""
        # do not check for not used locals here
        self._to_consume.pop()

    def visit_generatorexp(self, node: nodes.GeneratorExp) -> None:
        """visit genexpr: update consumption analysis variable"""
        self._to_consume.append(NamesConsumer(node, "comprehension"))

    def leave_generatorexp(self, _: nodes.GeneratorExp) -> None:
        """leave genexpr: update consumption analysis variable"""
        # do not check for not used locals here
        self._to_consume.pop()

    def visit_dictcomp(self, node: nodes.DictComp) -> None:
        """visit dictcomp: update consumption analysis variable"""
        self._to_consume.append(NamesConsumer(node, "comprehension"))

    def leave_dictcomp(self, _: nodes.DictComp) -> None:
        """leave dictcomp: update consumption analysis variable"""
        # do not check for not used locals here
        self._to_consume.pop()

    def visit_setcomp(self, node: nodes.SetComp) -> None:
        """visit setcomp: update consumption analysis variable"""
        self._to_consume.append(NamesConsumer(node, "comprehension"))

    def leave_setcomp(self, _: nodes.SetComp) -> None:
        """leave setcomp: update consumption analysis variable"""
        # do not check for not used locals here
        self._to_consume.pop()

    def visit_functiondef(self, node: nodes.FunctionDef) -> None:
        """visit function: update consumption analysis variable and check locals"""
        self._to_consume.append(NamesConsumer(node, "function"))
        if not (
            self.linter.is_message_enabled("redefined-outer-name")
            or self.linter.is_message_enabled("redefined-builtin")
        ):
            return
        globs = node.root().globals
        for name, stmt in node.items():
            if name in globs and not isinstance(stmt, nodes.Global):
                definition = globs[name][0]
                if (
                    isinstance(definition, nodes.ImportFrom)
                    and definition.modname == FUTURE
                ):
                    # It is a __future__ directive, not a symbol.
                    continue

                # Do not take in account redefined names for the purpose
                # of type checking.:
                if any(
                    isinstance(definition.parent, nodes.If)
                    and definition.parent.test.as_string() in TYPING_TYPE_CHECKS_GUARDS
                    for definition in globs[name]
                ):
                    continue

                line = definition.fromlineno
                if not self._is_name_ignored(stmt, name):
                    self.add_message(
                        "redefined-outer-name", args=(name, line), node=stmt
                    )

            elif (
                utils.is_builtin(name)
                and not self._allowed_redefined_builtin(name)
                and not self._should_ignore_redefined_builtin(stmt)
            ):
                # do not print Redefining builtin for additional builtins
                self.add_message("redefined-builtin", args=name, node=stmt)

    def leave_functiondef(self, node: nodes.FunctionDef) -> None:
        """leave function: check function's locals are consumed"""
        self._check_metaclasses(node)

        if node.type_comment_returns:
            self._store_type_annotation_node(node.type_comment_returns)
        if node.type_comment_args:
            for argument_annotation in node.type_comment_args:
                self._store_type_annotation_node(argument_annotation)

        not_consumed = self._to_consume.pop().to_consume
        if not (
            self.linter.is_message_enabled("unused-variable")
            or self.linter.is_message_enabled("possibly-unused-variable")
            or self.linter.is_message_enabled("unused-argument")
        ):
            return

        # Don't check arguments of function which are only raising an exception.
        if utils.is_error(node):
            return

        # Don't check arguments of abstract methods or within an interface.
        is_method = node.is_method()
        if is_method and node.is_abstract():
            return

        global_names = _flattened_scope_names(node.nodes_of_class(nodes.Global))
        nonlocal_names = _flattened_scope_names(node.nodes_of_class(nodes.Nonlocal))
        for name, stmts in not_consumed.items():
            self._check_is_unused(name, node, stmts[0], global_names, nonlocal_names)

    visit_asyncfunctiondef = visit_functiondef
    leave_asyncfunctiondef = leave_functiondef

    @utils.check_messages(
        "global-variable-undefined",
        "global-variable-not-assigned",
        "global-statement",
        "global-at-module-level",
        "redefined-builtin",
    )
    def visit_global(self, node: nodes.Global) -> None:
        """check names imported exists in the global scope"""
        frame = node.frame()
        if isinstance(frame, nodes.Module):
            self.add_message("global-at-module-level", node=node)
            return

        module = frame.root()
        default_message = True
        locals_ = node.scope().locals
        for name in node.names:
            try:
                assign_nodes = module.getattr(name)
            except astroid.NotFoundError:
                # unassigned global, skip
                assign_nodes = []

            not_defined_locally_by_import = not any(
                isinstance(local, nodes.Import) for local in locals_.get(name, ())
            )
            if (
                not utils.is_reassigned_after_current(node, name)
                and not_defined_locally_by_import
            ):
                self.add_message("global-variable-not-assigned", args=name, node=node)
                default_message = False
                continue

            for anode in assign_nodes:
                if (
                    isinstance(anode, nodes.AssignName)
                    and anode.name in module.special_attributes
                ):
                    self.add_message("redefined-builtin", args=name, node=node)
                    break
                if anode.frame() is module:
                    # module level assignment
                    break
                if isinstance(anode, nodes.FunctionDef) and anode.parent is module:
                    # module level function assignment
                    break
            else:
                if not_defined_locally_by_import:
                    # global undefined at the module scope
                    self.add_message("global-variable-undefined", args=name, node=node)
                    default_message = False

        if default_message:
            self.add_message("global-statement", node=node)

    def visit_assignname(self, node: nodes.AssignName) -> None:
        if isinstance(node.assign_type(), nodes.AugAssign):
            self.visit_name(node)

    def visit_delname(self, node: nodes.DelName) -> None:
        self.visit_name(node)

    def visit_name(self, node: nodes.Name) -> None:
        stmt = node.statement()
        if stmt.fromlineno is None:
            # name node from an astroid built from live code, skip
            assert not stmt.root().file.endswith(".py")
            return

        self._undefined_and_used_before_checker(node, stmt)
        self._loopvar_name(node)

    @utils.check_messages(
        "undefined-variable", "used-before-assignment", "cell-var-from-loop"
    )
    def _undefined_and_used_before_checker(
        self, node: nodes.Name, stmt: nodes.NodeNG
    ) -> None:
        frame = stmt.scope()
        start_index = len(self._to_consume) - 1

        self._undefined_variable_is_enabled = self.linter.is_message_enabled(
            "undefined-variable"
        )
        self._used_before_assignment_is_enabled = self.linter.is_message_enabled(
            "used-before-assignment"
        )

        # iterates through parent scopes, from the inner to the outer
        base_scope_type = self._to_consume[start_index].scope_type

        for i in range(start_index, -1, -1):
            current_consumer = self._to_consume[i]

            # Certain nodes shouldn't be checked as they get checked another time
            if self._node_should_be_skipped(current_consumer, node, i == start_index):
                continue

            action, found_nodes = self._check_consumer(
                node, stmt, frame, current_consumer, i, base_scope_type
            )

            if action is VariableVisitConsumerAction.CONTINUE:
                continue
            if action is VariableVisitConsumerAction.CONSUME:
                current_consumer.mark_as_consumed(node.name, found_nodes)
            if action in {
                VariableVisitConsumerAction.RETURN,
                VariableVisitConsumerAction.CONSUME,
            }:
                return

        # we have not found the name, if it isn't a builtin, that's an
        # undefined name !
        if self._undefined_variable_is_enabled and not (
            node.name in nodes.Module.scope_attrs
            or utils.is_builtin(node.name)
            or node.name in self.config.additional_builtins
            or (
                node.name == "__class__"
                and isinstance(frame, nodes.FunctionDef)
                and frame.is_method()
            )
            and not utils.node_ignores_exception(node, NameError)
        ):
            self.add_message("undefined-variable", args=node.name, node=node)

    # pylint: disable=too-many-return-statements
    def _check_consumer(
        self,
        node: nodes.Name,
        stmt: nodes.NodeNG,
        frame: nodes.LocalsDictNodeNG,
        current_consumer: NamesConsumer,
        consumer_level: int,
        base_scope_type: Any,
    ) -> Tuple[VariableVisitConsumerAction, Optional[Any]]:
        """Checks a consumer for conditions that should trigger messages"""
        # If the name has already been consumed, only check it's not a loop
        # variable used outside the loop.
        # Avoid the case where there are homonyms inside function scope and
        # comprehension current scope (avoid bug #1731)
        if node.name in current_consumer.consumed:
            if utils.is_func_decorator(current_consumer.node) or not (
                current_consumer.scope_type == "comprehension"
                and self._has_homonym_in_upper_function_scope(node, consumer_level)
            ):
                self._check_late_binding_closure(node)
                self._loopvar_name(node)
                return (VariableVisitConsumerAction.RETURN, None)

        found_nodes = current_consumer.get_next_to_consume(node)
        if found_nodes is None:
            return (VariableVisitConsumerAction.CONTINUE, None)
        if not found_nodes:
            self.add_message("used-before-assignment", args=node.name, node=node)
            return (VariableVisitConsumerAction.RETURN, found_nodes)

        self._check_late_binding_closure(node)

        if not (
            self._undefined_variable_is_enabled
            or self._used_before_assignment_is_enabled
        ):
            return (VariableVisitConsumerAction.CONSUME, found_nodes)

        defnode = utils.assign_parent(found_nodes[0])
        defstmt = defnode.statement()
        defframe = defstmt.frame()

        # The class reuses itself in the class scope.
        is_recursive_klass = (
            frame is defframe
            and defframe.parent_of(node)
            and isinstance(defframe, nodes.ClassDef)
            and node.name == defframe.name
        )

        if (
            is_recursive_klass
            and utils.is_inside_lambda(node)
            and (
                not utils.is_default_argument(node)
                or node.scope().parent.scope() is not defframe
            )
        ):
            # Self-referential class references are fine in lambda's --
            # As long as they are not part of the default argument directly
            # under the scope of the parent self-referring class.
            # Example of valid default argument:
            # class MyName3:
            #     myattr = 1
            #     mylambda3 = lambda: lambda a=MyName3: a
            # Example of invalid default argument:
            # class MyName4:
            #     myattr = 1
            #     mylambda4 = lambda a=MyName4: lambda: a

            # If the above conditional is True,
            # there is no possibility of undefined-variable
            # Also do not consume class name
            # (since consuming blocks subsequent checks)
            # -- quit
            return (VariableVisitConsumerAction.RETURN, None)

        (
            maybe_before_assign,
            annotation_return,
            use_outer_definition,
        ) = self._is_variable_violation(
            node,
            defnode,
            stmt,
            defstmt,
            frame,
            defframe,
            base_scope_type,
            is_recursive_klass,
        )

        if use_outer_definition:
            return (VariableVisitConsumerAction.CONTINUE, None)

        if (
            maybe_before_assign
            and not utils.is_defined_before(node)
            and not astroid.are_exclusive(stmt, defstmt, ("NameError",))
        ):

            # Used and defined in the same place, e.g `x += 1` and `del x`
            defined_by_stmt = defstmt is stmt and isinstance(
                node, (nodes.DelName, nodes.AssignName)
            )
            if (
                is_recursive_klass
                or defined_by_stmt
                or annotation_return
                or isinstance(defstmt, nodes.Delete)
            ):
                if not utils.node_ignores_exception(node, NameError):

                    # Handle postponed evaluation of annotations
                    if not (
                        self._postponed_evaluation_enabled
                        and isinstance(
                            stmt,
                            (
                                nodes.AnnAssign,
                                nodes.FunctionDef,
                                nodes.Arguments,
                            ),
                        )
                        and node.name in node.root().locals
                    ):
                        self.add_message(
                            "undefined-variable", args=node.name, node=node
                        )
                        return (VariableVisitConsumerAction.CONSUME, found_nodes)

            if base_scope_type != "lambda":
                # E0601 may *not* occurs in lambda scope.

                # Handle postponed evaluation of annotations
                if not (
                    self._postponed_evaluation_enabled
                    and isinstance(stmt, (nodes.AnnAssign, nodes.FunctionDef))
                ):
                    self.add_message(
                        "used-before-assignment", args=node.name, node=node
                    )
                    return (VariableVisitConsumerAction.CONSUME, found_nodes)

            # E0601 can occur in class-level scope in lambdas, as in
            # the following example:
            #   class A:
            #      x = lambda attr: f + attr
            #      f = 42
            if isinstance(frame, nodes.ClassDef) and node.name in frame.locals:
                if isinstance(node.parent, nodes.Arguments):
                    if stmt.fromlineno <= defstmt.fromlineno:
                        # Doing the following is fine:
                        #   class A:
                        #      x = 42
                        #      y = lambda attr=x: attr
                        self.add_message(
                            "used-before-assignment",
                            args=node.name,
                            node=node,
                        )
                else:
                    self.add_message("undefined-variable", args=node.name, node=node)
                    return (VariableVisitConsumerAction.CONSUME, found_nodes)
            elif current_consumer.scope_type == "lambda":
                self.add_message("undefined-varibale", args=node.name, node=node)
                return (VariableVisitConsumerAction.CONSUME, found_nodes)

        elif self._is_only_type_assignment(node, defstmt):
            self.add_message("undefined-variable", args=node.name, node=node)
            return (VariableVisitConsumerAction.CONSUME, found_nodes)

        elif isinstance(defstmt, nodes.ClassDef):
            is_first_level_ref = self._is_first_level_self_reference(node, defstmt)
            if is_first_level_ref == 2:
                self.add_message("used-before-assignment", node=node, args=node.name)
            if is_first_level_ref:
                return (VariableVisitConsumerAction.RETURN, None)

        elif isinstance(defnode, nodes.NamedExpr):
            if isinstance(defnode.parent, nodes.IfExp):
                if self._is_never_evaluated(defnode, defnode.parent):
                    self.add_message("undefined-variable", args=node.name, node=node)
                    return (VariableVisitConsumerAction.CONSUME, found_nodes)

        return (VariableVisitConsumerAction.CONSUME, found_nodes)

    @utils.check_messages("no-name-in-module")
    def visit_import(self, node: nodes.Import) -> None:
        """check modules attribute accesses"""
        if not self._analyse_fallback_blocks and utils.is_from_fallback_block(node):
            # No need to verify this, since ImportError is already
            # handled by the client code.
            return
        if utils.is_node_in_guarded_import_block(node) is True:
            # Don't verify import if part of guarded import block
            # I.e. `sys.version_info` or `typing.TYPE_CHECKING`
            return

        for name, _ in node.names:
            parts = name.split(".")
            try:
                module = next(_infer_name_module(node, parts[0]))
            except astroid.ResolveError:
                continue
            if not isinstance(module, nodes.Module):
                continue
            self._check_module_attrs(node, module, parts[1:])

    @utils.check_messages("no-name-in-module")
    def visit_importfrom(self, node: nodes.ImportFrom) -> None:
        """check modules attribute accesses"""
        if not self._analyse_fallback_blocks and utils.is_from_fallback_block(node):
            # No need to verify this, since ImportError is already
            # handled by the client code.
            return
        if utils.is_node_in_guarded_import_block(node) is True:
            # Don't verify import if part of guarded import block
            # I.e. `sys.version_info` or `typing.TYPE_CHECKING`
            return

        name_parts = node.modname.split(".")
        try:
            module = node.do_import_module(name_parts[0])
        except astroid.AstroidBuildingException:
            return
        module = self._check_module_attrs(node, module, name_parts[1:])
        if not module:
            return
        for name, _ in node.names:
            if name == "*":
                continue
            self._check_module_attrs(node, module, name.split("."))

    @utils.check_messages(
        "unbalanced-tuple-unpacking", "unpacking-non-sequence", "self-cls-assignment"
    )
    def visit_assign(self, node: nodes.Assign) -> None:
        """Check unbalanced tuple unpacking for assignments
        and unpacking non-sequences as well as in case self/cls
        get assigned.
        """
        self._check_self_cls_assign(node)
        if not isinstance(node.targets[0], (nodes.Tuple, nodes.List)):
            return

        targets = node.targets[0].itered()
        try:
            inferred = utils.safe_infer(node.value)
            if inferred is not None:
                self._check_unpacking(inferred, node, targets)
        except astroid.InferenceError:
            return

    # listcomp have now also their scope
    def visit_listcomp(self, node: nodes.ListComp) -> None:
        """visit dictcomp: update consumption analysis variable"""
        self._to_consume.append(NamesConsumer(node, "comprehension"))

    def leave_listcomp(self, _: nodes.ListComp) -> None:
        """leave dictcomp: update consumption analysis variable"""
        # do not check for not used locals here
        self._to_consume.pop()

    def leave_assign(self, node: nodes.Assign) -> None:
        self._store_type_annotation_names(node)

    def leave_with(self, node: nodes.With) -> None:
        self._store_type_annotation_names(node)

    def visit_arguments(self, node: nodes.Arguments) -> None:
        for annotation in node.type_comment_args:
            self._store_type_annotation_node(annotation)

    # Relying on other checker's options, which might not have been initialized yet.
    @astroid.decorators.cachedproperty
    def _analyse_fallback_blocks(self):
        return get_global_option(self, "analyse-fallback-blocks", default=False)

    @astroid.decorators.cachedproperty
    def _ignored_modules(self):
        return get_global_option(self, "ignored-modules", default=[])

    @astroid.decorators.cachedproperty
    def _allow_global_unused_variables(self):
        return get_global_option(self, "allow-global-unused-variables", default=True)

    @staticmethod
    def _defined_in_function_definition(node, frame):
        in_annotation_or_default_or_decorator = False
        if isinstance(frame, nodes.FunctionDef) and node.statement() is frame:
            in_annotation_or_default_or_decorator = (
                (
                    node in frame.args.annotations
                    or node in frame.args.posonlyargs_annotations
                    or node in frame.args.kwonlyargs_annotations
                    or node is frame.args.varargannotation
                    or node is frame.args.kwargannotation
                )
                or frame.args.parent_of(node)
                or (frame.decorators and frame.decorators.parent_of(node))
                or (
                    frame.returns
                    and (node is frame.returns or frame.returns.parent_of(node))
                )
            )
        return in_annotation_or_default_or_decorator

    @staticmethod
    def _in_lambda_or_comprehension_body(
        node: nodes.NodeNG, frame: nodes.NodeNG
    ) -> bool:
        """return True if node within a lambda/comprehension body (or similar) and thus should not have access to class attributes in frame"""
        child = node
        parent = node.parent
        while parent is not None:
            if parent is frame:
                return False
            if isinstance(parent, nodes.Lambda) and child is not parent.args:
                # Body of lambda should not have access to class attributes.
                return True
            if isinstance(parent, nodes.Comprehension) and child is not parent.iter:
                # Only iter of list/set/dict/generator comprehension should have access.
                return True
            if isinstance(parent, nodes.ComprehensionScope) and not (
                parent.generators and child is parent.generators[0]
            ):
                # Body of list/set/dict/generator comprehension should not have access to class attributes.
                # Furthermore, only the first generator (if multiple) in comprehension should have access.
                return True
            child = parent
            parent = parent.parent
        return False

    @staticmethod
    def _is_variable_violation(
        node: nodes.Name,
        defnode,
        stmt,
        defstmt,
        frame,  # scope of statement of node
        defframe,
        base_scope_type,
        is_recursive_klass,
    ) -> Tuple[bool, bool, bool]:
        # pylint: disable=too-many-nested-blocks
        maybe_before_assign = True
        annotation_return = False
        use_outer_definition = False
        if frame is not defframe:
            maybe_before_assign = _detect_global_scope(node, frame, defframe)
        elif defframe.parent is None:
            # we are at the module level, check the name is not
            # defined in builtins
            if (
                node.name in defframe.scope_attrs
                or astroid.builtin_lookup(node.name)[1]
            ):
                maybe_before_assign = False
        else:
            # we are in a local scope, check the name is not
            # defined in global or builtin scope
            # skip this lookup if name is assigned later in function scope/lambda
            # Note: the node.frame() is not the same as the `frame` argument which is
            # equivalent to frame.statement().scope()
            forbid_lookup = (
                isinstance(frame, nodes.FunctionDef)
                or isinstance(node.frame(), nodes.Lambda)
            ) and _assigned_locally(node)
            if not forbid_lookup and defframe.root().lookup(node.name)[1]:
                maybe_before_assign = False
                use_outer_definition = stmt == defstmt and not isinstance(
                    defnode, nodes.Comprehension
                )
            # check if we have a nonlocal
            elif node.name in defframe.locals:
                maybe_before_assign = not any(
                    isinstance(child, nodes.Nonlocal) and node.name in child.names
                    for child in defframe.get_children()
                )

        if (
            base_scope_type == "lambda"
            and isinstance(frame, nodes.ClassDef)
            and node.name in frame.locals
        ):

            # This rule verifies that if the definition node of the
            # checked name is an Arguments node and if the name
            # is used a default value in the arguments defaults
            # and the actual definition of the variable label
            # is happening before the Arguments definition.
            #
            # bar = None
            # foo = lambda bar=bar: bar
            #
            # In this case, maybe_before_assign should be False, otherwise
            # it should be True.
            maybe_before_assign = not (
                isinstance(defnode, nodes.Arguments)
                and node in defnode.defaults
                and frame.locals[node.name][0].fromlineno < defstmt.fromlineno
            )
        elif isinstance(defframe, nodes.ClassDef) and isinstance(
            frame, nodes.FunctionDef
        ):
            # Special rule for function return annotations,
            # which uses the same name as the class where
            # the function lives.
            if node is frame.returns and defframe.parent_of(frame.returns):
                maybe_before_assign = annotation_return = True

            if (
                maybe_before_assign
                and defframe.name in defframe.locals
                and defframe.locals[node.name][0].lineno < frame.lineno
            ):
                # Detect class assignments with the same
                # name as the class. In this case, no warning
                # should be raised.
                maybe_before_assign = False
            if isinstance(node.parent, nodes.Arguments):
                maybe_before_assign = stmt.fromlineno <= defstmt.fromlineno
        elif is_recursive_klass:
            maybe_before_assign = True
        else:
            maybe_before_assign = (
                maybe_before_assign and stmt.fromlineno <= defstmt.fromlineno
            )
            if maybe_before_assign and stmt.fromlineno == defstmt.fromlineno:
                if (
                    isinstance(defframe, nodes.FunctionDef)
                    and frame is defframe
                    and defframe.parent_of(node)
                    and stmt is not defstmt
                ):
                    # Single statement function, with the statement on the
                    # same line as the function definition
                    maybe_before_assign = False
                elif (
                    isinstance(  # pylint: disable=too-many-boolean-expressions
                        defstmt,
                        (
                            nodes.Assign,
                            nodes.AnnAssign,
                            nodes.AugAssign,
                            nodes.Expr,
                            nodes.Return,
                        ),
                    )
                    and (
                        isinstance(defstmt.value, nodes.IfExp)
                        or isinstance(defstmt.value, nodes.Lambda)
                        and isinstance(defstmt.value.body, nodes.IfExp)
                    )
                    and frame is defframe
                    and defframe.parent_of(node)
                    and stmt is defstmt
                ):
                    # Single statement if, with assignment expression on same
                    # line as assignment
                    # x = b if (b := True) else False
                    maybe_before_assign = False
                elif (
                    isinstance(  # pylint: disable=too-many-boolean-expressions
                        defnode, nodes.NamedExpr
                    )
                    and frame is defframe
                    and defframe.parent_of(stmt)
                    and stmt is defstmt
                    and (
                        (
                            defnode.lineno == node.lineno
                            and defnode.col_offset < node.col_offset
                        )
                        or (defnode.lineno < node.lineno)
                        or (
                            # Issue in the `ast` module until py39
                            # Nodes in a multiline string have the same lineno
                            # Could be false-positive without check
                            not PY39_PLUS
                            and defnode.lineno == node.lineno
                            and isinstance(
                                defstmt,
                                (
                                    nodes.Assign,
                                    nodes.AnnAssign,
                                    nodes.AugAssign,
                                    nodes.Return,
                                ),
                            )
                            and isinstance(defstmt.value, nodes.JoinedStr)
                        )
                    )
                ):
                    # Expressions, with assignment expressions
                    # Use only after assignment
                    # b = (c := 2) and c
                    maybe_before_assign = False

            # Look for type checking definitions inside a type checking guard.
            if isinstance(defstmt, (nodes.Import, nodes.ImportFrom)):
                defstmt_parent = defstmt.parent

                if (
                    isinstance(defstmt_parent, nodes.If)
                    and defstmt_parent.test.as_string() in TYPING_TYPE_CHECKS_GUARDS
                ):
                    # Exempt those definitions that are used inside the type checking
                    # guard or that are defined in both type checking guard branches.
                    used_in_branch = defstmt_parent.parent_of(node)
                    defined_in_or_else = False

                    for definition in defstmt_parent.orelse:
                        if isinstance(definition, nodes.Assign):
                            defined_in_or_else = any(
                                target.name == node.name
                                for target in definition.targets
                                if isinstance(target, nodes.AssignName)
                            )
                            if defined_in_or_else:
                                break

                    if not used_in_branch and not defined_in_or_else:
                        maybe_before_assign = True

        return maybe_before_assign, annotation_return, use_outer_definition

    # pylint: disable-next=fixme
    # TODO: The typing of `NodeNG.statement()` in astroid is non-specific
    # After this has been updated the typing of `defstmt` should reflect this
    # See: https://github.com/PyCQA/astroid/pull/1217
    @staticmethod
    def _is_only_type_assignment(node: nodes.Name, defstmt: nodes.NodeNG) -> bool:
        """Check if variable only gets assigned a type and never a value"""
        if not isinstance(defstmt, nodes.AnnAssign) or defstmt.value:
            return False

        defstmt_frame = defstmt.frame()
        node_frame = node.frame()

        parent = node
        while parent is not defstmt_frame.parent:
            parent_scope = parent.scope()
            local_refs = parent_scope.locals.get(node.name, [])
            for ref_node in local_refs:
                # If local ref is in the same frame as our node, but on a later lineno
                # we don't actually care about this local ref.
                # Local refs are ordered, so we break.
                #     print(var)
                #     var = 1  # <- irrelevant
                if defstmt_frame == node_frame and not ref_node.lineno < node.lineno:
                    break

                # If the parent of the local refence is anything but a AnnAssign
                # Or if the AnnAssign adds a value the variable will now have a value
                #     var = 1  # OR
                #     var: int = 1
                if (
                    not isinstance(ref_node.parent, nodes.AnnAssign)
                    or ref_node.parent.value
                ):
                    return False
            parent = parent_scope.parent
        return True

    @staticmethod
    def _is_first_level_self_reference(
        node: nodes.Name, defstmt: nodes.ClassDef
    ) -> Literal[0, 1, 2]:
        """Check if a first level method's annotation or default values
        refers to its own class.

        Return values correspond to:
            0 = Continue
            1 = Break
            2 = Break + emit message
        """
        if node.frame().parent == defstmt:
            # Check if used as type annotation
            # Break but don't emit message if postponed evaluation is enabled
            if utils.is_node_in_type_annotation_context(node):
                if not utils.is_postponed_evaluation_enabled(node):
                    return 2
                return 1
            # Check if used as default value by calling the class
            if isinstance(node.parent, nodes.Call) and isinstance(
                node.parent.parent, nodes.Arguments
            ):
                return 2
        return 0

    @staticmethod
    def _is_never_evaluated(
        defnode: nodes.NamedExpr, defnode_parent: nodes.IfExp
    ) -> bool:
        """Check if a NamedExpr is inside a side of if ... else that never
        gets evaluated
        """
        inferred_test = utils.safe_infer(defnode_parent.test)
        if isinstance(inferred_test, nodes.Const):
            if inferred_test.value is True and defnode == defnode_parent.orelse:
                return True
            if inferred_test.value is False and defnode == defnode_parent.body:
                return True
        return False

    def _ignore_class_scope(self, node):
        """
        Return True if the node is in a local class scope, as an assignment.

        :param node: Node considered
        :type node: astroid.Node
        :return: True if the node is in a local class scope, as an assignment. False otherwise.
        :rtype: bool
        """
        # Detect if we are in a local class scope, as an assignment.
        # For example, the following is fair game.
        #
        # class A:
        #    b = 1
        #    c = lambda b=b: b * b
        #
        # class B:
        #    tp = 1
        #    def func(self, arg: tp):
        #        ...
        # class C:
        #    tp = 2
        #    def func(self, arg=tp):
        #        ...
        # class C:
        #    class Tp:
        #        pass
        #    class D(Tp):
        #        ...

        name = node.name
        frame = node.statement().scope()
        in_annotation_or_default_or_decorator = self._defined_in_function_definition(
            node, frame
        )
        in_ancestor_list = utils.is_ancestor_name(frame, node)
        if in_annotation_or_default_or_decorator or in_ancestor_list:
            frame_locals = frame.parent.scope().locals
        else:
            frame_locals = frame.locals
        return not (
            (isinstance(frame, nodes.ClassDef) or in_annotation_or_default_or_decorator)
            and not self._in_lambda_or_comprehension_body(node, frame)
            and name in frame_locals
        )

    def _loopvar_name(self, node: astroid.Name) -> None:
        # filter variables according to node's scope
        if not self.linter.is_message_enabled("undefined-loop-variable"):
            return
        astmts = [s for s in node.lookup(node.name)[1] if hasattr(s, "assign_type")]
        # If this variable usage exists inside a function definition
        # that exists in the same loop,
        # the usage is safe because the function will not be defined either if
        # the variable is not defined.
        scope = node.scope()
        if isinstance(scope, nodes.FunctionDef) and any(
            asmt.statement().parent_of(scope) for asmt in astmts
        ):
            return

        # filter variables according their respective scope test is_statement
        # and parent to avoid #74747. This is not a total fix, which would
        # introduce a mechanism similar to special attribute lookup in
        # modules. Also, in order to get correct inference in this case, the
        # scope lookup rules would need to be changed to return the initial
        # assignment (which does not exist in code per se) as well as any later
        # modifications.
        if (
            not astmts
            or (astmts[0].is_statement or astmts[0].parent)
            and astmts[0].statement().parent_of(node)
        ):
            _astmts = []
        else:
            _astmts = astmts[:1]
        for i, stmt in enumerate(astmts[1:]):
            if astmts[i].statement().parent_of(stmt) and not in_for_else_branch(
                astmts[i].statement(), stmt
            ):
                continue
            _astmts.append(stmt)
        astmts = _astmts
        if len(astmts) != 1:
            return

        assign = astmts[0].assign_type()
        if not (
            isinstance(assign, (nodes.For, nodes.Comprehension, nodes.GeneratorExp))
            and assign.statement() is not node.statement()
        ):
            return

        # For functions we can do more by inferring the length of the itered object
        if not isinstance(assign, nodes.For):
            self.add_message("undefined-loop-variable", args=node.name, node=node)
            return

        try:
            inferred = next(assign.iter.infer())
        except astroid.InferenceError:
            self.add_message("undefined-loop-variable", args=node.name, node=node)
        else:
            if (
                isinstance(inferred, astroid.Instance)
                and inferred.qname() == BUILTIN_RANGE
            ):
                # Consider range() objects safe, even if they might not yield any results.
                return

            # Consider sequences.
            sequences = (
                nodes.List,
                nodes.Tuple,
                nodes.Dict,
                nodes.Set,
                astroid.objects.FrozenSet,
            )
            if not isinstance(inferred, sequences):
                self.add_message("undefined-loop-variable", args=node.name, node=node)
                return

            elements = getattr(inferred, "elts", getattr(inferred, "items", []))
            if not elements:
                self.add_message("undefined-loop-variable", args=node.name, node=node)

    def _check_is_unused(self, name, node, stmt, global_names, nonlocal_names):
        # Ignore some special names specified by user configuration.
        if self._is_name_ignored(stmt, name):
            return
        # Ignore names that were added dynamically to the Function scope
        if (
            isinstance(node, nodes.FunctionDef)
            and name == "__class__"
            and len(node.locals["__class__"]) == 1
            and isinstance(node.locals["__class__"][0], nodes.ClassDef)
        ):
            return

        # Ignore names imported by the global statement.
        if isinstance(stmt, (nodes.Global, nodes.Import, nodes.ImportFrom)):
            # Detect imports, assigned to global statements.
            if global_names and _import_name_is_global(stmt, global_names):
                return

        argnames = list(
            itertools.chain(node.argnames(), [arg.name for arg in node.args.kwonlyargs])
        )
        # Care about functions with unknown argument (builtins)
        if name in argnames:
            self._check_unused_arguments(name, node, stmt, argnames)
        else:
            if stmt.parent and isinstance(stmt.parent, (nodes.Assign, nodes.AnnAssign)):
                if name in nonlocal_names:
                    return

            qname = asname = None
            if isinstance(stmt, (nodes.Import, nodes.ImportFrom)):
                # Need the complete name, which we don't have in .locals.
                if len(stmt.names) > 1:
                    import_names = next(
                        (names for names in stmt.names if name in names), None
                    )
                else:
                    import_names = stmt.names[0]
                if import_names:
                    qname, asname = import_names
                    name = asname or qname

            if _has_locals_call_after_node(stmt, node.scope()):
                message_name = "possibly-unused-variable"
            else:
                if isinstance(stmt, nodes.Import):
                    if asname is not None:
                        msg = f"{qname} imported as {asname}"
                    else:
                        msg = f"import {name}"
                    self.add_message("unused-import", args=msg, node=stmt)
                    return
                if isinstance(stmt, nodes.ImportFrom):
                    if asname is not None:
                        msg = f"{qname} imported from {stmt.modname} as {asname}"
                    else:
                        msg = f"{name} imported from {stmt.modname}"
                    self.add_message("unused-import", args=msg, node=stmt)
                    return
                message_name = "unused-variable"

            if isinstance(stmt, nodes.FunctionDef) and stmt.decorators:
                return

            # Don't check function stubs created only for type information
            if utils.is_overload_stub(node):
                return

            # Special case for exception variable
            if isinstance(stmt.parent, nodes.ExceptHandler) and any(
                n.name == name for n in stmt.parent.nodes_of_class(nodes.Name)
            ):
                return

            self.add_message(message_name, args=name, node=stmt)

    def _is_name_ignored(self, stmt, name):
        authorized_rgx = self.config.dummy_variables_rgx
        if (
            isinstance(stmt, nodes.AssignName)
            and isinstance(stmt.parent, nodes.Arguments)
            or isinstance(stmt, nodes.Arguments)
        ):
            regex = self.config.ignored_argument_names
        else:
            regex = authorized_rgx
        return regex and regex.match(name)

    def _check_unused_arguments(self, name, node, stmt, argnames):
        is_method = node.is_method()
        klass = node.parent.frame()
        if is_method and isinstance(klass, nodes.ClassDef):
            confidence = (
                INFERENCE if utils.has_known_bases(klass) else INFERENCE_FAILURE
            )
        else:
            confidence = HIGH

        if is_method:
            # Don't warn for the first argument of a (non static) method
            if node.type != "staticmethod" and name == argnames[0]:
                return
            # Don't warn for argument of an overridden method
            overridden = overridden_method(klass, node.name)
            if overridden is not None and name in overridden.argnames():
                return
            if node.name in utils.PYMETHODS and node.name not in (
                "__init__",
                "__new__",
            ):
                return
        # Don't check callback arguments
        if any(
            node.name.startswith(cb) or node.name.endswith(cb)
            for cb in self.config.callbacks
        ):
            return
        # Don't check arguments of singledispatch.register function.
        if utils.is_registered_in_singledispatch_function(node):
            return

        # Don't check function stubs created only for type information
        if utils.is_overload_stub(node):
            return

        # Don't check protocol classes
        if utils.is_protocol_class(klass):
            return

        self.add_message("unused-argument", args=name, node=stmt, confidence=confidence)

    @utils.check_messages("cell-var-from-loop")
    def _check_late_binding_closure(self, node: nodes.Name) -> None:
        """Check whether node is a cell var that is assigned within a containing loop.

        Special cases where we don't care about the error:
        1. When the node's function is immediately called, e.g. (lambda: i)()
        2. When the node's function is returned from within the loop, e.g. return lambda: i
        """
        if not self.linter.is_message_enabled("cell-var-from-loop"):
            return

        node_scope = node.frame()

        # If node appears in a default argument expression,
        # look at the next enclosing frame instead
        if utils.is_default_argument(node, node_scope):
            node_scope = node_scope.parent.frame()

        # Check if node is a cell var
        if (
            not isinstance(node_scope, (nodes.Lambda, nodes.FunctionDef))
            or node.name in node_scope.locals
        ):
            return

        assign_scope, stmts = node.lookup(node.name)
        if not stmts or not assign_scope.parent_of(node_scope):
            return

        if utils.is_comprehension(assign_scope):
            self.add_message("cell-var-from-loop", node=node, args=node.name)
        else:
            # Look for an enclosing For loop.
            # Currently, we only consider the first assignment
            assignment_node = stmts[0]

            maybe_for = assignment_node
            while maybe_for and not isinstance(maybe_for, nodes.For):
                if maybe_for is assign_scope:
                    break
                maybe_for = maybe_for.parent
            else:
                if (
                    maybe_for
                    and maybe_for.parent_of(node_scope)
                    and not utils.is_being_called(node_scope)
                    and not isinstance(node_scope.statement(), nodes.Return)
                ):
                    self.add_message("cell-var-from-loop", node=node, args=node.name)

    def _should_ignore_redefined_builtin(self, stmt):
        if not isinstance(stmt, nodes.ImportFrom):
            return False
        return stmt.modname in self.config.redefining_builtins_modules

    def _allowed_redefined_builtin(self, name):
        return name in self.config.allowed_redefined_builtins

    def _has_homonym_in_upper_function_scope(
        self, node: nodes.Name, index: int
    ) -> bool:
        """
        Return whether there is a node with the same name in the
        to_consume dict of an upper scope and if that scope is a
        function

        :param node: node to check for
        :param index: index of the current consumer inside self._to_consume
        :return: True if there is a node with the same name in the
                 to_consume dict of an upper scope and if that scope
                 is a function, False otherwise
        """
        return any(
            _consumer.scope_type == "function" and node.name in _consumer.to_consume
            for _consumer in self._to_consume[index - 1 :: -1]
        )

    def _store_type_annotation_node(self, type_annotation):
        """Given a type annotation, store all the name nodes it refers to"""
        if isinstance(type_annotation, nodes.Name):
            self._type_annotation_names.append(type_annotation.name)
            return

        if isinstance(type_annotation, nodes.Attribute):
            self._store_type_annotation_node(type_annotation.expr)
            return

        if not isinstance(type_annotation, nodes.Subscript):
            return

        if (
            isinstance(type_annotation.value, nodes.Attribute)
            and isinstance(type_annotation.value.expr, nodes.Name)
            and type_annotation.value.expr.name == TYPING_MODULE
        ):
            self._type_annotation_names.append(TYPING_MODULE)
            return

        self._type_annotation_names.extend(
            annotation.name for annotation in type_annotation.nodes_of_class(nodes.Name)
        )

    def _store_type_annotation_names(self, node):
        type_annotation = node.type_annotation
        if not type_annotation:
            return
        self._store_type_annotation_node(node.type_annotation)

    def _check_self_cls_assign(self, node: nodes.Assign) -> None:
        """Check that self/cls don't get assigned"""
        assign_names: Set[Optional[str]] = set()
        for target in node.targets:
            if isinstance(target, nodes.AssignName):
                assign_names.add(target.name)
            elif isinstance(target, nodes.Tuple):
                assign_names.update(
                    elt.name for elt in target.elts if isinstance(elt, nodes.AssignName)
                )
        scope = node.scope()
        nonlocals_with_same_name = any(
            child for child in scope.body if isinstance(child, nodes.Nonlocal)
        )
        if nonlocals_with_same_name:
            scope = node.scope().parent.scope()

        if not (
            isinstance(scope, nodes.FunctionDef)
            and scope.is_method()
            and "builtins.staticmethod" not in scope.decoratornames()
        ):
            return
        argument_names = scope.argnames()
        if not argument_names:
            return
        self_cls_name = argument_names[0]
        if self_cls_name in assign_names:
            self.add_message("self-cls-assignment", node=node, args=(self_cls_name,))

    def _check_unpacking(self, inferred, node, targets):
        """Check for unbalanced tuple unpacking
        and unpacking non sequences.
        """
        if utils.is_inside_abstract_class(node):
            return
        if utils.is_comprehension(node):
            return
        if inferred is astroid.Uninferable:
            return
        if (
            isinstance(inferred.parent, nodes.Arguments)
            and isinstance(node.value, nodes.Name)
            and node.value.name == inferred.parent.vararg
        ):
            # Variable-length argument, we can't determine the length.
            return
        if isinstance(inferred, (nodes.Tuple, nodes.List)):
            # attempt to check unpacking is properly balanced
            values = inferred.itered()
            if len(targets) != len(values):
                # Check if we have starred nodes.
                if any(isinstance(target, nodes.Starred) for target in targets):
                    return
                self.add_message(
                    "unbalanced-tuple-unpacking",
                    node=node,
                    args=(
                        _get_unpacking_extra_info(node, inferred),
                        len(targets),
                        len(values),
                    ),
                )
        # attempt to check unpacking may be possible (ie RHS is iterable)
        elif not utils.is_iterable(inferred):
            self.add_message(
                "unpacking-non-sequence",
                node=node,
                args=(_get_unpacking_extra_info(node, inferred),),
            )

    def _check_module_attrs(self, node, module, module_names):
        """check that module_names (list of string) are accessible through the
        given module
        if the latest access name corresponds to a module, return it
        """
        while module_names:
            name = module_names.pop(0)
            if name == "__dict__":
                module = None
                break
            try:
                module = next(module.getattr(name)[0].infer())
                if module is astroid.Uninferable:
                    return None
            except astroid.NotFoundError:
                if module.name in self._ignored_modules:
                    return None
                self.add_message(
                    "no-name-in-module", args=(name, module.name), node=node
                )
                return None
            except astroid.InferenceError:
                return None
        if module_names:
            modname = module.name if module else "__dict__"
            self.add_message(
                "no-name-in-module", node=node, args=(".".join(module_names), modname)
            )
            return None
        if isinstance(module, nodes.Module):
            return module
        return None

    def _check_all(self, node: nodes.Module, not_consumed):
        assigned = next(node.igetattr("__all__"))
        if assigned is astroid.Uninferable:
            return
        if not assigned.pytype() in {"builtins.list", "builtins.tuple"}:
            line, col = assigned.tolineno, assigned.col_offset
            self.add_message("invalid-all-format", line=line, col_offset=col, node=node)
            return
        for elt in getattr(assigned, "elts", ()):
            try:
                elt_name = next(elt.infer())
            except astroid.InferenceError:
                continue
            if elt_name is astroid.Uninferable:
                continue
            if not elt_name.parent:
                continue

            if not isinstance(elt_name, nodes.Const) or not isinstance(
                elt_name.value, str
            ):
                self.add_message("invalid-all-object", args=elt.as_string(), node=elt)
                continue

            elt_name = elt_name.value
            # If elt is in not_consumed, remove it from not_consumed
            if elt_name in not_consumed:
                del not_consumed[elt_name]
                continue

            if elt_name not in node.locals:
                if not node.package:
                    self.add_message(
                        "undefined-all-variable", args=(elt_name,), node=elt
                    )
                else:
                    basename = os.path.splitext(node.file)[0]
                    if os.path.basename(basename) == "__init__":
                        name = node.name + "." + elt_name
                        try:
                            astroid.modutils.file_from_modpath(name.split("."))
                        except ImportError:
                            self.add_message(
                                "undefined-all-variable", args=(elt_name,), node=elt
                            )
                        except SyntaxError:
                            # don't yield a syntax-error warning,
                            # because it will be later yielded
                            # when the file will be checked
                            pass

    def _check_globals(self, not_consumed):
        if self._allow_global_unused_variables:
            return
        for name, node_lst in not_consumed.items():
            for node in node_lst:
                self.add_message("unused-variable", args=(name,), node=node)

    def _check_imports(self, not_consumed):
        local_names = _fix_dot_imports(not_consumed)
        checked = set()
        unused_wildcard_imports: DefaultDict[
            Tuple[str, nodes.ImportFrom], List[str]
        ] = collections.defaultdict(list)
        for name, stmt in local_names:
            for imports in stmt.names:
                real_name = imported_name = imports[0]
                if imported_name == "*":
                    real_name = name
                as_name = imports[1]
                if real_name in checked:
                    continue
                if name not in (real_name, as_name):
                    continue
                checked.add(real_name)

                is_type_annotation_import = (
                    imported_name in self._type_annotation_names
                    or as_name in self._type_annotation_names
                )
                if isinstance(stmt, nodes.Import) or (
                    isinstance(stmt, nodes.ImportFrom) and not stmt.modname
                ):
                    if isinstance(stmt, nodes.ImportFrom) and SPECIAL_OBJ.search(
                        imported_name
                    ):
                        # Filter special objects (__doc__, __all__) etc.,
                        # because they can be imported for exporting.
                        continue

                    if is_type_annotation_import:
                        # Most likely a typing import if it wasn't used so far.
                        continue

                    if as_name == "_":
                        continue
                    if as_name is None:
                        msg = f"import {imported_name}"
                    else:
                        msg = f"{imported_name} imported as {as_name}"
                    if not _is_type_checking_import(stmt):
                        self.add_message("unused-import", args=msg, node=stmt)
                elif isinstance(stmt, nodes.ImportFrom) and stmt.modname != FUTURE:
                    if SPECIAL_OBJ.search(imported_name):
                        # Filter special objects (__doc__, __all__) etc.,
                        # because they can be imported for exporting.
                        continue

                    if _is_from_future_import(stmt, name):
                        # Check if the name is in fact loaded from a
                        # __future__ import in another module.
                        continue

                    if is_type_annotation_import:
                        # Most likely a typing import if it wasn't used so far.
                        continue

                    if imported_name == "*":
                        unused_wildcard_imports[(stmt.modname, stmt)].append(name)
                    else:
                        if as_name is None:
                            msg = f"{imported_name} imported from {stmt.modname}"
                        else:
                            msg = f"{imported_name} imported from {stmt.modname} as {as_name}"
                        if not _is_type_checking_import(stmt):
                            self.add_message("unused-import", args=msg, node=stmt)

        # Construct string for unused-wildcard-import message
        for module, unused_list in unused_wildcard_imports.items():
            if len(unused_list) == 1:
                arg_string = unused_list[0]
            else:
                arg_string = (
                    f"{', '.join(i for i in unused_list[:-1])} and {unused_list[-1]}"
                )
            self.add_message(
                "unused-wildcard-import", args=(arg_string, module[0]), node=module[1]
            )
        del self._to_consume

    def _check_metaclasses(self, node):
        """Update consumption analysis for metaclasses."""
        consumed = []  # [(scope_locals, consumed_key)]

        for child_node in node.get_children():
            if isinstance(child_node, nodes.ClassDef):
                consumed.extend(self._check_classdef_metaclasses(child_node, node))

        # Pop the consumed items, in order to avoid having
        # unused-import and unused-variable false positives
        for scope_locals, name in consumed:
            scope_locals.pop(name, None)

    def _check_classdef_metaclasses(self, klass, parent_node):
        if not klass._metaclass:
            # Skip if this class doesn't use explicitly a metaclass, but inherits it from ancestors
            return []

        consumed = []  # [(scope_locals, consumed_key)]
        metaclass = klass.metaclass()
        name = None
        if isinstance(klass._metaclass, nodes.Name):
            name = klass._metaclass.name
        elif isinstance(klass._metaclass, nodes.Attribute) and klass._metaclass.expr:
            attr = klass._metaclass.expr
            while not isinstance(attr, nodes.Name):
                attr = attr.expr
            name = attr.name
        elif metaclass:
            name = metaclass.root().name

        found = False
        name = METACLASS_NAME_TRANSFORMS.get(name, name)
        if name:
            # check enclosing scopes starting from most local
            for scope_locals, _, _ in self._to_consume[::-1]:
                found_nodes = scope_locals.get(name, [])
                for found_node in found_nodes:
                    if found_node.lineno <= klass.lineno:
                        consumed.append((scope_locals, name))
                        found = True
                        break
            # Check parent scope
            nodes_in_parent_scope = parent_node.locals.get(name, [])
            for found_node_parent in nodes_in_parent_scope:
                if found_node_parent.lineno <= klass.lineno:
                    found = True
                    break
        if (
            not found
            and not metaclass
            and not (
                name in nodes.Module.scope_attrs
                or utils.is_builtin(name)
                or name in self.config.additional_builtins
            )
        ):
            self.add_message("undefined-variable", node=klass, args=(name,))

        return consumed

    def _node_should_be_skipped(
        self, consumer: NamesConsumer, node: nodes.Name, is_start_index: bool
    ) -> bool:
        """Tests a consumer and node for various conditions in which the node
        shouldn't be checked for the undefined-variable and used-before-assignment checks.
        """
        if consumer.scope_type == "class":
            # The list of base classes in the class definition is not part
            # of the class body.
            # If the current scope is a class scope but it's not the inner
            # scope, ignore it. This prevents to access this scope instead of
            # the globals one in function members when there are some common
            # names.
            if utils.is_ancestor_name(consumer.node, node) or (
                not is_start_index and self._ignore_class_scope(node)
            ):
                return True

            # Ignore inner class scope for keywords in class definition
            if isinstance(node.parent, nodes.Keyword) and isinstance(
                node.parent.parent, nodes.ClassDef
            ):
                return True

        elif consumer.scope_type == "function" and self._defined_in_function_definition(
            node, consumer.node
        ):
            # If the name node is used as a function default argument's value or as
            # a decorator, then start from the parent frame of the function instead
            # of the function frame - and thus open an inner class scope
            return True

        elif consumer.scope_type == "lambda" and utils.is_default_argument(
            node, consumer.node
        ):
            return True

        return False


def register(linter):
    """required method to auto register this checker"""
    linter.register_checker(VariablesChecker(linter))<|MERGE_RESOLUTION|>--- conflicted
+++ resolved
@@ -64,11 +64,7 @@
 import sys
 from enum import Enum
 from functools import lru_cache
-<<<<<<< HEAD
-from typing import Any, DefaultDict, List, Optional, Set, Tuple
-=======
-from typing import DefaultDict, List, Optional, Set, Tuple, Union
->>>>>>> da275b0f
+from typing import Any, DefaultDict, List, Optional, Set, Tuple, Union
 
 import astroid
 from astroid import nodes
