--- conflicted
+++ resolved
@@ -2196,14 +2196,10 @@
             if (
                 isinstance(defstmt, (nodes.Import, nodes.ImportFrom))
                 and isinstance(defstmt.parent, nodes.If)
-                and defstmt.parent.test.as_string() in TYPING_TYPE_CHECKS_GUARDS
+                and in_type_checking_block(defstmt)
             ):
                 defstmt_parent = defstmt.parent
 
-<<<<<<< HEAD
-                if isinstance(defstmt_parent, nodes.If) and in_type_checking_block(
-                    defstmt
-=======
                 maybe_annotation = utils.get_node_first_ancestor_of_type(
                     node, nodes.AnnAssign
                 )
@@ -2212,7 +2208,6 @@
                     and utils.get_node_first_ancestor_of_type(
                         maybe_annotation, nodes.FunctionDef
                     )
->>>>>>> a6a54461
                 ):
                     # Exempt those definitions that are used inside the type checking
                     # guard or that are defined in both type checking guard branches.
