--- conflicted
+++ resolved
@@ -1160,9 +1160,9 @@
                 args=(
                     node.iter.as_string(),
                     len(targets),
-                    "s" if len(targets) > 1 else "",
+                    "" if len(targets) == 1 else "s",
                     len(values),
-                    "s" if len(values) > 1 else "",
+                    "" if len(values) == 1 else "s",
                 ),
                 confidence=INFERENCE,
             )
@@ -2737,46 +2737,26 @@
         # Attempt to check unpacking is properly balanced
         values = self._nodes_to_unpack(inferred)
         details = _get_unpacking_extra_info(node, inferred)
+
         if values is not None:
             if len(targets) != len(values):
-<<<<<<< HEAD
+                args = (
+                    len(targets),
+                    "" if len(targets) == 1 else "s",
+                    len(values),
+                    "" if len(values) == 1 else "s",
+                )
                 if isinstance(inferred, DICT_TYPES):
                     symbol = "unbalanced-dict-unpacking"
-                    args = (
-                        node.value.as_string(),
-                        len(targets),
-                        "s" if len(targets) > 1 else "",
-                        len(values),
-                        "s" if len(values) > 1 else "",
-                    )
+                    args = (node.value.as_string(),) + args
                 else:
                     symbol = "unbalanced-tuple-unpacking"
-                    args = (
-                        _get_unpacking_extra_info(node, inferred),
-=======
-                # Check if we have starred nodes.
-                if any(isinstance(target, nodes.Starred) for target in targets):
-                    return
-                self.add_message(
-                    "unbalanced-tuple-unpacking",
-                    node=node,
-                    args=(
-                        details,
->>>>>>> 57f38c39
-                        len(targets),
-                        "" if len(targets) == 1 else "s",
-                        len(values),
-<<<<<<< HEAD
-                    )
+                    args = (details,) + args
                 self.add_message(
                     symbol,
                     node=node,
                     args=args,
                     confidence=INFERENCE,
-=======
-                        "" if len(values) == 1 else "s",
-                    ),
->>>>>>> 57f38c39
                 )
         # attempt to check unpacking may be possible (i.e. RHS is iterable)
         elif not utils.is_iterable(inferred):
