# Copyright (c) 2006-2014 LOGILAB S.A. (Paris, FRANCE) <contact@logilab.fr>
# Copyright (c) 2009 Mads Kiilerich <mads@kiilerich.com>
# Copyright (c) 2010 Daniel Harding <dharding@gmail.com>
# Copyright (c) 2011-2014, 2017 Google, Inc.
# Copyright (c) 2012 FELD Boris <lothiraldan@gmail.com>
# Copyright (c) 2013-2020 Claudiu Popa <pcmanticore@gmail.com>
# Copyright (c) 2014 Michal Nowikowski <godfryd@gmail.com>
# Copyright (c) 2014 Brett Cannon <brett@python.org>
# Copyright (c) 2014 Ricardo Gemignani <ricardo.gemignani@gmail.com>
# Copyright (c) 2014 Arun Persaud <arun@nubati.net>
# Copyright (c) 2015 Dmitry Pribysh <dmand@yandex.ru>
# Copyright (c) 2015 Radu Ciorba <radu@devrandom.ro>
# Copyright (c) 2015 Simu Toni <simutoni@gmail.com>
# Copyright (c) 2015 Ionel Cristian Maries <contact@ionelmc.ro>
# Copyright (c) 2016, 2018-2019 Ashley Whetter <ashley@awhetter.co.uk>
# Copyright (c) 2016, 2018 Jakub Wilk <jwilk@jwilk.net>
# Copyright (c) 2016-2017 Derek Gustafson <degustaf@gmail.com>
# Copyright (c) 2016-2017 Łukasz Rogalski <rogalski.91@gmail.com>
# Copyright (c) 2016 Grant Welch <gwelch925+github@gmail.com>
# Copyright (c) 2017-2018, 2021 Ville Skyttä <ville.skytta@iki.fi>
# Copyright (c) 2017-2018, 2020 hippo91 <guillaume.peillex@gmail.com>
# Copyright (c) 2017 Dan Garrette <dhgarrette@gmail.com>
# Copyright (c) 2018-2019 Jim Robertson <jrobertson98atx@gmail.com>
# Copyright (c) 2018 Mike Miller <mtmiller@users.noreply.github.com>
# Copyright (c) 2018 Lucas Cimon <lucas.cimon@gmail.com>
# Copyright (c) 2018 Drew <drewrisinger@users.noreply.github.com>
# Copyright (c) 2018 Sushobhit <31987769+sushobhit27@users.noreply.github.com>
# Copyright (c) 2018 ssolanki <sushobhitsolanki@gmail.com>
# Copyright (c) 2018 Bryce Guinta <bryce.guinta@protonmail.com>
# Copyright (c) 2018 Bryce Guinta <bryce.paul.guinta@gmail.com>
# Copyright (c) 2018 Mike Frysinger <vapier@gmail.com>
# Copyright (c) 2018 Marianna Polatoglou <mpolatoglou@bloomberg.net>
# Copyright (c) 2018 mar-chi-pan <mar.polatoglou@gmail.com>
# Copyright (c) 2019-2021 Pierre Sassoulas <pierre.sassoulas@gmail.com>
# Copyright (c) 2019, 2021 Nick Drozd <nicholasdrozd@gmail.com>
# Copyright (c) 2019 Djailla <bastien.vallet@gmail.com>
# Copyright (c) 2019 Hugo van Kemenade <hugovk@users.noreply.github.com>
# Copyright (c) 2020 Andrew Simmons <anjsimmo@gmail.com>
# Copyright (c) 2020 Andrew Simmons <a.simmons@deakin.edu.au>
# Copyright (c) 2020 Anthony Sottile <asottile@umich.edu>
# Copyright (c) 2020 Ashley Whetter <ashleyw@activestate.com>
# Copyright (c) 2021 Daniël van Noord <13665637+DanielNoord@users.noreply.github.com>
# Copyright (c) 2021 Tushar Sadhwani <tushar.sadhwani000@gmail.com>
# Copyright (c) 2021 Marc Mueller <30130371+cdce8p@users.noreply.github.com>
# Copyright (c) 2021 bot <bot@noreply.github.com>
# Copyright (c) 2021 David Liu <david@cs.toronto.edu>
# Copyright (c) 2021 kasium <15907922+kasium@users.noreply.github.com>
# Copyright (c) 2021 Marcin Kurczewski <rr-@sakuya.pl>
# Copyright (c) 2021 Sergei Lebedev <185856+superbobry@users.noreply.github.com>
# Copyright (c) 2021 Lorena B <46202743+lorena-b@users.noreply.github.com>
# Copyright (c) 2021 haasea <44787650+haasea@users.noreply.github.com>
# Copyright (c) 2021 Alexander Kapshuna <kapsh@kap.sh>

# Licensed under the GPL: https://www.gnu.org/licenses/old-licenses/gpl-2.0.html
# For details: https://github.com/PyCQA/pylint/blob/main/LICENSE

"""variables checkers for Python code
"""
import collections
import copy
import itertools
import os
import re
import sys
from enum import Enum
from functools import lru_cache
from typing import Any, DefaultDict, List, Optional, Set, Tuple, Union

import astroid
from astroid import nodes

from pylint.checkers import BaseChecker, utils
from pylint.checkers.utils import is_postponed_evaluation_enabled
from pylint.constants import PY39_PLUS
from pylint.interfaces import HIGH, INFERENCE, INFERENCE_FAILURE, IAstroidChecker
from pylint.utils import get_global_option

if sys.version_info >= (3, 8):
    from typing import Literal
else:
    from typing_extensions import Literal

SPECIAL_OBJ = re.compile("^_{2}[a-z]+_{2}$")
FUTURE = "__future__"
# regexp for ignored argument name
IGNORED_ARGUMENT_NAMES = re.compile("_.*|^ignored_|^unused_")
# In Python 3.7 abc has a Python implementation which is preferred
# by astroid. Unfortunately this also messes up our explicit checks
# for `abc`
METACLASS_NAME_TRANSFORMS = {"_py_abc": "abc"}
TYPING_TYPE_CHECKS_GUARDS = frozenset({"typing.TYPE_CHECKING", "TYPE_CHECKING"})
BUILTIN_RANGE = "builtins.range"
TYPING_MODULE = "typing"
TYPING_NAMES = frozenset(
    {
        "Any",
        "Callable",
        "ClassVar",
        "Generic",
        "Optional",
        "Tuple",
        "Type",
        "TypeVar",
        "Union",
        "AbstractSet",
        "ByteString",
        "Container",
        "ContextManager",
        "Hashable",
        "ItemsView",
        "Iterable",
        "Iterator",
        "KeysView",
        "Mapping",
        "MappingView",
        "MutableMapping",
        "MutableSequence",
        "MutableSet",
        "Sequence",
        "Sized",
        "ValuesView",
        "Awaitable",
        "AsyncIterator",
        "AsyncIterable",
        "Coroutine",
        "Collection",
        "AsyncGenerator",
        "AsyncContextManager",
        "Reversible",
        "SupportsAbs",
        "SupportsBytes",
        "SupportsComplex",
        "SupportsFloat",
        "SupportsInt",
        "SupportsRound",
        "Counter",
        "Deque",
        "Dict",
        "DefaultDict",
        "List",
        "Set",
        "FrozenSet",
        "NamedTuple",
        "Generator",
        "AnyStr",
        "Text",
        "Pattern",
        "BinaryIO",
    }
)


class VariableVisitConsumerAction(Enum):
    """Used after _visit_consumer to determine the action to be taken

    Continue -> continue loop to next consumer
    Return -> return and thereby break the loop
    Consume -> consume the found nodes (second return value) and return
    """

    CONTINUE = 0
    RETURN = 1
    CONSUME = 2


def _is_from_future_import(stmt, name):
    """Check if the name is a future import from another module."""
    try:
        module = stmt.do_import_module(stmt.modname)
    except astroid.AstroidBuildingException:
        return None

    for local_node in module.locals.get(name, []):
        if isinstance(local_node, nodes.ImportFrom) and local_node.modname == FUTURE:
            return True
    return None


def in_for_else_branch(parent, stmt):
    """Returns True if stmt in inside the else branch for a parent For stmt."""
    return isinstance(parent, nodes.For) and any(
        else_stmt.parent_of(stmt) or else_stmt == stmt for else_stmt in parent.orelse
    )


@lru_cache(maxsize=1000)
def overridden_method(klass, name):
    """get overridden method if any"""
    try:
        parent = next(klass.local_attr_ancestors(name))
    except (StopIteration, KeyError):
        return None
    try:
        meth_node = parent[name]
    except KeyError:
        # We have found an ancestor defining <name> but it's not in the local
        # dictionary. This may happen with astroid built from living objects.
        return None
    if isinstance(meth_node, nodes.FunctionDef):
        return meth_node
    return None


def _get_unpacking_extra_info(node, inferred):
    """return extra information to add to the message for unpacking-non-sequence
    and unbalanced-tuple-unpacking errors
    """
    more = ""
    inferred_module = inferred.root().name
    if node.root().name == inferred_module:
        if node.lineno == inferred.lineno:
            more = f" {inferred.as_string()}"
        elif inferred.lineno:
            more = f" defined at line {inferred.lineno}"
    elif inferred.lineno:
        more = f" defined at line {inferred.lineno} of {inferred_module}"
    return more


def _detect_global_scope(node, frame, defframe):
    """Detect that the given frames shares a global
    scope.

    Two frames shares a global scope when neither
    of them are hidden under a function scope, as well
    as any of parent scope of them, until the root scope.
    In this case, depending from something defined later on
    will not work, because it is still undefined.

    Example:
        class A:
            # B has the same global scope as `C`, leading to a NameError.
            class B(C): ...
        class C: ...

    """
    def_scope = scope = None
    if frame and frame.parent:
        scope = frame.parent.scope()
    if defframe and defframe.parent:
        def_scope = defframe.parent.scope()
    if isinstance(frame, nodes.FunctionDef):
        # If the parent of the current node is a
        # function, then it can be under its scope
        # (defined in, which doesn't concern us) or
        # the `->` part of annotations. The same goes
        # for annotations of function arguments, they'll have
        # their parent the Arguments node.
        if not isinstance(node.parent, (nodes.FunctionDef, nodes.Arguments)):
            return False
    elif any(
        not isinstance(f, (nodes.ClassDef, nodes.Module)) for f in (frame, defframe)
    ):
        # Not interested in other frames, since they are already
        # not in a global scope.
        return False

    break_scopes = []
    for current_scope in (scope, def_scope):
        # Look for parent scopes. If there is anything different
        # than a module or a class scope, then they frames don't
        # share a global scope.
        parent_scope = current_scope
        while parent_scope:
            if not isinstance(parent_scope, (nodes.ClassDef, nodes.Module)):
                break_scopes.append(parent_scope)
                break
            if parent_scope.parent:
                parent_scope = parent_scope.parent.scope()
            else:
                break
    if break_scopes and len(set(break_scopes)) != 1:
        # Store different scopes than expected.
        # If the stored scopes are, in fact, the very same, then it means
        # that the two frames (frame and defframe) shares the same scope,
        # and we could apply our lineno analysis over them.
        # For instance, this works when they are inside a function, the node
        # that uses a definition and the definition itself.
        return False
    # At this point, we are certain that frame and defframe shares a scope
    # and the definition of the first depends on the second.
    return frame.lineno < defframe.lineno


def _infer_name_module(node, name):
    context = astroid.context.InferenceContext()
    context.lookupname = name
    return node.infer(context, asname=False)


def _fix_dot_imports(not_consumed):
    """Try to fix imports with multiple dots, by returning a dictionary
    with the import names expanded. The function unflattens root imports,
    like 'xml' (when we have both 'xml.etree' and 'xml.sax'), to 'xml.etree'
    and 'xml.sax' respectively.
    """
    names = {}
    for name, stmts in not_consumed.items():
        if any(
            isinstance(stmt, nodes.AssignName)
            and isinstance(stmt.assign_type(), nodes.AugAssign)
            for stmt in stmts
        ):
            continue
        for stmt in stmts:
            if not isinstance(stmt, (nodes.ImportFrom, nodes.Import)):
                continue
            for imports in stmt.names:
                second_name = None
                import_module_name = imports[0]
                if import_module_name == "*":
                    # In case of wildcard imports,
                    # pick the name from inside the imported module.
                    second_name = name
                else:
                    name_matches_dotted_import = False
                    if (
                        import_module_name.startswith(name)
                        and import_module_name.find(".") > -1
                    ):
                        name_matches_dotted_import = True

                    if name_matches_dotted_import or name in imports:
                        # Most likely something like 'xml.etree',
                        # which will appear in the .locals as 'xml'.
                        # Only pick the name if it wasn't consumed.
                        second_name = import_module_name
                if second_name and second_name not in names:
                    names[second_name] = stmt
    return sorted(names.items(), key=lambda a: a[1].fromlineno)


def _find_frame_imports(name, frame):
    """
    Detect imports in the frame, with the required
    *name*. Such imports can be considered assignments.
    Returns True if an import for the given name was found.
    """
    imports = frame.nodes_of_class((nodes.Import, nodes.ImportFrom))
    for import_node in imports:
        for import_name, import_alias in import_node.names:
            # If the import uses an alias, check only that.
            # Otherwise, check only the import name.
            if import_alias:
                if import_alias == name:
                    return True
            elif import_name and import_name == name:
                return True
    return None


def _import_name_is_global(stmt, global_names):
    for import_name, import_alias in stmt.names:
        # If the import uses an alias, check only that.
        # Otherwise, check only the import name.
        if import_alias:
            if import_alias in global_names:
                return True
        elif import_name in global_names:
            return True
    return False


def _flattened_scope_names(iterator):
    values = (set(stmt.names) for stmt in iterator)
    return set(itertools.chain.from_iterable(values))


def _assigned_locally(name_node):
    """
    Checks if name_node has corresponding assign statement in same scope
    """
    assign_stmts = name_node.scope().nodes_of_class(nodes.AssignName)
    return any(a.name == name_node.name for a in assign_stmts)


def _is_type_checking_import(node: Union[nodes.Import, nodes.ImportFrom]) -> bool:
    """Check if an import node is guarded by a TYPE_CHECKS guard"""
    return any(
        isinstance(ancestor, nodes.If)
        and ancestor.test.as_string() in TYPING_TYPE_CHECKS_GUARDS
        for ancestor in node.node_ancestors()
    )


def _has_locals_call_after_node(stmt, scope):
    skip_nodes = (
        nodes.FunctionDef,
        nodes.ClassDef,
        nodes.Import,
        nodes.ImportFrom,
    )
    for call in scope.nodes_of_class(nodes.Call, skip_klass=skip_nodes):
        inferred = utils.safe_infer(call.func)
        if (
            utils.is_builtin_object(inferred)
            and getattr(inferred, "name", None) == "locals"
        ):
            if stmt.lineno < call.lineno:
                return True
    return False


MSGS = {
    "E0601": (
        "Using variable %r before assignment",
        "used-before-assignment",
        "Emitted when a local variable is accessed before its assignment took place. "
        "Assignments in try blocks are assumed not to have occurred when evaluating "
        "associated except/finally blocks. Assignments in except blocks are assumed "
        "not to have occurred when evaluating statements outside the block, except "
        "when the associated try block contains a return statement.",
    ),
    "E0602": (
        "Undefined variable %r",
        "undefined-variable",
        "Used when an undefined variable is accessed.",
    ),
    "E0603": (
        "Undefined variable name %r in __all__",
        "undefined-all-variable",
        "Used when an undefined variable name is referenced in __all__.",
    ),
    "E0604": (
        "Invalid object %r in __all__, must contain only strings",
        "invalid-all-object",
        "Used when an invalid (non-string) object occurs in __all__.",
    ),
    "E0605": (
        "Invalid format for __all__, must be tuple or list",
        "invalid-all-format",
        "Used when __all__ has an invalid format.",
    ),
    "E0611": (
        "No name %r in module %r",
        "no-name-in-module",
        "Used when a name cannot be found in a module.",
    ),
    "W0601": (
        "Global variable %r undefined at the module level",
        "global-variable-undefined",
        'Used when a variable is defined through the "global" statement '
        "but the variable is not defined in the module scope.",
    ),
    "W0602": (
        "Using global for %r but no assignment is done",
        "global-variable-not-assigned",
        'Used when a variable is defined through the "global" statement '
        "but no assignment to this variable is done.",
    ),
    "W0603": (
        "Using the global statement",  # W0121
        "global-statement",
        'Used when you use the "global" statement to update a global '
        "variable. Pylint just try to discourage this "
        "usage. That doesn't mean you cannot use it !",
    ),
    "W0604": (
        "Using the global statement at the module level",  # W0103
        "global-at-module-level",
        'Used when you use the "global" statement at the module level '
        "since it has no effect",
    ),
    "W0611": (
        "Unused %s",
        "unused-import",
        "Used when an imported module or variable is not used.",
    ),
    "W0612": (
        "Unused variable %r",
        "unused-variable",
        "Used when a variable is defined but not used.",
    ),
    "W0613": (
        "Unused argument %r",
        "unused-argument",
        "Used when a function or method argument is not used.",
    ),
    "W0614": (
        "Unused import(s) %s from wildcard import of %s",
        "unused-wildcard-import",
        "Used when an imported module or variable is not used from a "
        "`'from X import *'` style import.",
    ),
    "W0621": (
        "Redefining name %r from outer scope (line %s)",
        "redefined-outer-name",
        "Used when a variable's name hides a name defined in the outer scope.",
    ),
    "W0622": (
        "Redefining built-in %r",
        "redefined-builtin",
        "Used when a variable or function override a built-in.",
    ),
    "W0631": (
        "Using possibly undefined loop variable %r",
        "undefined-loop-variable",
        "Used when a loop variable (i.e. defined by a for loop or "
        "a list comprehension or a generator expression) is used outside "
        "the loop.",
    ),
    "W0632": (
        "Possible unbalanced tuple unpacking with "
        "sequence%s: "
        "left side has %d label(s), right side has %d value(s)",
        "unbalanced-tuple-unpacking",
        "Used when there is an unbalanced tuple unpacking in assignment",
        {"old_names": [("E0632", "old-unbalanced-tuple-unpacking")]},
    ),
    "E0633": (
        "Attempting to unpack a non-sequence%s",
        "unpacking-non-sequence",
        "Used when something which is not "
        "a sequence is used in an unpack assignment",
        {"old_names": [("W0633", "old-unpacking-non-sequence")]},
    ),
    "W0640": (
        "Cell variable %s defined in loop",
        "cell-var-from-loop",
        "A variable used in a closure is defined in a loop. "
        "This will result in all closures using the same value for "
        "the closed-over variable.",
    ),
    "W0641": (
        "Possibly unused variable %r",
        "possibly-unused-variable",
        "Used when a variable is defined but might not be used. "
        "The possibility comes from the fact that locals() might be used, "
        "which could consume or not the said variable",
    ),
    "W0642": (
        "Invalid assignment to %s in method",
        "self-cls-assignment",
        "Invalid assignment to self or cls in instance or class method "
        "respectively.",
    ),
}


ScopeConsumer = collections.namedtuple(
    "ScopeConsumer", "to_consume consumed consumed_uncertain scope_type"
)


class NamesConsumer:
    """
    A simple class to handle consumed, to consume and scope type info of node locals
    """

    def __init__(self, node, scope_type):
        self._atomic = ScopeConsumer(
            copy.copy(node.locals), {}, collections.defaultdict(list), scope_type
        )
        self.node = node

    def __repr__(self):
        to_consumes = [f"{k}->{v}" for k, v in self._atomic.to_consume.items()]
        consumed = [f"{k}->{v}" for k, v in self._atomic.consumed.items()]
        consumed_uncertain = [
            f"{k}->{v}" for k, v in self._atomic.consumed_uncertain.items()
        ]
        to_consumes = ", ".join(to_consumes)
        consumed = ", ".join(consumed)
        consumed_uncertain = ", ".join(consumed_uncertain)
        return f"""
to_consume : {to_consumes}
consumed : {consumed}
consumed_uncertain: {consumed_uncertain}
scope_type : {self._atomic.scope_type}
"""

    def __iter__(self):
        return iter(self._atomic)

    @property
    def to_consume(self):
        return self._atomic.to_consume

    @property
    def consumed(self):
        return self._atomic.consumed

    @property
    def consumed_uncertain(self) -> DefaultDict[str, List[nodes.NodeNG]]:
        """
        Retrieves nodes filtered out by get_next_to_consume() that may not
        have executed, such as statements in except blocks, or statements
        in try blocks (when evaluating their corresponding except and finally
        blocks). Checkers that want to treat the statements as executed
        (e.g. for unused-variable) may need to add them back.
        """
        return self._atomic.consumed_uncertain

    @property
    def scope_type(self):
        return self._atomic.scope_type

    def mark_as_consumed(self, name, consumed_nodes):
        """
        Mark the given nodes as consumed for the name.
        If all of the nodes for the name were consumed, delete the name from
        the to_consume dictionary
        """
        unconsumed = [n for n in self.to_consume[name] if n not in set(consumed_nodes)]
        self.consumed[name] = consumed_nodes

        if unconsumed:
            self.to_consume[name] = unconsumed
        else:
            del self.to_consume[name]

    def get_next_to_consume(self, node):
        """
        Return a list of the nodes that define `node` from this scope. If it is
        uncertain whether a node will be consumed, such as for statements in
        except blocks, add it to self.consumed_uncertain instead of returning it.
        Return None to indicate a special case that needs to be handled by the caller.
        """
        name = node.name
        parent_node = node.parent
        found_nodes = self.to_consume.get(name)
        node_statement = node.statement(future=True)
        if (
            found_nodes
            and isinstance(parent_node, nodes.Assign)
            and parent_node == found_nodes[0].parent
        ):
            lhs = found_nodes[0].parent.targets[0]
            if lhs.name == name:  # this name is defined in this very statement
                found_nodes = None

        if (
            found_nodes
            and isinstance(parent_node, nodes.For)
            and parent_node.iter == node
            and parent_node.target in found_nodes
        ):
            found_nodes = None

        # Filter out assignments in ExceptHandlers that node is not contained in
        if found_nodes:
            found_nodes = [
                n
                for n in found_nodes
                if not isinstance(n.statement(future=True), nodes.ExceptHandler)
                or n.statement(future=True).parent_of(node)
            ]

        # Filter out assignments in an Except clause that the node is not
        # contained in, assuming they may fail
        if found_nodes:
            uncertain_nodes = self._uncertain_nodes_in_except_blocks(
                found_nodes, node, node_statement
            )
            self.consumed_uncertain[node.name] += uncertain_nodes
            uncertain_nodes_set = set(uncertain_nodes)
            found_nodes = [n for n in found_nodes if n not in uncertain_nodes_set]

        # If this node is in a Finally block of a Try/Finally,
        # filter out assignments in the try portion, assuming they may fail
        if (
            found_nodes
            and isinstance(node_statement.parent, nodes.TryFinally)
            and node_statement in node_statement.parent.finalbody
        ):
            filtered_nodes = [
                n
                for n in found_nodes
                if not (
                    n.statement(future=True).parent is node_statement.parent
                    and n.statement(future=True) in n.statement(future=True).parent.body
                )
            ]
            filtered_nodes_set = set(filtered_nodes)
            difference = [n for n in found_nodes if n not in filtered_nodes_set]
            self.consumed_uncertain[node.name] += difference
            found_nodes = filtered_nodes

        # If this node is in an ExceptHandler,
        # filter out assignments in the try portion, assuming they may fail
        if found_nodes and isinstance(node_statement.parent, nodes.ExceptHandler):
            filtered_nodes = [
                n
                for n in found_nodes
                if not (
                    isinstance(n.statement(future=True).parent, nodes.TryExcept)
                    and n.statement(future=True) in n.statement(future=True).parent.body
                    and node_statement.parent
                    in n.statement(future=True).parent.handlers
                )
            ]
            filtered_nodes_set = set(filtered_nodes)
            difference = [n for n in found_nodes if n not in filtered_nodes_set]
            self.consumed_uncertain[node.name] += difference
            found_nodes = filtered_nodes

        return found_nodes

    @staticmethod
    def _uncertain_nodes_in_except_blocks(found_nodes, node, node_statement):
        """
        Return any nodes in ``found_nodes`` that should be treated as uncertain
        because they are in an except block.
        """
        uncertain_nodes = []
        for other_node in found_nodes:
            other_node_statement = other_node.statement(future=True)
            # Only testing for statements in the except block of TryExcept
            if not (
                isinstance(other_node_statement.parent, nodes.ExceptHandler)
                and isinstance(other_node_statement.parent.parent, nodes.TryExcept)
            ):
                continue
            # If the other node is in the same scope as this node, assume it executes
            if other_node_statement.parent.parent_of(node):
                continue
            try_block_returns = any(
                isinstance(try_statement, nodes.Return)
                for try_statement in other_node_statement.parent.parent.body
            )
            # If the try block returns, assume the except blocks execute.
            if try_block_returns:
                # Exception: if this node is in the final block of the other_node_statement,
                # it will execute before returning. Assume the except statements are uncertain.
                if (
                    isinstance(node_statement.parent, nodes.TryFinally)
                    and node_statement in node_statement.parent.finalbody
                    # We have already tested that other_node_statement has two parents
                    # and it was TryExcept, so getting one more parent is safe.
                    and other_node_statement.parent.parent.parent.parent_of(
                        node_statement
                    )
                ):
                    uncertain_nodes.append(other_node)
                else:
                    # Assume the except blocks execute. Possiblility for a false negative
                    # if one of the except blocks does not define the name in question,
                    # raise, or return. See: https://github.com/PyCQA/pylint/issues/5524.
                    continue
            # Passed all tests for uncertain execution
            uncertain_nodes.append(other_node)
        return uncertain_nodes


# pylint: disable=too-many-public-methods
class VariablesChecker(BaseChecker):
    """checks for
    * unused variables / imports
    * undefined variables
    * redefinition of variable from builtins or from an outer scope
    * use of variable before assignment
    * __all__ consistency
    * self/cls assignment
    """

    __implements__ = IAstroidChecker

    name = "variables"
    msgs = MSGS
    priority = -1
    options = (
        (
            "init-import",
            {
                "default": 0,
                "type": "yn",
                "metavar": "<y or n>",
                "help": "Tells whether we should check for unused import in "
                "__init__ files.",
            },
        ),
        (
            "dummy-variables-rgx",
            {
                "default": "_+$|(_[a-zA-Z0-9_]*[a-zA-Z0-9]+?$)|dummy|^ignored_|^unused_",
                "type": "regexp",
                "metavar": "<regexp>",
                "help": "A regular expression matching the name of dummy "
                "variables (i.e. expected to not be used).",
            },
        ),
        (
            "additional-builtins",
            {
                "default": (),
                "type": "csv",
                "metavar": "<comma separated list>",
                "help": "List of additional names supposed to be defined in "
                "builtins. Remember that you should avoid defining new builtins "
                "when possible.",
            },
        ),
        (
            "callbacks",
            {
                "default": ("cb_", "_cb"),
                "type": "csv",
                "metavar": "<callbacks>",
                "help": "List of strings which can identify a callback "
                "function by name. A callback name must start or "
                "end with one of those strings.",
            },
        ),
        (
            "redefining-builtins-modules",
            {
                "default": (
                    "six.moves",
                    "past.builtins",
                    "future.builtins",
                    "builtins",
                    "io",
                ),
                "type": "csv",
                "metavar": "<comma separated list>",
                "help": "List of qualified module names which can have objects "
                "that can redefine builtins.",
            },
        ),
        (
            "ignored-argument-names",
            {
                "default": IGNORED_ARGUMENT_NAMES,
                "type": "regexp",
                "metavar": "<regexp>",
                "help": "Argument names that match this expression will be "
                "ignored. Default to name with leading underscore.",
            },
        ),
        (
            "allow-global-unused-variables",
            {
                "default": True,
                "type": "yn",
                "metavar": "<y or n>",
                "help": "Tells whether unused global variables should be treated as a violation.",
            },
        ),
        (
            "allowed-redefined-builtins",
            {
                "default": (),
                "type": "csv",
                "metavar": "<comma separated list>",
                "help": "List of names allowed to shadow builtins",
            },
        ),
    )

    def __init__(self, linter=None):
        super().__init__(linter)
        self._to_consume: List[NamesConsumer] = []
        self._checking_mod_attr = None
        self._loop_variables = []
        self._type_annotation_names = []
        self._postponed_evaluation_enabled = False

    def open(self) -> None:
        """Called when loading the checker"""
        self._is_undefined_variable_enabled = self.linter.is_message_enabled(
            "undefined-variable"
        )
        self._is_used_before_assignment_enabled = self.linter.is_message_enabled(
            "used-before-assignment"
        )
        self._is_undefined_loop_variable_enabled = self.linter.is_message_enabled(
            "undefined-loop-variable"
        )

    @utils.check_messages("redefined-outer-name")
    def visit_for(self, node: nodes.For) -> None:
        assigned_to = [a.name for a in node.target.nodes_of_class(nodes.AssignName)]

        # Only check variables that are used
        dummy_rgx = self.config.dummy_variables_rgx
        assigned_to = [var for var in assigned_to if not dummy_rgx.match(var)]

        for variable in assigned_to:
            for outer_for, outer_variables in self._loop_variables:
                if variable in outer_variables and not in_for_else_branch(
                    outer_for, node
                ):
                    self.add_message(
                        "redefined-outer-name",
                        args=(variable, outer_for.fromlineno),
                        node=node,
                    )
                    break

        self._loop_variables.append((node, assigned_to))

    @utils.check_messages("redefined-outer-name")
    def leave_for(self, node: nodes.For) -> None:
        self._loop_variables.pop()
        self._store_type_annotation_names(node)

    def visit_module(self, node: nodes.Module) -> None:
        """visit module : update consumption analysis variable
        checks globals doesn't overrides builtins
        """
        self._to_consume = [NamesConsumer(node, "module")]
        self._postponed_evaluation_enabled = is_postponed_evaluation_enabled(node)

        for name, stmts in node.locals.items():
            if utils.is_builtin(name):
                if self._should_ignore_redefined_builtin(stmts[0]) or name == "__doc__":
                    continue
                self.add_message("redefined-builtin", args=name, node=stmts[0])

    @utils.check_messages(
        "unused-import",
        "unused-wildcard-import",
        "redefined-builtin",
        "undefined-all-variable",
        "invalid-all-object",
        "invalid-all-format",
        "unused-variable",
    )
    def leave_module(self, node: nodes.Module) -> None:
        """leave module: check globals"""
        assert len(self._to_consume) == 1

        self._check_metaclasses(node)
        not_consumed = self._to_consume.pop().to_consume
        # attempt to check for __all__ if defined
        if "__all__" in node.locals:
            self._check_all(node, not_consumed)

        # check for unused globals
        self._check_globals(not_consumed)

        # don't check unused imports in __init__ files
        if not self.config.init_import and node.package:
            return

        self._check_imports(not_consumed)

    def visit_classdef(self, node: nodes.ClassDef) -> None:
        """visit class: update consumption analysis variable"""
        self._to_consume.append(NamesConsumer(node, "class"))

    def leave_classdef(self, _: nodes.ClassDef) -> None:
        """leave class: update consumption analysis variable"""
        # do not check for not used locals here (no sense)
        self._to_consume.pop()

    def visit_lambda(self, node: nodes.Lambda) -> None:
        """visit lambda: update consumption analysis variable"""
        self._to_consume.append(NamesConsumer(node, "lambda"))

    def leave_lambda(self, _: nodes.Lambda) -> None:
        """leave lambda: update consumption analysis variable"""
        # do not check for not used locals here
        self._to_consume.pop()

    def visit_generatorexp(self, node: nodes.GeneratorExp) -> None:
        """visit genexpr: update consumption analysis variable"""
        self._to_consume.append(NamesConsumer(node, "comprehension"))

    def leave_generatorexp(self, _: nodes.GeneratorExp) -> None:
        """leave genexpr: update consumption analysis variable"""
        # do not check for not used locals here
        self._to_consume.pop()

    def visit_dictcomp(self, node: nodes.DictComp) -> None:
        """visit dictcomp: update consumption analysis variable"""
        self._to_consume.append(NamesConsumer(node, "comprehension"))

    def leave_dictcomp(self, _: nodes.DictComp) -> None:
        """leave dictcomp: update consumption analysis variable"""
        # do not check for not used locals here
        self._to_consume.pop()

    def visit_setcomp(self, node: nodes.SetComp) -> None:
        """visit setcomp: update consumption analysis variable"""
        self._to_consume.append(NamesConsumer(node, "comprehension"))

    def leave_setcomp(self, _: nodes.SetComp) -> None:
        """leave setcomp: update consumption analysis variable"""
        # do not check for not used locals here
        self._to_consume.pop()

    def visit_functiondef(self, node: nodes.FunctionDef) -> None:
        """visit function: update consumption analysis variable and check locals"""
        self._to_consume.append(NamesConsumer(node, "function"))
        if not (
            self.linter.is_message_enabled("redefined-outer-name")
            or self.linter.is_message_enabled("redefined-builtin")
        ):
            return
        globs = node.root().globals
        for name, stmt in node.items():
            if name in globs and not isinstance(stmt, nodes.Global):
                definition = globs[name][0]
                if (
                    isinstance(definition, nodes.ImportFrom)
                    and definition.modname == FUTURE
                ):
                    # It is a __future__ directive, not a symbol.
                    continue

                # Do not take in account redefined names for the purpose
                # of type checking.:
                if any(
                    isinstance(definition.parent, nodes.If)
                    and definition.parent.test.as_string() in TYPING_TYPE_CHECKS_GUARDS
                    for definition in globs[name]
                ):
                    continue

                line = definition.fromlineno
                if not self._is_name_ignored(stmt, name):
                    self.add_message(
                        "redefined-outer-name", args=(name, line), node=stmt
                    )

            elif (
                utils.is_builtin(name)
                and not self._allowed_redefined_builtin(name)
                and not self._should_ignore_redefined_builtin(stmt)
            ):
                # do not print Redefining builtin for additional builtins
                self.add_message("redefined-builtin", args=name, node=stmt)

    def leave_functiondef(self, node: nodes.FunctionDef) -> None:
        """leave function: check function's locals are consumed"""
        self._check_metaclasses(node)

        if node.type_comment_returns:
            self._store_type_annotation_node(node.type_comment_returns)
        if node.type_comment_args:
            for argument_annotation in node.type_comment_args:
                self._store_type_annotation_node(argument_annotation)

        not_consumed = self._to_consume.pop().to_consume
        if not (
            self.linter.is_message_enabled("unused-variable")
            or self.linter.is_message_enabled("possibly-unused-variable")
            or self.linter.is_message_enabled("unused-argument")
        ):
            return

        # Don't check arguments of function which are only raising an exception.
        if utils.is_error(node):
            return

        # Don't check arguments of abstract methods or within an interface.
        is_method = node.is_method()
        if is_method and node.is_abstract():
            return

        global_names = _flattened_scope_names(node.nodes_of_class(nodes.Global))
        nonlocal_names = _flattened_scope_names(node.nodes_of_class(nodes.Nonlocal))
        for name, stmts in not_consumed.items():
            self._check_is_unused(name, node, stmts[0], global_names, nonlocal_names)

    visit_asyncfunctiondef = visit_functiondef
    leave_asyncfunctiondef = leave_functiondef

    @utils.check_messages(
        "global-variable-undefined",
        "global-variable-not-assigned",
        "global-statement",
        "global-at-module-level",
        "redefined-builtin",
    )
    def visit_global(self, node: nodes.Global) -> None:
        """check names imported exists in the global scope"""
        frame = node.frame()
        if isinstance(frame, nodes.Module):
            self.add_message("global-at-module-level", node=node)
            return

        module = frame.root()
        default_message = True
        locals_ = node.scope().locals
        for name in node.names:
            try:
                assign_nodes = module.getattr(name)
            except astroid.NotFoundError:
                # unassigned global, skip
                assign_nodes = []

            not_defined_locally_by_import = not any(
                isinstance(local, nodes.Import) for local in locals_.get(name, ())
            )
            if (
                not utils.is_reassigned_after_current(node, name)
                and not_defined_locally_by_import
            ):
                self.add_message("global-variable-not-assigned", args=name, node=node)
                default_message = False
                continue

            for anode in assign_nodes:
                if (
                    isinstance(anode, nodes.AssignName)
                    and anode.name in module.special_attributes
                ):
                    self.add_message("redefined-builtin", args=name, node=node)
                    break
                if anode.frame() is module:
                    # module level assignment
                    break
                if isinstance(anode, nodes.FunctionDef) and anode.parent is module:
                    # module level function assignment
                    break
            else:
                if not_defined_locally_by_import:
                    # global undefined at the module scope
                    self.add_message("global-variable-undefined", args=name, node=node)
                    default_message = False

        if default_message:
            self.add_message("global-statement", node=node)

    def visit_assignname(self, node: nodes.AssignName) -> None:
        if isinstance(node.assign_type(), nodes.AugAssign):
            self.visit_name(node)

    def visit_delname(self, node: nodes.DelName) -> None:
        self.visit_name(node)

    def visit_name(self, node: nodes.Name) -> None:
        """Don't add the 'utils.check_messages' decorator here!

        It's important that all 'Name' nodes are visited, otherwise the
        'NamesConsumers' won't be correct.
        """
        stmt = node.statement(future=True)
        if stmt.fromlineno is None:
            # name node from an astroid built from live code, skip
            assert not stmt.root().file.endswith(".py")
            return

        self._undefined_and_used_before_checker(node, stmt)
        if self._is_undefined_loop_variable_enabled:
            self._loopvar_name(node)

    def _undefined_and_used_before_checker(
        self, node: nodes.Name, stmt: nodes.NodeNG
    ) -> None:
        frame = stmt.scope()
        start_index = len(self._to_consume) - 1

        # iterates through parent scopes, from the inner to the outer
        base_scope_type = self._to_consume[start_index].scope_type

        for i in range(start_index, -1, -1):
            current_consumer = self._to_consume[i]

            # Certain nodes shouldn't be checked as they get checked another time
            if self._should_node_be_skipped(node, current_consumer, i == start_index):
                continue

            action, found_nodes = self._check_consumer(
                node, stmt, frame, current_consumer, i, base_scope_type
            )

            if action is VariableVisitConsumerAction.CONTINUE:
                continue
            if action is VariableVisitConsumerAction.CONSUME:
                # pylint: disable-next=fixme
                # TODO: remove assert after _check_consumer return value better typed
                assert found_nodes is not None, "Cannot consume an empty list of nodes."
                # Any nodes added to consumed_uncertain by get_next_to_consume()
                # should be added back so that they are marked as used.
                # They will have already had a chance to emit used-before-assignment.
                # We check here instead of before every single return in _check_consumer()
                found_nodes += current_consumer.consumed_uncertain[node.name]
                current_consumer.mark_as_consumed(node.name, found_nodes)
            if action in {
                VariableVisitConsumerAction.RETURN,
                VariableVisitConsumerAction.CONSUME,
            }:
                return

        # we have not found the name, if it isn't a builtin, that's an
        # undefined name !
        if (
            self._is_undefined_variable_enabled
            and not (
                node.name in nodes.Module.scope_attrs
                or utils.is_builtin(node.name)
                or node.name in self.config.additional_builtins
                or (
                    node.name == "__class__"
                    and isinstance(frame, nodes.FunctionDef)
                    and frame.is_method()
                )
            )
            and not utils.node_ignores_exception(node, NameError)
        ):
            self.add_message("undefined-variable", args=node.name, node=node)

    def _should_node_be_skipped(
        self, node: nodes.Name, consumer: NamesConsumer, is_start_index: bool
    ) -> bool:
        """Tests a consumer and node for various conditions in which the node
        shouldn't be checked for the undefined-variable and used-before-assignment checks.
        """
        if consumer.scope_type == "class":
            # The list of base classes in the class definition is not part
            # of the class body.
            # If the current scope is a class scope but it's not the inner
            # scope, ignore it. This prevents to access this scope instead of
            # the globals one in function members when there are some common
            # names.
            if utils.is_ancestor_name(consumer.node, node) or (
                not is_start_index and self._ignore_class_scope(node)
            ):
                return True

            # Ignore inner class scope for keywords in class definition
            if isinstance(node.parent, nodes.Keyword) and isinstance(
                node.parent.parent, nodes.ClassDef
            ):
                return True

        elif consumer.scope_type == "function" and self._defined_in_function_definition(
            node, consumer.node
        ):
            # If the name node is used as a function default argument's value or as
            # a decorator, then start from the parent frame of the function instead
            # of the function frame - and thus open an inner class scope
            return True

        elif consumer.scope_type == "lambda" and utils.is_default_argument(
            node, consumer.node
        ):
            return True

        return False

    # pylint: disable=too-many-return-statements
    def _check_consumer(
        self,
        node: nodes.Name,
        stmt: nodes.NodeNG,
        frame: nodes.LocalsDictNodeNG,
        current_consumer: NamesConsumer,
        consumer_level: int,
        base_scope_type: Any,
    ) -> Tuple[VariableVisitConsumerAction, Optional[Any]]:
        """Checks a consumer for conditions that should trigger messages"""
        # If the name has already been consumed, only check it's not a loop
        # variable used outside the loop.
        # Avoid the case where there are homonyms inside function scope and
        # comprehension current scope (avoid bug #1731)
        if node.name in current_consumer.consumed:
            if utils.is_func_decorator(current_consumer.node) or not (
                current_consumer.scope_type == "comprehension"
                and self._has_homonym_in_upper_function_scope(node, consumer_level)
            ):
                self._check_late_binding_closure(node)
                self._loopvar_name(node)
                return (VariableVisitConsumerAction.RETURN, None)

        found_nodes = current_consumer.get_next_to_consume(node)
        if found_nodes is None:
            return (VariableVisitConsumerAction.CONTINUE, None)
        if not found_nodes:
            self.add_message("used-before-assignment", args=node.name, node=node)
            if current_consumer.consumed_uncertain[node.name]:
                # If there are nodes added to consumed_uncertain by
                # get_next_to_consume() because they might not have executed,
                # return a CONSUME action so that _undefined_and_used_before_checker()
                # will mark them as used
                return (VariableVisitConsumerAction.CONSUME, found_nodes)
            return (VariableVisitConsumerAction.RETURN, found_nodes)

        self._check_late_binding_closure(node)

        if not (
            self._is_undefined_variable_enabled
            or self._is_used_before_assignment_enabled
        ):
            return (VariableVisitConsumerAction.CONSUME, found_nodes)

        defnode = utils.assign_parent(found_nodes[0])
        defstmt = defnode.statement(future=True)
        defframe = defstmt.frame()

        # The class reuses itself in the class scope.
        is_recursive_klass = (
            frame is defframe
            and defframe.parent_of(node)
            and isinstance(defframe, nodes.ClassDef)
            and node.name == defframe.name
        )

        if (
            is_recursive_klass
            and utils.get_node_first_ancestor_of_type(node, nodes.Lambda)
            and (
                not utils.is_default_argument(node)
                or node.scope().parent.scope() is not defframe
            )
        ):
            # Self-referential class references are fine in lambda's --
            # As long as they are not part of the default argument directly
            # under the scope of the parent self-referring class.
            # Example of valid default argument:
            # class MyName3:
            #     myattr = 1
            #     mylambda3 = lambda: lambda a=MyName3: a
            # Example of invalid default argument:
            # class MyName4:
            #     myattr = 1
            #     mylambda4 = lambda a=MyName4: lambda: a

            # If the above conditional is True,
            # there is no possibility of undefined-variable
            # Also do not consume class name
            # (since consuming blocks subsequent checks)
            # -- quit
            return (VariableVisitConsumerAction.RETURN, None)

        (
            maybe_before_assign,
            annotation_return,
            use_outer_definition,
        ) = self._is_variable_violation(
            node,
            defnode,
            stmt,
            defstmt,
            frame,
            defframe,
            base_scope_type,
            is_recursive_klass,
        )

        if use_outer_definition:
            return (VariableVisitConsumerAction.CONTINUE, None)

        if (
            maybe_before_assign
            and not utils.is_defined_before(node)
            and not astroid.are_exclusive(stmt, defstmt, ("NameError",))
        ):

            # Used and defined in the same place, e.g `x += 1` and `del x`
            defined_by_stmt = defstmt is stmt and isinstance(
                node, (nodes.DelName, nodes.AssignName)
            )
            if (
                is_recursive_klass
                or defined_by_stmt
                or annotation_return
                or isinstance(defstmt, nodes.Delete)
            ):
                if not utils.node_ignores_exception(node, NameError):

                    # Handle postponed evaluation of annotations
                    if not (
                        self._postponed_evaluation_enabled
                        and isinstance(
                            stmt,
                            (
                                nodes.AnnAssign,
                                nodes.FunctionDef,
                                nodes.Arguments,
                            ),
                        )
                        and node.name in node.root().locals
                    ):
                        self.add_message(
                            "undefined-variable", args=node.name, node=node
                        )
                        return (VariableVisitConsumerAction.CONSUME, found_nodes)

            elif base_scope_type != "lambda":
                # E0601 may *not* occurs in lambda scope.

                # Handle postponed evaluation of annotations
                if not (
                    self._postponed_evaluation_enabled
                    and isinstance(stmt, (nodes.AnnAssign, nodes.FunctionDef))
                ):
                    self.add_message(
                        "used-before-assignment", args=node.name, node=node
                    )
                    return (VariableVisitConsumerAction.CONSUME, found_nodes)

            elif base_scope_type == "lambda":
                # E0601 can occur in class-level scope in lambdas, as in
                # the following example:
                #   class A:
                #      x = lambda attr: f + attr
                #      f = 42
<<<<<<< HEAD
                if isinstance(frame, nodes.ClassDef) and node.name in frame.locals:
                    if isinstance(node.parent, nodes.Arguments):
                        if stmt.fromlineno <= defstmt.fromlineno:
                            # Doing the following is fine:
                            #   class A:
                            #      x = 42
                            #      y = lambda attr=x: attr
                            self.add_message(
                                "used-before-assignment",
                                args=node.name,
                                node=node,
                            )
                    else:
                        self.add_message(
                            "undefined-variable", args=node.name, node=node
                        )
                        return (VariableVisitConsumerAction.CONSUME, found_nodes)
=======
                # We check lineno because doing the following is fine:
                #   class A:
                #      x = 42
                #      y = lambda attr: x + attr
                if (
                    isinstance(frame, nodes.ClassDef)
                    and node.name in frame.locals
                    and stmt.fromlineno <= defstmt.fromlineno
                ):
                    self.add_message(
                        "used-before-assignment", args=node.name, node=node
                    )

                elif current_consumer.scope_type == "lambda":
                    self.add_message("undefined-variable", args=node.name, node=node)
                    return (VariableVisitConsumerAction.CONSUME, found_nodes)
>>>>>>> feabd3d5

        elif self._is_only_type_assignment(node, defstmt):
            self.add_message("undefined-variable", args=node.name, node=node)
            return (VariableVisitConsumerAction.CONSUME, found_nodes)

        elif isinstance(defstmt, nodes.ClassDef):
            is_first_level_ref = self._is_first_level_self_reference(node, defstmt)
            if is_first_level_ref == 2:
                self.add_message("used-before-assignment", node=node, args=node.name)
            if is_first_level_ref:
                return (VariableVisitConsumerAction.RETURN, None)

        elif isinstance(defnode, nodes.NamedExpr):
            if isinstance(defnode.parent, nodes.IfExp):
                if self._is_never_evaluated(defnode, defnode.parent):
                    self.add_message("undefined-variable", args=node.name, node=node)
                    return (VariableVisitConsumerAction.CONSUME, found_nodes)

        return (VariableVisitConsumerAction.CONSUME, found_nodes)

    @utils.check_messages("no-name-in-module")
    def visit_import(self, node: nodes.Import) -> None:
        """check modules attribute accesses"""
        if not self._analyse_fallback_blocks and utils.is_from_fallback_block(node):
            # No need to verify this, since ImportError is already
            # handled by the client code.
            return
        if utils.is_node_in_guarded_import_block(node) is True:
            # Don't verify import if part of guarded import block
            # I.e. `sys.version_info` or `typing.TYPE_CHECKING`
            return

        for name, _ in node.names:
            parts = name.split(".")
            try:
                module = next(_infer_name_module(node, parts[0]))
            except astroid.ResolveError:
                continue
            if not isinstance(module, nodes.Module):
                continue
            self._check_module_attrs(node, module, parts[1:])

    @utils.check_messages("no-name-in-module")
    def visit_importfrom(self, node: nodes.ImportFrom) -> None:
        """check modules attribute accesses"""
        if not self._analyse_fallback_blocks and utils.is_from_fallback_block(node):
            # No need to verify this, since ImportError is already
            # handled by the client code.
            return
        if utils.is_node_in_guarded_import_block(node) is True:
            # Don't verify import if part of guarded import block
            # I.e. `sys.version_info` or `typing.TYPE_CHECKING`
            return

        name_parts = node.modname.split(".")
        try:
            module = node.do_import_module(name_parts[0])
        except astroid.AstroidBuildingException:
            return
        module = self._check_module_attrs(node, module, name_parts[1:])
        if not module:
            return
        for name, _ in node.names:
            if name == "*":
                continue
            self._check_module_attrs(node, module, name.split("."))

    @utils.check_messages(
        "unbalanced-tuple-unpacking", "unpacking-non-sequence", "self-cls-assignment"
    )
    def visit_assign(self, node: nodes.Assign) -> None:
        """Check unbalanced tuple unpacking for assignments
        and unpacking non-sequences as well as in case self/cls
        get assigned.
        """
        self._check_self_cls_assign(node)
        if not isinstance(node.targets[0], (nodes.Tuple, nodes.List)):
            return

        targets = node.targets[0].itered()
        try:
            inferred = utils.safe_infer(node.value)
            if inferred is not None:
                self._check_unpacking(inferred, node, targets)
        except astroid.InferenceError:
            return

    # listcomp have now also their scope
    def visit_listcomp(self, node: nodes.ListComp) -> None:
        """visit dictcomp: update consumption analysis variable"""
        self._to_consume.append(NamesConsumer(node, "comprehension"))

    def leave_listcomp(self, _: nodes.ListComp) -> None:
        """leave dictcomp: update consumption analysis variable"""
        # do not check for not used locals here
        self._to_consume.pop()

    def leave_assign(self, node: nodes.Assign) -> None:
        self._store_type_annotation_names(node)

    def leave_with(self, node: nodes.With) -> None:
        self._store_type_annotation_names(node)

    def visit_arguments(self, node: nodes.Arguments) -> None:
        for annotation in node.type_comment_args:
            self._store_type_annotation_node(annotation)

    # Relying on other checker's options, which might not have been initialized yet.
    @astroid.decorators.cachedproperty
    def _analyse_fallback_blocks(self):
        return get_global_option(self, "analyse-fallback-blocks", default=False)

    @astroid.decorators.cachedproperty
    def _ignored_modules(self):
        return get_global_option(self, "ignored-modules", default=[])

    @astroid.decorators.cachedproperty
    def _allow_global_unused_variables(self):
        return get_global_option(self, "allow-global-unused-variables", default=True)

    @staticmethod
    def _defined_in_function_definition(node, frame):
        in_annotation_or_default_or_decorator = False
        if (
            isinstance(frame, nodes.FunctionDef)
            and node.statement(future=True) is frame
        ):
            in_annotation_or_default_or_decorator = (
                (
                    node in frame.args.annotations
                    or node in frame.args.posonlyargs_annotations
                    or node in frame.args.kwonlyargs_annotations
                    or node is frame.args.varargannotation
                    or node is frame.args.kwargannotation
                )
                or frame.args.parent_of(node)
                or (frame.decorators and frame.decorators.parent_of(node))
                or (
                    frame.returns
                    and (node is frame.returns or frame.returns.parent_of(node))
                )
            )
        return in_annotation_or_default_or_decorator

    @staticmethod
    def _in_lambda_or_comprehension_body(
        node: nodes.NodeNG, frame: nodes.NodeNG
    ) -> bool:
        """return True if node within a lambda/comprehension body (or similar) and thus should not have access to class attributes in frame"""
        child = node
        parent = node.parent
        while parent is not None:
            if parent is frame:
                return False
            if isinstance(parent, nodes.Lambda) and child is not parent.args:
                # Body of lambda should not have access to class attributes.
                return True
            if isinstance(parent, nodes.Comprehension) and child is not parent.iter:
                # Only iter of list/set/dict/generator comprehension should have access.
                return True
            if isinstance(parent, nodes.ComprehensionScope) and not (
                parent.generators and child is parent.generators[0]
            ):
                # Body of list/set/dict/generator comprehension should not have access to class attributes.
                # Furthermore, only the first generator (if multiple) in comprehension should have access.
                return True
            child = parent
            parent = parent.parent
        return False

    @staticmethod
    def _is_variable_violation(
        node: nodes.Name,
        defnode,
        stmt: nodes.Statement,
        defstmt: nodes.Statement,
        frame,  # scope of statement of node
        defframe,
        base_scope_type,
        is_recursive_klass,
    ) -> Tuple[bool, bool, bool]:
        # pylint: disable=too-many-nested-blocks
        maybe_before_assign = True
        annotation_return = False
        use_outer_definition = False
        if frame is not defframe:
            maybe_before_assign = _detect_global_scope(node, frame, defframe)
        elif defframe.parent is None:
            # we are at the module level, check the name is not
            # defined in builtins
            if (
                node.name in defframe.scope_attrs
                or astroid.builtin_lookup(node.name)[1]
            ):
                maybe_before_assign = False
        else:
            # we are in a local scope, check the name is not
            # defined in global or builtin scope
            # skip this lookup if name is assigned later in function scope/lambda
            # Note: the node.frame() is not the same as the `frame` argument which is
            # equivalent to frame.statement().scope()
            forbid_lookup = (
                isinstance(frame, nodes.FunctionDef)
                or isinstance(node.frame(), nodes.Lambda)
            ) and _assigned_locally(node)
            if not forbid_lookup and defframe.root().lookup(node.name)[1]:
                maybe_before_assign = False
                use_outer_definition = stmt == defstmt and not isinstance(
                    defnode, nodes.Comprehension
                )
            # check if we have a nonlocal
            elif node.name in defframe.locals:
                maybe_before_assign = not any(
                    isinstance(child, nodes.Nonlocal) and node.name in child.names
                    for child in defframe.get_children()
                )

        if (
            base_scope_type == "lambda"
            and isinstance(frame, nodes.ClassDef)
            and node.name in frame.locals
        ):

            # This rule verifies that if the definition node of the
            # checked name is an Arguments node and if the name
            # is used a default value in the arguments defaults
            # and the actual definition of the variable label
            # is happening before the Arguments definition.
            #
            # bar = None
            # foo = lambda bar=bar: bar
            #
            # In this case, maybe_before_assign should be False, otherwise
            # it should be True.
            maybe_before_assign = not (
                isinstance(defnode, nodes.Arguments)
                and node in defnode.defaults
                and frame.locals[node.name][0].fromlineno < defstmt.fromlineno
            )
        elif isinstance(defframe, nodes.ClassDef) and isinstance(
            frame, nodes.FunctionDef
        ):
            # Special rule for function return annotations,
            # which uses the same name as the class where
            # the function lives.
            if node is frame.returns and defframe.parent_of(frame.returns):
                maybe_before_assign = annotation_return = True

            if (
                maybe_before_assign
                and defframe.name in defframe.locals
                and defframe.locals[node.name][0].lineno < frame.lineno
            ):
                # Detect class assignments with the same
                # name as the class. In this case, no warning
                # should be raised.
                maybe_before_assign = False
            if isinstance(node.parent, nodes.Arguments):
                maybe_before_assign = stmt.fromlineno <= defstmt.fromlineno
        elif is_recursive_klass:
            maybe_before_assign = True
        else:
            maybe_before_assign = (
                maybe_before_assign and stmt.fromlineno <= defstmt.fromlineno
            )
            if maybe_before_assign and stmt.fromlineno == defstmt.fromlineno:
                if (
                    isinstance(defframe, nodes.FunctionDef)
                    and frame is defframe
                    and defframe.parent_of(node)
                    and stmt is not defstmt
                ):
                    # Single statement function, with the statement on the
                    # same line as the function definition
                    maybe_before_assign = False
                elif (
                    isinstance(  # pylint: disable=too-many-boolean-expressions
                        defstmt,
                        (
                            nodes.Assign,
                            nodes.AnnAssign,
                            nodes.AugAssign,
                            nodes.Expr,
                            nodes.Return,
                        ),
                    )
                    and (
                        isinstance(defstmt.value, nodes.IfExp)
                        or isinstance(defstmt.value, nodes.Lambda)
                        and isinstance(defstmt.value.body, nodes.IfExp)
                    )
                    and frame is defframe
                    and defframe.parent_of(node)
                    and stmt is defstmt
                ):
                    # Single statement if, with assignment expression on same
                    # line as assignment
                    # x = b if (b := True) else False
                    maybe_before_assign = False
                elif (
                    isinstance(  # pylint: disable=too-many-boolean-expressions
                        defnode, nodes.NamedExpr
                    )
                    and frame is defframe
                    and defframe.parent_of(stmt)
                    and stmt is defstmt
                    and (
                        (
                            defnode.lineno == node.lineno
                            and defnode.col_offset < node.col_offset
                        )
                        or (defnode.lineno < node.lineno)
                        or (
                            # Issue in the `ast` module until py39
                            # Nodes in a multiline string have the same lineno
                            # Could be false-positive without check
                            not PY39_PLUS
                            and defnode.lineno == node.lineno
                            and isinstance(
                                defstmt,
                                (
                                    nodes.Assign,
                                    nodes.AnnAssign,
                                    nodes.AugAssign,
                                    nodes.Return,
                                ),
                            )
                            and isinstance(defstmt.value, nodes.JoinedStr)
                        )
                    )
                ):
                    # Expressions, with assignment expressions
                    # Use only after assignment
                    # b = (c := 2) and c
                    maybe_before_assign = False

            # Look for type checking definitions inside a type checking guard.
            if isinstance(defstmt, (nodes.Import, nodes.ImportFrom)):
                defstmt_parent = defstmt.parent

                if (
                    isinstance(defstmt_parent, nodes.If)
                    and defstmt_parent.test.as_string() in TYPING_TYPE_CHECKS_GUARDS
                ):
                    # Exempt those definitions that are used inside the type checking
                    # guard or that are defined in both type checking guard branches.
                    used_in_branch = defstmt_parent.parent_of(node)
                    defined_in_or_else = False

                    for definition in defstmt_parent.orelse:
                        if isinstance(definition, nodes.Assign):
                            defined_in_or_else = any(
                                target.name == node.name
                                for target in definition.targets
                                if isinstance(target, nodes.AssignName)
                            )
                            if defined_in_or_else:
                                break

                    if not used_in_branch and not defined_in_or_else:
                        maybe_before_assign = True

        return maybe_before_assign, annotation_return, use_outer_definition

    @staticmethod
    def _is_only_type_assignment(node: nodes.Name, defstmt: nodes.Statement) -> bool:
        """Check if variable only gets assigned a type and never a value"""
        if not isinstance(defstmt, nodes.AnnAssign) or defstmt.value:
            return False

        defstmt_frame = defstmt.frame()
        node_frame = node.frame()

        parent = node
        while parent is not defstmt_frame.parent:
            parent_scope = parent.scope()
            local_refs = parent_scope.locals.get(node.name, [])
            for ref_node in local_refs:
                # If local ref is in the same frame as our node, but on a later lineno
                # we don't actually care about this local ref.
                # Local refs are ordered, so we break.
                #     print(var)
                #     var = 1  # <- irrelevant
                if defstmt_frame == node_frame and not ref_node.lineno < node.lineno:
                    break

                # If the parent of the local reference is anything but a AnnAssign
                # Or if the AnnAssign adds a value the variable will now have a value
                #     var = 1  # OR
                #     var: int = 1
                if (
                    not isinstance(ref_node.parent, nodes.AnnAssign)
                    or ref_node.parent.value
                ):
                    return False
            parent = parent_scope.parent
        return True

    @staticmethod
    def _is_first_level_self_reference(
        node: nodes.Name, defstmt: nodes.ClassDef
    ) -> Literal[0, 1, 2]:
        """Check if a first level method's annotation or default values
        refers to its own class.

        Return values correspond to:
            0 = Continue
            1 = Break
            2 = Break + emit message
        """
        if (
            node.frame().parent == defstmt
            and node.statement(future=True) == node.frame()
        ):
            # Check if used as type annotation
            # Break but don't emit message if postponed evaluation is enabled
            if utils.is_node_in_type_annotation_context(node):
                if not utils.is_postponed_evaluation_enabled(node):
                    return 2
                return 1
            # Check if used as default value by calling the class
            if isinstance(node.parent, nodes.Call) and isinstance(
                node.parent.parent, nodes.Arguments
            ):
                return 2
        return 0

    @staticmethod
    def _is_never_evaluated(
        defnode: nodes.NamedExpr, defnode_parent: nodes.IfExp
    ) -> bool:
        """Check if a NamedExpr is inside a side of if ... else that never
        gets evaluated
        """
        inferred_test = utils.safe_infer(defnode_parent.test)
        if isinstance(inferred_test, nodes.Const):
            if inferred_test.value is True and defnode == defnode_parent.orelse:
                return True
            if inferred_test.value is False and defnode == defnode_parent.body:
                return True
        return False

    def _ignore_class_scope(self, node):
        """
        Return True if the node is in a local class scope, as an assignment.

        :param node: Node considered
        :type node: astroid.Node
        :return: True if the node is in a local class scope, as an assignment. False otherwise.
        :rtype: bool
        """
        # Detect if we are in a local class scope, as an assignment.
        # For example, the following is fair game.
        #
        # class A:
        #    b = 1
        #    c = lambda b=b: b * b
        #
        # class B:
        #    tp = 1
        #    def func(self, arg: tp):
        #        ...
        # class C:
        #    tp = 2
        #    def func(self, arg=tp):
        #        ...
        # class C:
        #    class Tp:
        #        pass
        #    class D(Tp):
        #        ...

        name = node.name
        frame = node.statement(future=True).scope()
        in_annotation_or_default_or_decorator = self._defined_in_function_definition(
            node, frame
        )
        in_ancestor_list = utils.is_ancestor_name(frame, node)
        if in_annotation_or_default_or_decorator or in_ancestor_list:
            frame_locals = frame.parent.scope().locals
        else:
            frame_locals = frame.locals
        return not (
            (isinstance(frame, nodes.ClassDef) or in_annotation_or_default_or_decorator)
            and not self._in_lambda_or_comprehension_body(node, frame)
            and name in frame_locals
        )

    def _loopvar_name(self, node: astroid.Name) -> None:
        # filter variables according to node's scope
        astmts = [s for s in node.lookup(node.name)[1] if hasattr(s, "assign_type")]
        # If this variable usage exists inside a function definition
        # that exists in the same loop,
        # the usage is safe because the function will not be defined either if
        # the variable is not defined.
        scope = node.scope()
        if isinstance(scope, nodes.FunctionDef) and any(
            asmt.scope().parent_of(scope) for asmt in astmts
        ):
            return
        # Filter variables according to their respective scope. Test parent
        # and statement to avoid #74747. This is not a total fix, which would
        # introduce a mechanism similar to special attribute lookup in
        # modules. Also, in order to get correct inference in this case, the
        # scope lookup rules would need to be changed to return the initial
        # assignment (which does not exist in code per se) as well as any later
        # modifications.
        # pylint: disable-next=too-many-boolean-expressions
        if (
            not astmts
            or (
                astmts[0].parent == astmts[0].root()
                and astmts[0].parent.parent_of(node)
            )
            or (
                astmts[0].is_statement
                or not isinstance(astmts[0].parent, nodes.Module)
                and astmts[0].statement(future=True).parent_of(node)
            )
        ):
            _astmts = []
        else:
            _astmts = astmts[:1]
        for i, stmt in enumerate(astmts[1:]):
            if astmts[i].statement(future=True).parent_of(
                stmt
            ) and not in_for_else_branch(astmts[i].statement(future=True), stmt):
                continue
            _astmts.append(stmt)
        astmts = _astmts
        if len(astmts) != 1:
            return

        assign = astmts[0].assign_type()
        if not (
            isinstance(assign, (nodes.For, nodes.Comprehension, nodes.GeneratorExp))
            and assign.statement(future=True) is not node.statement(future=True)
        ):
            return

        # For functions we can do more by inferring the length of the itered object
        if not isinstance(assign, nodes.For):
            self.add_message("undefined-loop-variable", args=node.name, node=node)
            return

        try:
            inferred = next(assign.iter.infer())
        except astroid.InferenceError:
            self.add_message("undefined-loop-variable", args=node.name, node=node)
        else:
            if (
                isinstance(inferred, astroid.Instance)
                and inferred.qname() == BUILTIN_RANGE
            ):
                # Consider range() objects safe, even if they might not yield any results.
                return

            # Consider sequences.
            sequences = (
                nodes.List,
                nodes.Tuple,
                nodes.Dict,
                nodes.Set,
                astroid.objects.FrozenSet,
            )
            if not isinstance(inferred, sequences):
                self.add_message("undefined-loop-variable", args=node.name, node=node)
                return

            elements = getattr(inferred, "elts", getattr(inferred, "items", []))
            if not elements:
                self.add_message("undefined-loop-variable", args=node.name, node=node)

    def _check_is_unused(self, name, node, stmt, global_names, nonlocal_names):
        # Ignore some special names specified by user configuration.
        if self._is_name_ignored(stmt, name):
            return
        # Ignore names that were added dynamically to the Function scope
        if (
            isinstance(node, nodes.FunctionDef)
            and name == "__class__"
            and len(node.locals["__class__"]) == 1
            and isinstance(node.locals["__class__"][0], nodes.ClassDef)
        ):
            return

        # Ignore names imported by the global statement.
        if isinstance(stmt, (nodes.Global, nodes.Import, nodes.ImportFrom)):
            # Detect imports, assigned to global statements.
            if global_names and _import_name_is_global(stmt, global_names):
                return

        argnames = list(
            itertools.chain(node.argnames(), [arg.name for arg in node.args.kwonlyargs])
        )
        # Care about functions with unknown argument (builtins)
        if name in argnames:
            self._check_unused_arguments(name, node, stmt, argnames)
        else:
            if stmt.parent and isinstance(stmt.parent, (nodes.Assign, nodes.AnnAssign)):
                if name in nonlocal_names:
                    return

            qname = asname = None
            if isinstance(stmt, (nodes.Import, nodes.ImportFrom)):
                # Need the complete name, which we don't have in .locals.
                if len(stmt.names) > 1:
                    import_names = next(
                        (names for names in stmt.names if name in names), None
                    )
                else:
                    import_names = stmt.names[0]
                if import_names:
                    qname, asname = import_names
                    name = asname or qname

            if _has_locals_call_after_node(stmt, node.scope()):
                message_name = "possibly-unused-variable"
            else:
                if isinstance(stmt, nodes.Import):
                    if asname is not None:
                        msg = f"{qname} imported as {asname}"
                    else:
                        msg = f"import {name}"
                    self.add_message("unused-import", args=msg, node=stmt)
                    return
                if isinstance(stmt, nodes.ImportFrom):
                    if asname is not None:
                        msg = f"{qname} imported from {stmt.modname} as {asname}"
                    else:
                        msg = f"{name} imported from {stmt.modname}"
                    self.add_message("unused-import", args=msg, node=stmt)
                    return
                message_name = "unused-variable"

            if isinstance(stmt, nodes.FunctionDef) and stmt.decorators:
                return

            # Don't check function stubs created only for type information
            if utils.is_overload_stub(node):
                return

            # Special case for exception variable
            if isinstance(stmt.parent, nodes.ExceptHandler) and any(
                n.name == name for n in stmt.parent.nodes_of_class(nodes.Name)
            ):
                return

            self.add_message(message_name, args=name, node=stmt)

    def _is_name_ignored(self, stmt, name):
        authorized_rgx = self.config.dummy_variables_rgx
        if (
            isinstance(stmt, nodes.AssignName)
            and isinstance(stmt.parent, nodes.Arguments)
            or isinstance(stmt, nodes.Arguments)
        ):
            regex = self.config.ignored_argument_names
        else:
            regex = authorized_rgx
        return regex and regex.match(name)

    def _check_unused_arguments(self, name, node, stmt, argnames):
        is_method = node.is_method()
        klass = node.parent.frame()
        if is_method and isinstance(klass, nodes.ClassDef):
            confidence = (
                INFERENCE if utils.has_known_bases(klass) else INFERENCE_FAILURE
            )
        else:
            confidence = HIGH

        if is_method:
            # Don't warn for the first argument of a (non static) method
            if node.type != "staticmethod" and name == argnames[0]:
                return
            # Don't warn for argument of an overridden method
            overridden = overridden_method(klass, node.name)
            if overridden is not None and name in overridden.argnames():
                return
            if node.name in utils.PYMETHODS and node.name not in (
                "__init__",
                "__new__",
            ):
                return
        # Don't check callback arguments
        if any(
            node.name.startswith(cb) or node.name.endswith(cb)
            for cb in self.config.callbacks
        ):
            return
        # Don't check arguments of singledispatch.register function.
        if utils.is_registered_in_singledispatch_function(node):
            return

        # Don't check function stubs created only for type information
        if utils.is_overload_stub(node):
            return

        # Don't check protocol classes
        if utils.is_protocol_class(klass):
            return

        self.add_message("unused-argument", args=name, node=stmt, confidence=confidence)

    def _check_late_binding_closure(self, node: nodes.Name) -> None:
        """Check whether node is a cell var that is assigned within a containing loop.

        Special cases where we don't care about the error:
        1. When the node's function is immediately called, e.g. (lambda: i)()
        2. When the node's function is returned from within the loop, e.g. return lambda: i
        """
        if not self.linter.is_message_enabled("cell-var-from-loop"):
            return

        node_scope = node.frame()

        # If node appears in a default argument expression,
        # look at the next enclosing frame instead
        if utils.is_default_argument(node, node_scope):
            node_scope = node_scope.parent.frame()

        # Check if node is a cell var
        if (
            not isinstance(node_scope, (nodes.Lambda, nodes.FunctionDef))
            or node.name in node_scope.locals
        ):
            return

        assign_scope, stmts = node.lookup(node.name)
        if not stmts or not assign_scope.parent_of(node_scope):
            return

        if utils.is_comprehension(assign_scope):
            self.add_message("cell-var-from-loop", node=node, args=node.name)
        else:
            # Look for an enclosing For loop.
            # Currently, we only consider the first assignment
            assignment_node = stmts[0]

            maybe_for = assignment_node
            while maybe_for and not isinstance(maybe_for, nodes.For):
                if maybe_for is assign_scope:
                    break
                maybe_for = maybe_for.parent
            else:
                if (
                    maybe_for
                    and maybe_for.parent_of(node_scope)
                    and not utils.is_being_called(node_scope)
                    and node_scope.parent
                    and not isinstance(node_scope.statement(future=True), nodes.Return)
                ):
                    self.add_message("cell-var-from-loop", node=node, args=node.name)

    def _should_ignore_redefined_builtin(self, stmt):
        if not isinstance(stmt, nodes.ImportFrom):
            return False
        return stmt.modname in self.config.redefining_builtins_modules

    def _allowed_redefined_builtin(self, name):
        return name in self.config.allowed_redefined_builtins

    def _has_homonym_in_upper_function_scope(
        self, node: nodes.Name, index: int
    ) -> bool:
        """
        Return whether there is a node with the same name in the
        to_consume dict of an upper scope and if that scope is a
        function

        :param node: node to check for
        :param index: index of the current consumer inside self._to_consume
        :return: True if there is a node with the same name in the
                 to_consume dict of an upper scope and if that scope
                 is a function, False otherwise
        """
        return any(
            _consumer.scope_type == "function" and node.name in _consumer.to_consume
            for _consumer in self._to_consume[index - 1 :: -1]
        )

    def _store_type_annotation_node(self, type_annotation):
        """Given a type annotation, store all the name nodes it refers to"""
        if isinstance(type_annotation, nodes.Name):
            self._type_annotation_names.append(type_annotation.name)
            return

        if isinstance(type_annotation, nodes.Attribute):
            self._store_type_annotation_node(type_annotation.expr)
            return

        if not isinstance(type_annotation, nodes.Subscript):
            return

        if (
            isinstance(type_annotation.value, nodes.Attribute)
            and isinstance(type_annotation.value.expr, nodes.Name)
            and type_annotation.value.expr.name == TYPING_MODULE
        ):
            self._type_annotation_names.append(TYPING_MODULE)
            return

        self._type_annotation_names.extend(
            annotation.name for annotation in type_annotation.nodes_of_class(nodes.Name)
        )

    def _store_type_annotation_names(self, node):
        type_annotation = node.type_annotation
        if not type_annotation:
            return
        self._store_type_annotation_node(node.type_annotation)

    def _check_self_cls_assign(self, node: nodes.Assign) -> None:
        """Check that self/cls don't get assigned"""
        assign_names: Set[Optional[str]] = set()
        for target in node.targets:
            if isinstance(target, nodes.AssignName):
                assign_names.add(target.name)
            elif isinstance(target, nodes.Tuple):
                assign_names.update(
                    elt.name for elt in target.elts if isinstance(elt, nodes.AssignName)
                )
        scope = node.scope()
        nonlocals_with_same_name = any(
            child for child in scope.body if isinstance(child, nodes.Nonlocal)
        )
        if nonlocals_with_same_name:
            scope = node.scope().parent.scope()

        if not (
            isinstance(scope, nodes.FunctionDef)
            and scope.is_method()
            and "builtins.staticmethod" not in scope.decoratornames()
        ):
            return
        argument_names = scope.argnames()
        if not argument_names:
            return
        self_cls_name = argument_names[0]
        if self_cls_name in assign_names:
            self.add_message("self-cls-assignment", node=node, args=(self_cls_name,))

    def _check_unpacking(self, inferred, node, targets):
        """Check for unbalanced tuple unpacking
        and unpacking non sequences.
        """
        if utils.is_inside_abstract_class(node):
            return
        if utils.is_comprehension(node):
            return
        if inferred is astroid.Uninferable:
            return
        if (
            isinstance(inferred.parent, nodes.Arguments)
            and isinstance(node.value, nodes.Name)
            and node.value.name == inferred.parent.vararg
        ):
            # Variable-length argument, we can't determine the length.
            return

        # Attempt to check unpacking is properly balanced
        values: Optional[List] = None
        if isinstance(inferred, (nodes.Tuple, nodes.List)):
            values = inferred.itered()
        elif isinstance(inferred, astroid.Instance) and any(
            ancestor.qname() == "typing.NamedTuple" for ancestor in inferred.ancestors()
        ):
            values = [i for i in inferred.values() if isinstance(i, nodes.AssignName)]

        if values:
            if len(targets) != len(values):
                # Check if we have starred nodes.
                if any(isinstance(target, nodes.Starred) for target in targets):
                    return
                self.add_message(
                    "unbalanced-tuple-unpacking",
                    node=node,
                    args=(
                        _get_unpacking_extra_info(node, inferred),
                        len(targets),
                        len(values),
                    ),
                )
        # attempt to check unpacking may be possible (ie RHS is iterable)
        elif not utils.is_iterable(inferred):
            self.add_message(
                "unpacking-non-sequence",
                node=node,
                args=(_get_unpacking_extra_info(node, inferred),),
            )

    def _check_module_attrs(self, node, module, module_names):
        """check that module_names (list of string) are accessible through the
        given module
        if the latest access name corresponds to a module, return it
        """
        while module_names:
            name = module_names.pop(0)
            if name == "__dict__":
                module = None
                break
            try:
                module = next(module.getattr(name)[0].infer())
                if module is astroid.Uninferable:
                    return None
            except astroid.NotFoundError:
                if module.name in self._ignored_modules:
                    return None
                self.add_message(
                    "no-name-in-module", args=(name, module.name), node=node
                )
                return None
            except astroid.InferenceError:
                return None
        if module_names:
            modname = module.name if module else "__dict__"
            self.add_message(
                "no-name-in-module", node=node, args=(".".join(module_names), modname)
            )
            return None
        if isinstance(module, nodes.Module):
            return module
        return None

    def _check_all(self, node: nodes.Module, not_consumed):
        assigned = next(node.igetattr("__all__"))
        if assigned is astroid.Uninferable:
            return
        if not assigned.pytype() in {"builtins.list", "builtins.tuple"}:
            line, col = assigned.tolineno, assigned.col_offset
            self.add_message("invalid-all-format", line=line, col_offset=col, node=node)
            return
        for elt in getattr(assigned, "elts", ()):
            try:
                elt_name = next(elt.infer())
            except astroid.InferenceError:
                continue
            if elt_name is astroid.Uninferable:
                continue
            if not elt_name.parent:
                continue

            if not isinstance(elt_name, nodes.Const) or not isinstance(
                elt_name.value, str
            ):
                self.add_message("invalid-all-object", args=elt.as_string(), node=elt)
                continue

            elt_name = elt_name.value
            # If elt is in not_consumed, remove it from not_consumed
            if elt_name in not_consumed:
                del not_consumed[elt_name]
                continue

            if elt_name not in node.locals:
                if not node.package:
                    self.add_message(
                        "undefined-all-variable", args=(elt_name,), node=elt
                    )
                else:
                    basename = os.path.splitext(node.file)[0]
                    if os.path.basename(basename) == "__init__":
                        name = node.name + "." + elt_name
                        try:
                            astroid.modutils.file_from_modpath(name.split("."))
                        except ImportError:
                            self.add_message(
                                "undefined-all-variable", args=(elt_name,), node=elt
                            )
                        except SyntaxError:
                            # don't yield a syntax-error warning,
                            # because it will be later yielded
                            # when the file will be checked
                            pass

    def _check_globals(self, not_consumed):
        if self._allow_global_unused_variables:
            return
        for name, node_lst in not_consumed.items():
            for node in node_lst:
                self.add_message("unused-variable", args=(name,), node=node)

    def _check_imports(self, not_consumed):
        local_names = _fix_dot_imports(not_consumed)
        checked = set()
        unused_wildcard_imports: DefaultDict[
            Tuple[str, nodes.ImportFrom], List[str]
        ] = collections.defaultdict(list)
        for name, stmt in local_names:
            for imports in stmt.names:
                real_name = imported_name = imports[0]
                if imported_name == "*":
                    real_name = name
                as_name = imports[1]
                if real_name in checked:
                    continue
                if name not in (real_name, as_name):
                    continue
                checked.add(real_name)

                is_type_annotation_import = (
                    imported_name in self._type_annotation_names
                    or as_name in self._type_annotation_names
                )
                if isinstance(stmt, nodes.Import) or (
                    isinstance(stmt, nodes.ImportFrom) and not stmt.modname
                ):
                    if isinstance(stmt, nodes.ImportFrom) and SPECIAL_OBJ.search(
                        imported_name
                    ):
                        # Filter special objects (__doc__, __all__) etc.,
                        # because they can be imported for exporting.
                        continue

                    if is_type_annotation_import:
                        # Most likely a typing import if it wasn't used so far.
                        continue

                    if as_name == "_":
                        continue
                    if as_name is None:
                        msg = f"import {imported_name}"
                    else:
                        msg = f"{imported_name} imported as {as_name}"
                    if not _is_type_checking_import(stmt):
                        self.add_message("unused-import", args=msg, node=stmt)
                elif isinstance(stmt, nodes.ImportFrom) and stmt.modname != FUTURE:
                    if SPECIAL_OBJ.search(imported_name):
                        # Filter special objects (__doc__, __all__) etc.,
                        # because they can be imported for exporting.
                        continue

                    if _is_from_future_import(stmt, name):
                        # Check if the name is in fact loaded from a
                        # __future__ import in another module.
                        continue

                    if is_type_annotation_import:
                        # Most likely a typing import if it wasn't used so far.
                        continue

                    if imported_name == "*":
                        unused_wildcard_imports[(stmt.modname, stmt)].append(name)
                    else:
                        if as_name is None:
                            msg = f"{imported_name} imported from {stmt.modname}"
                        else:
                            msg = f"{imported_name} imported from {stmt.modname} as {as_name}"
                        if not _is_type_checking_import(stmt):
                            self.add_message("unused-import", args=msg, node=stmt)

        # Construct string for unused-wildcard-import message
        for module, unused_list in unused_wildcard_imports.items():
            if len(unused_list) == 1:
                arg_string = unused_list[0]
            else:
                arg_string = (
                    f"{', '.join(i for i in unused_list[:-1])} and {unused_list[-1]}"
                )
            self.add_message(
                "unused-wildcard-import", args=(arg_string, module[0]), node=module[1]
            )
        del self._to_consume

    def _check_metaclasses(self, node):
        """Update consumption analysis for metaclasses."""
        consumed = []  # [(scope_locals, consumed_key)]

        for child_node in node.get_children():
            if isinstance(child_node, nodes.ClassDef):
                consumed.extend(self._check_classdef_metaclasses(child_node, node))

        # Pop the consumed items, in order to avoid having
        # unused-import and unused-variable false positives
        for scope_locals, name in consumed:
            scope_locals.pop(name, None)

    def _check_classdef_metaclasses(self, klass, parent_node):
        if not klass._metaclass:
            # Skip if this class doesn't use explicitly a metaclass, but inherits it from ancestors
            return []

        consumed = []  # [(scope_locals, consumed_key)]
        metaclass = klass.metaclass()
        name = None
        if isinstance(klass._metaclass, nodes.Name):
            name = klass._metaclass.name
        elif isinstance(klass._metaclass, nodes.Attribute) and klass._metaclass.expr:
            attr = klass._metaclass.expr
            while not isinstance(attr, nodes.Name):
                attr = attr.expr
            name = attr.name
        elif metaclass:
            name = metaclass.root().name

        found = False
        name = METACLASS_NAME_TRANSFORMS.get(name, name)
        if name:
            # check enclosing scopes starting from most local
            for scope_locals, _, _, _ in self._to_consume[::-1]:
                found_nodes = scope_locals.get(name, [])
                for found_node in found_nodes:
                    if found_node.lineno <= klass.lineno:
                        consumed.append((scope_locals, name))
                        found = True
                        break
            # Check parent scope
            nodes_in_parent_scope = parent_node.locals.get(name, [])
            for found_node_parent in nodes_in_parent_scope:
                if found_node_parent.lineno <= klass.lineno:
                    found = True
                    break
        if (
            not found
            and not metaclass
            and not (
                name in nodes.Module.scope_attrs
                or utils.is_builtin(name)
                or name in self.config.additional_builtins
            )
        ):
            self.add_message("undefined-variable", node=klass, args=(name,))

        return consumed


def register(linter):
    """required method to auto register this checker"""
    linter.register_checker(VariablesChecker(linter))<|MERGE_RESOLUTION|>--- conflicted
+++ resolved
@@ -1385,29 +1385,6 @@
 
             elif base_scope_type == "lambda":
                 # E0601 can occur in class-level scope in lambdas, as in
-                # the following example:
-                #   class A:
-                #      x = lambda attr: f + attr
-                #      f = 42
-<<<<<<< HEAD
-                if isinstance(frame, nodes.ClassDef) and node.name in frame.locals:
-                    if isinstance(node.parent, nodes.Arguments):
-                        if stmt.fromlineno <= defstmt.fromlineno:
-                            # Doing the following is fine:
-                            #   class A:
-                            #      x = 42
-                            #      y = lambda attr=x: attr
-                            self.add_message(
-                                "used-before-assignment",
-                                args=node.name,
-                                node=node,
-                            )
-                    else:
-                        self.add_message(
-                            "undefined-variable", args=node.name, node=node
-                        )
-                        return (VariableVisitConsumerAction.CONSUME, found_nodes)
-=======
                 # We check lineno because doing the following is fine:
                 #   class A:
                 #      x = 42
@@ -1420,11 +1397,6 @@
                     self.add_message(
                         "used-before-assignment", args=node.name, node=node
                     )
-
-                elif current_consumer.scope_type == "lambda":
-                    self.add_message("undefined-variable", args=node.name, node=node)
-                    return (VariableVisitConsumerAction.CONSUME, found_nodes)
->>>>>>> feabd3d5
 
         elif self._is_only_type_assignment(node, defstmt):
             self.add_message("undefined-variable", args=node.name, node=node)
