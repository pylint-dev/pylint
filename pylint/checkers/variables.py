--- conflicted
+++ resolved
@@ -2613,10 +2613,7 @@
             ):
                 return
             # TODO: 4.0: Consider using utils.is_terminating_func
-<<<<<<< HEAD
             # after merging it with RefactoringChecker._is_function_def_never_returning
-=======
->>>>>>> d9ea2f79
             if isinstance(else_stmt, nodes.Expr) and isinstance(
                 else_stmt.value, nodes.Call
             ):
