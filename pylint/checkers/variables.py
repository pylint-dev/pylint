# Licensed under the GPL: https://www.gnu.org/licenses/old-licenses/gpl-2.0.html
# For details: https://github.com/PyCQA/pylint/blob/main/LICENSE
# Copyright (c) https://github.com/PyCQA/pylint/blob/main/CONTRIBUTORS.txt

"""Variables checkers for Python code."""

from __future__ import annotations

import collections
import copy
import itertools
import os
import re
import sys
from collections import defaultdict
from collections.abc import Iterable, Iterator
from enum import Enum
from functools import lru_cache
from typing import TYPE_CHECKING, Any, NamedTuple

import astroid
from astroid import nodes

from pylint.checkers import BaseChecker, utils
from pylint.checkers.utils import (
    in_type_checking_block,
    is_postponed_evaluation_enabled,
)
from pylint.constants import PY39_PLUS, TYPING_TYPE_CHECKS_GUARDS
from pylint.interfaces import (
    CONTROL_FLOW,
    HIGH,
    INFERENCE,
    INFERENCE_FAILURE,
    IAstroidChecker,
)
from pylint.utils import get_global_option

if sys.version_info >= (3, 8):
    from functools import cached_property
else:
    from astroid.decorators import cachedproperty as cached_property

if TYPE_CHECKING:
    from pylint.lint import PyLinter

SPECIAL_OBJ = re.compile("^_{2}[a-z]+_{2}$")
FUTURE = "__future__"
# regexp for ignored argument name
IGNORED_ARGUMENT_NAMES = re.compile("_.*|^ignored_|^unused_")
# In Python 3.7 abc has a Python implementation which is preferred
# by astroid. Unfortunately this also messes up our explicit checks
# for `abc`
METACLASS_NAME_TRANSFORMS = {"_py_abc": "abc"}
BUILTIN_RANGE = "builtins.range"
TYPING_MODULE = "typing"
TYPING_NAMES = frozenset(
    {
        "Any",
        "Callable",
        "ClassVar",
        "Generic",
        "Optional",
        "Tuple",
        "Type",
        "TypeVar",
        "Union",
        "AbstractSet",
        "ByteString",
        "Container",
        "ContextManager",
        "Hashable",
        "ItemsView",
        "Iterable",
        "Iterator",
        "KeysView",
        "Mapping",
        "MappingView",
        "MutableMapping",
        "MutableSequence",
        "MutableSet",
        "Sequence",
        "Sized",
        "ValuesView",
        "Awaitable",
        "AsyncIterator",
        "AsyncIterable",
        "Coroutine",
        "Collection",
        "AsyncGenerator",
        "AsyncContextManager",
        "Reversible",
        "SupportsAbs",
        "SupportsBytes",
        "SupportsComplex",
        "SupportsFloat",
        "SupportsInt",
        "SupportsRound",
        "Counter",
        "Deque",
        "Dict",
        "DefaultDict",
        "List",
        "Set",
        "FrozenSet",
        "NamedTuple",
        "Generator",
        "AnyStr",
        "Text",
        "Pattern",
        "BinaryIO",
    }
)


class VariableVisitConsumerAction(Enum):
    """Reported by _check_consumer() and its sub-methods to determine the
    subsequent action to take in _undefined_and_used_before_checker().

    Continue -> continue loop to next consumer
    Return -> return and thereby break the loop
    """

    CONTINUE = 0
    RETURN = 1


def _is_from_future_import(stmt, name):
    """Check if the name is a future import from another module."""
    try:
        module = stmt.do_import_module(stmt.modname)
    except astroid.AstroidBuildingException:
        return None

    for local_node in module.locals.get(name, []):
        if isinstance(local_node, nodes.ImportFrom) and local_node.modname == FUTURE:
            return True
    return None


def in_for_else_branch(parent, stmt):
    """Returns True if stmt in inside the else branch for a parent For stmt."""
    return isinstance(parent, nodes.For) and any(
        else_stmt.parent_of(stmt) or else_stmt == stmt for else_stmt in parent.orelse
    )


@lru_cache(maxsize=1000)
def overridden_method(klass, name):
    """Get overridden method if any."""
    try:
        parent = next(klass.local_attr_ancestors(name))
    except (StopIteration, KeyError):
        return None
    try:
        meth_node = parent[name]
    except KeyError:
        # We have found an ancestor defining <name> but it's not in the local
        # dictionary. This may happen with astroid built from living objects.
        return None
    if isinstance(meth_node, nodes.FunctionDef):
        return meth_node
    return None


def _get_unpacking_extra_info(node, inferred):
    """Return extra information to add to the message for unpacking-non-sequence
    and unbalanced-tuple-unpacking errors
    """
    more = ""
    inferred_module = inferred.root().name
    if node.root().name == inferred_module:
        if node.lineno == inferred.lineno:
            more = f" {inferred.as_string()}"
        elif inferred.lineno:
            more = f" defined at line {inferred.lineno}"
    elif inferred.lineno:
        more = f" defined at line {inferred.lineno} of {inferred_module}"
    return more


def _detect_global_scope(node, frame, defframe):
    """Detect that the given frames share a global scope.

    Two frames share a global scope when neither
    of them are hidden under a function scope, as well
    as any parent scope of them, until the root scope.
    In this case, depending from something defined later on
    will only work if guarded by a nested function definition.

    Example:
        class A:
            # B has the same global scope as `C`, leading to a NameError.
            # Return True to indicate a shared scope.
            class B(C): ...
        class C: ...

    Whereas this does not lead to a NameError:
        class A:
            def guard():
                # Return False to indicate no scope sharing.
                class B(C): ...
        class C: ...
    """
    def_scope = scope = None
    if frame and frame.parent:
        scope = frame.parent.scope()
    if defframe and defframe.parent:
        def_scope = defframe.parent.scope()
    if (
        isinstance(frame, nodes.ClassDef)
        and scope is not def_scope
        and scope is utils.get_node_first_ancestor_of_type(node, nodes.FunctionDef)
    ):
        # If the current node's scope is a class nested under a function,
        # and the def_scope is something else, then they aren't shared.
        return False
    if isinstance(frame, nodes.FunctionDef):
        # If the parent of the current node is a
        # function, then it can be under its scope
        # (defined in, which doesn't concern us) or
        # the `->` part of annotations. The same goes
        # for annotations of function arguments, they'll have
        # their parent the Arguments node.
        if not isinstance(node.parent, (nodes.FunctionDef, nodes.Arguments)):
            return False
    elif any(
        not isinstance(f, (nodes.ClassDef, nodes.Module)) for f in (frame, defframe)
    ):
        # Not interested in other frames, since they are already
        # not in a global scope.
        return False

    break_scopes = []
    for current_scope in (scope, def_scope):
        # Look for parent scopes. If there is anything different
        # than a module or a class scope, then they frames don't
        # share a global scope.
        parent_scope = current_scope
        while parent_scope:
            if not isinstance(parent_scope, (nodes.ClassDef, nodes.Module)):
                break_scopes.append(parent_scope)
                break
            if parent_scope.parent:
                parent_scope = parent_scope.parent.scope()
            else:
                break
    if break_scopes and len(set(break_scopes)) != 1:
        # Store different scopes than expected.
        # If the stored scopes are, in fact, the very same, then it means
        # that the two frames (frame and defframe) share the same scope,
        # and we could apply our lineno analysis over them.
        # For instance, this works when they are inside a function, the node
        # that uses a definition and the definition itself.
        return False
    # At this point, we are certain that frame and defframe share a scope
    # and the definition of the first depends on the second.
    return frame.lineno < defframe.lineno


def _infer_name_module(node, name):
    context = astroid.context.InferenceContext()
    context.lookupname = name
    return node.infer(context, asname=False)


def _fix_dot_imports(not_consumed):
    """Try to fix imports with multiple dots, by returning a dictionary
    with the import names expanded.

    The function unflattens root imports,
    like 'xml' (when we have both 'xml.etree' and 'xml.sax'), to 'xml.etree'
    and 'xml.sax' respectively.
    """
    names = {}
    for name, stmts in not_consumed.items():
        if any(
            isinstance(stmt, nodes.AssignName)
            and isinstance(stmt.assign_type(), nodes.AugAssign)
            for stmt in stmts
        ):
            continue
        for stmt in stmts:
            if not isinstance(stmt, (nodes.ImportFrom, nodes.Import)):
                continue
            for imports in stmt.names:
                second_name = None
                import_module_name = imports[0]
                if import_module_name == "*":
                    # In case of wildcard imports,
                    # pick the name from inside the imported module.
                    second_name = name
                else:
                    name_matches_dotted_import = False
                    if (
                        import_module_name.startswith(name)
                        and import_module_name.find(".") > -1
                    ):
                        name_matches_dotted_import = True

                    if name_matches_dotted_import or name in imports:
                        # Most likely something like 'xml.etree',
                        # which will appear in the .locals as 'xml'.
                        # Only pick the name if it wasn't consumed.
                        second_name = import_module_name
                if second_name and second_name not in names:
                    names[second_name] = stmt
    return sorted(names.items(), key=lambda a: a[1].fromlineno)


def _find_frame_imports(name, frame):
    """Detect imports in the frame, with the required *name*.

    Such imports can be considered assignments.
    Returns True if an import for the given name was found.
    """
    imports = frame.nodes_of_class((nodes.Import, nodes.ImportFrom))
    for import_node in imports:
        for import_name, import_alias in import_node.names:
            # If the import uses an alias, check only that.
            # Otherwise, check only the import name.
            if import_alias:
                if import_alias == name:
                    return True
            elif import_name and import_name == name:
                return True
    return None


def _import_name_is_global(stmt, global_names):
    for import_name, import_alias in stmt.names:
        # If the import uses an alias, check only that.
        # Otherwise, check only the import name.
        if import_alias:
            if import_alias in global_names:
                return True
        elif import_name in global_names:
            return True
    return False


def _flattened_scope_names(
    iterator: Iterator[nodes.Global | nodes.Nonlocal],
) -> set[str]:
    values = (set(stmt.names) for stmt in iterator)
    return set(itertools.chain.from_iterable(values))


def _assigned_locally(name_node):
    """Checks if name_node has corresponding assign statement in same scope."""
    assign_stmts = name_node.scope().nodes_of_class(nodes.AssignName)
    return any(a.name == name_node.name for a in assign_stmts)


def _has_locals_call_after_node(stmt, scope):
    skip_nodes = (
        nodes.FunctionDef,
        nodes.ClassDef,
        nodes.Import,
        nodes.ImportFrom,
    )
    for call in scope.nodes_of_class(nodes.Call, skip_klass=skip_nodes):
        inferred = utils.safe_infer(call.func)
        if (
            utils.is_builtin_object(inferred)
            and getattr(inferred, "name", None) == "locals"
        ):
            if stmt.lineno < call.lineno:
                return True
    return False


MSGS = {
    "E0601": (
        "Using variable %r before assignment",
        "used-before-assignment",
        "Emitted when a local variable is accessed before its assignment took place. "
        "Assignments in try blocks are assumed not to have occurred when evaluating "
        "associated except/finally blocks. Assignments in except blocks are assumed "
        "not to have occurred when evaluating statements outside the block, except "
        "when the associated try block contains a return statement.",
    ),
    "E0602": (
        "Undefined variable %r",
        "undefined-variable",
        "Used when an undefined variable is accessed.",
    ),
    "E0603": (
        "Undefined variable name %r in __all__",
        "undefined-all-variable",
        "Used when an undefined variable name is referenced in __all__.",
    ),
    "E0604": (
        "Invalid object %r in __all__, must contain only strings",
        "invalid-all-object",
        "Used when an invalid (non-string) object occurs in __all__.",
    ),
    "E0605": (
        "Invalid format for __all__, must be tuple or list",
        "invalid-all-format",
        "Used when __all__ has an invalid format.",
    ),
    "E0611": (
        "No name %r in module %r",
        "no-name-in-module",
        "Used when a name cannot be found in a module.",
    ),
    "W0601": (
        "Global variable %r undefined at the module level",
        "global-variable-undefined",
        'Used when a variable is defined through the "global" statement '
        "but the variable is not defined in the module scope.",
    ),
    "W0602": (
        "Using global for %r but no assignment is done",
        "global-variable-not-assigned",
        'Used when a variable is defined through the "global" statement '
        "but no assignment to this variable is done.",
    ),
    "W0603": (
        "Using the global statement",  # W0121
        "global-statement",
        'Used when you use the "global" statement to update a global '
        "variable. Pylint just try to discourage this "
        "usage. That doesn't mean you cannot use it !",
    ),
    "W0604": (
        "Using the global statement at the module level",  # W0103
        "global-at-module-level",
        'Used when you use the "global" statement at the module level '
        "since it has no effect",
    ),
    "W0611": (
        "Unused %s",
        "unused-import",
        "Used when an imported module or variable is not used.",
    ),
    "W0612": (
        "Unused variable %r",
        "unused-variable",
        "Used when a variable is defined but not used.",
    ),
    "W0613": (
        "Unused argument %r",
        "unused-argument",
        "Used when a function or method argument is not used.",
    ),
    "W0614": (
        "Unused import(s) %s from wildcard import of %s",
        "unused-wildcard-import",
        "Used when an imported module or variable is not used from a "
        "`'from X import *'` style import.",
    ),
    "W0621": (
        "Redefining name %r from outer scope (line %s)",
        "redefined-outer-name",
        "Used when a variable's name hides a name defined in the outer scope.",
    ),
    "W0622": (
        "Redefining built-in %r",
        "redefined-builtin",
        "Used when a variable or function override a built-in.",
    ),
    "W0631": (
        "Using possibly undefined loop variable %r",
        "undefined-loop-variable",
        "Used when a loop variable (i.e. defined by a for loop or "
        "a list comprehension or a generator expression) is used outside "
        "the loop.",
    ),
    "W0632": (
        "Possible unbalanced tuple unpacking with "
        "sequence%s: "
        "left side has %d label(s), right side has %d value(s)",
        "unbalanced-tuple-unpacking",
        "Used when there is an unbalanced tuple unpacking in assignment",
        {"old_names": [("E0632", "old-unbalanced-tuple-unpacking")]},
    ),
    "E0633": (
        "Attempting to unpack a non-sequence%s",
        "unpacking-non-sequence",
        "Used when something which is not "
        "a sequence is used in an unpack assignment",
        {"old_names": [("W0633", "old-unpacking-non-sequence")]},
    ),
    "W0640": (
        "Cell variable %s defined in loop",
        "cell-var-from-loop",
        "A variable used in a closure is defined in a loop. "
        "This will result in all closures using the same value for "
        "the closed-over variable.",
    ),
    "W0641": (
        "Possibly unused variable %r",
        "possibly-unused-variable",
        "Used when a variable is defined but might not be used. "
        "The possibility comes from the fact that locals() might be used, "
        "which could consume or not the said variable",
    ),
    "W0642": (
        "Invalid assignment to %s in method",
        "self-cls-assignment",
        "Invalid assignment to self or cls in instance or class method "
        "respectively.",
    ),
    "E0643": (
        "Invalid index for iterable length",
        "potential-index-error",
        "Emitted when an index used on an iterable goes beyond the length of that "
        "iterable.",
    ),
}


class ScopeConsumer(NamedTuple):
    """Store nodes and their consumption states."""

    to_consume: dict[str, list[nodes.NodeNG]]
    consumed: dict[str, list[nodes.NodeNG]]
<<<<<<< HEAD
    consumed_uncertain: collections.defaultdict[str, list[nodes.NodeNG]]
=======
    consumed_uncertain: defaultdict[str, list[nodes.NodeNG]]
>>>>>>> 2e0a4e71
    scope_type: str


class NamesConsumer:
    """A simple class to handle consumed, to consume and scope type info of node locals."""

    def __init__(self, node, scope_type):
        self._atomic = ScopeConsumer(
            copy.copy(node.locals), {}, collections.defaultdict(list), scope_type
        )
        self.node = node

    def __repr__(self):
        to_consumes = [f"{k}->{v}" for k, v in self._atomic.to_consume.items()]
        consumed = [f"{k}->{v}" for k, v in self._atomic.consumed.items()]
        consumed_uncertain = [
            f"{k}->{v}" for k, v in self._atomic.consumed_uncertain.items()
        ]
        to_consumes = ", ".join(to_consumes)
        consumed = ", ".join(consumed)
        consumed_uncertain = ", ".join(consumed_uncertain)
        return f"""
to_consume : {to_consumes}
consumed : {consumed}
consumed_uncertain: {consumed_uncertain}
scope_type : {self._atomic.scope_type}
"""

    def __iter__(self):
        return iter(self._atomic)

    @property
    def to_consume(self):
        return self._atomic.to_consume

    @property
    def consumed(self):
        return self._atomic.consumed

    @property
<<<<<<< HEAD
    def consumed_uncertain(self) -> collections.defaultdict[str, list[nodes.NodeNG]]:
=======
    def consumed_uncertain(self) -> defaultdict[str, list[nodes.NodeNG]]:
>>>>>>> 2e0a4e71
        """Retrieves nodes filtered out by get_next_to_consume() that may not
        have executed, such as statements in except blocks, or statements

        in try blocks (when evaluating their corresponding except and finally
        blocks). Checkers that want to treat the statements as executed
        (e.g. for unused-variable) may need to add them back.
        """
        return self._atomic.consumed_uncertain

    @property
    def scope_type(self):
        return self._atomic.scope_type

    def mark_as_consumed(self, name, consumed_nodes):
        """Mark the given nodes as consumed for the name.

        If all of the nodes for the name were consumed, delete the name from
        the to_consume dictionary
        """
        unconsumed = [n for n in self.to_consume[name] if n not in set(consumed_nodes)]
        self.consumed[name] = consumed_nodes

        if unconsumed:
            self.to_consume[name] = unconsumed
        else:
            del self.to_consume[name]

    def get_next_to_consume(self, node: nodes.Name) -> list[nodes.NodeNG] | None:
        """Return a list of the nodes that define `node` from this scope.

        If it is uncertain whether a node will be consumed, such as for statements in
        except blocks, add it to self.consumed_uncertain instead of returning it.
        Return None to indicate a special case that needs to be handled by the caller.
        """
        name = node.name
        parent_node = node.parent
        found_nodes = self.to_consume.get(name)
        node_statement = node.statement(future=True)
        if (
            found_nodes
            and isinstance(parent_node, nodes.Assign)
            and parent_node == found_nodes[0].parent
        ):
            lhs = found_nodes[0].parent.targets[0]
            if lhs.name == name:  # this name is defined in this very statement
                found_nodes = None

        if (
            found_nodes
            and isinstance(parent_node, nodes.For)
            and parent_node.iter == node
            and parent_node.target in found_nodes
        ):
            found_nodes = None

        # Before filtering, check that this node's name is not a nonlocal
        if any(
            isinstance(child, nodes.Nonlocal) and node.name in child.names
            for child in node.frame(future=True).get_children()
        ):
            return found_nodes

        # And no comprehension is under the node's frame
        if VariablesChecker._comprehension_between_frame_and_node(node):
            return found_nodes

        # Filter out assignments in ExceptHandlers that node is not contained in
        if found_nodes:
            found_nodes = [
                n
                for n in found_nodes
                if not isinstance(n.statement(future=True), nodes.ExceptHandler)
                or n.statement(future=True).parent_of(node)
            ]

        # Filter out assignments in an Except clause that the node is not
        # contained in, assuming they may fail
        if found_nodes:
            uncertain_nodes = self._uncertain_nodes_in_except_blocks(
                found_nodes, node, node_statement
            )
            self.consumed_uncertain[node.name] += uncertain_nodes
            uncertain_nodes_set = set(uncertain_nodes)
            found_nodes = [n for n in found_nodes if n not in uncertain_nodes_set]

        # If this node is in a Finally block of a Try/Finally,
        # filter out assignments in the try portion, assuming they may fail
        if found_nodes:
            uncertain_nodes = (
                self._uncertain_nodes_in_try_blocks_when_evaluating_finally_blocks(
                    found_nodes, node_statement
                )
            )
            self.consumed_uncertain[node.name] += uncertain_nodes
            uncertain_nodes_set = set(uncertain_nodes)
            found_nodes = [n for n in found_nodes if n not in uncertain_nodes_set]

        # If this node is in an ExceptHandler,
        # filter out assignments in the try portion, assuming they may fail
        if found_nodes:
            uncertain_nodes = (
                self._uncertain_nodes_in_try_blocks_when_evaluating_except_blocks(
                    found_nodes, node_statement
                )
            )
            self.consumed_uncertain[node.name] += uncertain_nodes
            uncertain_nodes_set = set(uncertain_nodes)
            found_nodes = [n for n in found_nodes if n not in uncertain_nodes_set]

        return found_nodes

    @staticmethod
    def _uncertain_nodes_in_except_blocks(
        found_nodes: list[nodes.NodeNG],
        node: nodes.NodeNG,
        node_statement: nodes.Statement,
    ) -> list[nodes.NodeNG]:
        """Return any nodes in ``found_nodes`` that should be treated as uncertain
        because they are in an except block.
        """
        uncertain_nodes = []
        for other_node in found_nodes:
            other_node_statement = other_node.statement(future=True)
            # Only testing for statements in the except block of TryExcept
            closest_except_handler = utils.get_node_first_ancestor_of_type(
                other_node_statement, nodes.ExceptHandler
            )
            if not closest_except_handler:
                continue
            # If the other node is in the same scope as this node, assume it executes
            if closest_except_handler.parent_of(node):
                continue
            closest_try_except: nodes.TryExcept = closest_except_handler.parent
            try_block_returns = any(
                isinstance(try_statement, nodes.Return)
                for try_statement in closest_try_except.body
            )
            # If the try block returns, assume the except blocks execute.
            if try_block_returns:
                # Exception: if this node is in the final block of the other_node_statement,
                # it will execute before returning. Assume the except statements are uncertain.
                if (
                    isinstance(node_statement.parent, nodes.TryFinally)
                    and node_statement in node_statement.parent.finalbody
                    and closest_try_except.parent.parent_of(node_statement)
                ):
                    uncertain_nodes.append(other_node)
                # Assume the except blocks execute, so long as each handler
                # defines the name, raises, or returns.
                elif all(
                    NamesConsumer._defines_name_raises_or_returns(node.name, handler)
                    for handler in closest_try_except.handlers
                ):
                    continue

            if NamesConsumer._check_loop_finishes_via_except(node, closest_try_except):
                continue

            # Passed all tests for uncertain execution
            uncertain_nodes.append(other_node)
        return uncertain_nodes

    @staticmethod
    def _defines_name_raises_or_returns(
        name: str, handler: nodes.ExceptHandler
    ) -> bool:
        """Return True if some child of `handler` defines the name `name`,
        raises, or returns.
        """

        def _define_raise_or_return(stmt: nodes.NodeNG) -> bool:
            if isinstance(stmt, (nodes.Raise, nodes.Return)):
                return True
            if isinstance(stmt, nodes.Assign):
                for target in stmt.targets:
                    for elt in utils.get_all_elements(target):
                        if isinstance(elt, nodes.AssignName) and elt.name == name:
                            return True
            if isinstance(stmt, nodes.If):
                # Check for assignments inside the test
                if (
                    isinstance(stmt.test, nodes.NamedExpr)
                    and stmt.test.target.name == name
                ):
                    return True
                if isinstance(stmt.test, nodes.Call):
                    for arg_or_kwarg in stmt.test.args + [
                        kw.value for kw in stmt.test.keywords
                    ]:
                        if (
                            isinstance(arg_or_kwarg, nodes.NamedExpr)
                            and arg_or_kwarg.target.name == name
                        ):
                            return True
            return False

        for stmt in handler.get_children():
            if _define_raise_or_return(stmt):
                return True
            if isinstance(stmt, (nodes.If, nodes.With)):
                if any(
                    _define_raise_or_return(nested_stmt)
                    for nested_stmt in stmt.get_children()
                ):
                    return True
        return False

    @staticmethod
    def _check_loop_finishes_via_except(
        node: nodes.NodeNG, other_node_try_except: nodes.TryExcept
    ) -> bool:
        """Check for a case described in https://github.com/PyCQA/pylint/issues/5683.

        It consists of a specific control flow scenario where the only
        non-break exit from a loop consists of the very except handler we are
        examining, such that code in the `else` branch of the loop can depend on it
        being assigned.

        Example:

        for _ in range(3):
            try:
                do_something()
            except:
                name = 1  <-- only non-break exit from loop
            else:
                break
        else:
            print(name)
        """
        if not other_node_try_except.orelse:
            return False
        closest_loop: None | (
            nodes.For | nodes.While
        ) = utils.get_node_first_ancestor_of_type(node, (nodes.For, nodes.While))
        if closest_loop is None:
            return False
        if not any(
            else_statement is node or else_statement.parent_of(node)
            for else_statement in closest_loop.orelse
        ):
            # `node` not guarded by `else`
            return False
        for inner_else_statement in other_node_try_except.orelse:
            if isinstance(inner_else_statement, nodes.Break):
                break_stmt = inner_else_statement
                break
        else:
            # No break statement
            return False

        def _try_in_loop_body(
            other_node_try_except: nodes.TryExcept, loop: nodes.For | nodes.While
        ) -> bool:
            """Return True if `other_node_try_except` is a descendant of `loop`."""
            return any(
                loop_body_statement is other_node_try_except
                or loop_body_statement.parent_of(other_node_try_except)
                for loop_body_statement in loop.body
            )

        if not _try_in_loop_body(other_node_try_except, closest_loop):
            for ancestor in closest_loop.node_ancestors():
                if isinstance(ancestor, (nodes.For, nodes.While)):
                    if _try_in_loop_body(other_node_try_except, ancestor):
                        break
            else:
                # `other_node_try_except` didn't have a shared ancestor loop
                return False

        for loop_stmt in closest_loop.body:
            if NamesConsumer._recursive_search_for_continue_before_break(
                loop_stmt, break_stmt
            ):
                break
        else:
            # No continue found, so we arrived at our special case!
            return True
        return False

    @staticmethod
    def _recursive_search_for_continue_before_break(
        stmt: nodes.Statement, break_stmt: nodes.Break
    ) -> bool:
        """Return True if any Continue node can be found in descendants of `stmt`
        before encountering `break_stmt`, ignoring any nested loops.
        """
        if stmt is break_stmt:
            return False
        if isinstance(stmt, nodes.Continue):
            return True
        for child in stmt.get_children():
            if isinstance(stmt, (nodes.For, nodes.While)):
                continue
            if NamesConsumer._recursive_search_for_continue_before_break(
                child, break_stmt
            ):
                return True
        return False

    @staticmethod
    def _uncertain_nodes_in_try_blocks_when_evaluating_except_blocks(
        found_nodes: list[nodes.NodeNG], node_statement: nodes.Statement
    ) -> list[nodes.NodeNG]:
        """Return any nodes in ``found_nodes`` that should be treated as uncertain because they
        are in a try block and the ``node_statement`` being evaluated is in one of its except handlers.
        """
        uncertain_nodes: list[nodes.NodeNG] = []
        closest_except_handler = utils.get_node_first_ancestor_of_type(
            node_statement, nodes.ExceptHandler
        )
        if closest_except_handler is None:
            return uncertain_nodes
        for other_node in found_nodes:
            other_node_statement = other_node.statement(future=True)
            # If the other statement is the except handler guarding `node`, it executes
            if other_node_statement is closest_except_handler:
                continue
            # Ensure other_node is in a try block
            (
                other_node_try_ancestor,
                other_node_try_ancestor_visited_child,
            ) = utils.get_node_first_ancestor_of_type_and_its_child(
                other_node_statement, nodes.TryExcept
            )
            if other_node_try_ancestor is None:
                continue
            if (
                other_node_try_ancestor_visited_child
                not in other_node_try_ancestor.body
            ):
                continue
            # Make sure nesting is correct -- there should be at least one
            # except handler that is a sibling attached to the try ancestor,
            # or is an ancestor of the try ancestor.
            if not any(
                closest_except_handler in other_node_try_ancestor.handlers
                or other_node_try_ancestor_except_handler
                in closest_except_handler.node_ancestors()
                for other_node_try_ancestor_except_handler in other_node_try_ancestor.handlers
            ):
                continue
            # Passed all tests for uncertain execution
            uncertain_nodes.append(other_node)
        return uncertain_nodes

    @staticmethod
    def _uncertain_nodes_in_try_blocks_when_evaluating_finally_blocks(
        found_nodes: list[nodes.NodeNG], node_statement: nodes.Statement
    ) -> list[nodes.NodeNG]:
        uncertain_nodes: list[nodes.NodeNG] = []
        (
            closest_try_finally_ancestor,
            child_of_closest_try_finally_ancestor,
        ) = utils.get_node_first_ancestor_of_type_and_its_child(
            node_statement, nodes.TryFinally
        )
        if closest_try_finally_ancestor is None:
            return uncertain_nodes
        if (
            child_of_closest_try_finally_ancestor
            not in closest_try_finally_ancestor.finalbody
        ):
            return uncertain_nodes
        for other_node in found_nodes:
            other_node_statement = other_node.statement(future=True)
            (
                other_node_try_finally_ancestor,
                child_of_other_node_try_finally_ancestor,
            ) = utils.get_node_first_ancestor_of_type_and_its_child(
                other_node_statement, nodes.TryFinally
            )
            if other_node_try_finally_ancestor is None:
                continue
            # other_node needs to descend from the try of a try/finally.
            if (
                child_of_other_node_try_finally_ancestor
                not in other_node_try_finally_ancestor.body
            ):
                continue
            # If the two try/finally ancestors are not the same, then
            # node_statement's closest try/finally ancestor needs to be in
            # the final body of other_node's try/finally ancestor, or
            # descend from one of the statements in that final body.
            if (
                other_node_try_finally_ancestor is not closest_try_finally_ancestor
                and not any(
                    other_node_final_statement is closest_try_finally_ancestor
                    or other_node_final_statement.parent_of(
                        closest_try_finally_ancestor
                    )
                    for other_node_final_statement in other_node_try_finally_ancestor.finalbody
                )
            ):
                continue
            # Passed all tests for uncertain execution
            uncertain_nodes.append(other_node)
        return uncertain_nodes


# pylint: disable=too-many-public-methods
class VariablesChecker(BaseChecker):
    """BaseChecker for variables.

    Checks for
    * unused variables / imports
    * undefined variables
    * redefinition of variable from builtins or from an outer scope
    * use of variable before assignment
    * __all__ consistency
    * self/cls assignment
    """

    __implements__ = IAstroidChecker

    name = "variables"
    msgs = MSGS
    options = (
        (
            "init-import",
            {
                "default": False,
                "type": "yn",
                "metavar": "<y or n>",
                "help": "Tells whether we should check for unused import in "
                "__init__ files.",
            },
        ),
        (
            "dummy-variables-rgx",
            {
                "default": "_+$|(_[a-zA-Z0-9_]*[a-zA-Z0-9]+?$)|dummy|^ignored_|^unused_",
                "type": "regexp",
                "metavar": "<regexp>",
                "help": "A regular expression matching the name of dummy "
                "variables (i.e. expected to not be used).",
            },
        ),
        (
            "additional-builtins",
            {
                "default": (),
                "type": "csv",
                "metavar": "<comma separated list>",
                "help": "List of additional names supposed to be defined in "
                "builtins. Remember that you should avoid defining new builtins "
                "when possible.",
            },
        ),
        (
            "callbacks",
            {
                "default": ("cb_", "_cb"),
                "type": "csv",
                "metavar": "<callbacks>",
                "help": "List of strings which can identify a callback "
                "function by name. A callback name must start or "
                "end with one of those strings.",
            },
        ),
        (
            "redefining-builtins-modules",
            {
                "default": (
                    "six.moves",
                    "past.builtins",
                    "future.builtins",
                    "builtins",
                    "io",
                ),
                "type": "csv",
                "metavar": "<comma separated list>",
                "help": "List of qualified module names which can have objects "
                "that can redefine builtins.",
            },
        ),
        (
            "ignored-argument-names",
            {
                "default": IGNORED_ARGUMENT_NAMES,
                "type": "regexp",
                "metavar": "<regexp>",
                "help": "Argument names that match this expression will be "
                "ignored. Default to name with leading underscore.",
            },
        ),
        (
            "allow-global-unused-variables",
            {
                "default": True,
                "type": "yn",
                "metavar": "<y or n>",
                "help": "Tells whether unused global variables should be treated as a violation.",
            },
        ),
        (
            "allowed-redefined-builtins",
            {
                "default": (),
                "type": "csv",
                "metavar": "<comma separated list>",
                "help": "List of names allowed to shadow builtins",
            },
        ),
    )

    def __init__(self, linter=None):
        super().__init__(linter)
        self._to_consume: list[NamesConsumer] = []
        self._checking_mod_attr = None
        self._loop_variables = []
        self._type_annotation_names = []
        self._except_handler_names_queue: list[
            tuple[nodes.ExceptHandler, nodes.AssignName]
        ] = []
        """This is a queue, last in first out."""
        self._postponed_evaluation_enabled = False

    def open(self) -> None:
        """Called when loading the checker."""
        self._is_undefined_variable_enabled = self.linter.is_message_enabled(
            "undefined-variable"
        )
        self._is_undefined_loop_variable_enabled = self.linter.is_message_enabled(
            "undefined-loop-variable"
        )

    @utils.check_messages("redefined-outer-name")
    def visit_for(self, node: nodes.For) -> None:
        assigned_to = [a.name for a in node.target.nodes_of_class(nodes.AssignName)]

        # Only check variables that are used
        dummy_rgx = self.linter.config.dummy_variables_rgx
        assigned_to = [var for var in assigned_to if not dummy_rgx.match(var)]

        for variable in assigned_to:
            for outer_for, outer_variables in self._loop_variables:
                if variable in outer_variables and not in_for_else_branch(
                    outer_for, node
                ):
                    self.add_message(
                        "redefined-outer-name",
                        args=(variable, outer_for.fromlineno),
                        node=node,
                    )
                    break

        self._loop_variables.append((node, assigned_to))

    @utils.check_messages("redefined-outer-name")
    def leave_for(self, node: nodes.For) -> None:
        self._loop_variables.pop()
        self._store_type_annotation_names(node)

    def visit_module(self, node: nodes.Module) -> None:
        """Visit module : update consumption analysis variable
        checks globals doesn't overrides builtins
        """
        self._to_consume = [NamesConsumer(node, "module")]
        self._postponed_evaluation_enabled = is_postponed_evaluation_enabled(node)

        for name, stmts in node.locals.items():
            if utils.is_builtin(name):
                if self._should_ignore_redefined_builtin(stmts[0]) or name == "__doc__":
                    continue
                self.add_message("redefined-builtin", args=name, node=stmts[0])

    @utils.check_messages(
        "unused-import",
        "unused-wildcard-import",
        "redefined-builtin",
        "undefined-all-variable",
        "invalid-all-object",
        "invalid-all-format",
        "unused-variable",
    )
    def leave_module(self, node: nodes.Module) -> None:
        """Leave module: check globals."""
        assert len(self._to_consume) == 1

        self._check_metaclasses(node)
        not_consumed = self._to_consume.pop().to_consume
        # attempt to check for __all__ if defined
        if "__all__" in node.locals:
            self._check_all(node, not_consumed)

        # check for unused globals
        self._check_globals(not_consumed)

        # don't check unused imports in __init__ files
        if not self.linter.config.init_import and node.package:
            return

        self._check_imports(not_consumed)

    def visit_classdef(self, node: nodes.ClassDef) -> None:
        """Visit class: update consumption analysis variable."""
        self._to_consume.append(NamesConsumer(node, "class"))

    def leave_classdef(self, _: nodes.ClassDef) -> None:
        """Leave class: update consumption analysis variable."""
        # do not check for not used locals here (no sense)
        self._to_consume.pop()

    def visit_lambda(self, node: nodes.Lambda) -> None:
        """Visit lambda: update consumption analysis variable."""
        self._to_consume.append(NamesConsumer(node, "lambda"))

    def leave_lambda(self, _: nodes.Lambda) -> None:
        """Leave lambda: update consumption analysis variable."""
        # do not check for not used locals here
        self._to_consume.pop()

    def visit_generatorexp(self, node: nodes.GeneratorExp) -> None:
        """Visit genexpr: update consumption analysis variable."""
        self._to_consume.append(NamesConsumer(node, "comprehension"))

    def leave_generatorexp(self, _: nodes.GeneratorExp) -> None:
        """Leave genexpr: update consumption analysis variable."""
        # do not check for not used locals here
        self._to_consume.pop()

    def visit_dictcomp(self, node: nodes.DictComp) -> None:
        """Visit dictcomp: update consumption analysis variable."""
        self._to_consume.append(NamesConsumer(node, "comprehension"))

    def leave_dictcomp(self, _: nodes.DictComp) -> None:
        """Leave dictcomp: update consumption analysis variable."""
        # do not check for not used locals here
        self._to_consume.pop()

    def visit_setcomp(self, node: nodes.SetComp) -> None:
        """Visit setcomp: update consumption analysis variable."""
        self._to_consume.append(NamesConsumer(node, "comprehension"))

    def leave_setcomp(self, _: nodes.SetComp) -> None:
        """Leave setcomp: update consumption analysis variable."""
        # do not check for not used locals here
        self._to_consume.pop()

    def visit_functiondef(self, node: nodes.FunctionDef) -> None:
        """Visit function: update consumption analysis variable and check locals."""
        self._to_consume.append(NamesConsumer(node, "function"))
        if not (
            self.linter.is_message_enabled("redefined-outer-name")
            or self.linter.is_message_enabled("redefined-builtin")
        ):
            return
        globs = node.root().globals
        for name, stmt in node.items():
            if name in globs and not isinstance(stmt, nodes.Global):
                definition = globs[name][0]
                if (
                    isinstance(definition, nodes.ImportFrom)
                    and definition.modname == FUTURE
                ):
                    # It is a __future__ directive, not a symbol.
                    continue

                # Do not take in account redefined names for the purpose
                # of type checking.:
                if any(
                    isinstance(definition.parent, nodes.If)
                    and definition.parent.test.as_string() in TYPING_TYPE_CHECKS_GUARDS
                    for definition in globs[name]
                ):
                    continue

                line = definition.fromlineno
                if not self._is_name_ignored(stmt, name):
                    self.add_message(
                        "redefined-outer-name", args=(name, line), node=stmt
                    )

            elif (
                utils.is_builtin(name)
                and not self._allowed_redefined_builtin(name)
                and not self._should_ignore_redefined_builtin(stmt)
            ):
                # do not print Redefining builtin for additional builtins
                self.add_message("redefined-builtin", args=name, node=stmt)

    def leave_functiondef(self, node: nodes.FunctionDef) -> None:
        """Leave function: check function's locals are consumed."""
        self._check_metaclasses(node)

        if node.type_comment_returns:
            self._store_type_annotation_node(node.type_comment_returns)
        if node.type_comment_args:
            for argument_annotation in node.type_comment_args:
                self._store_type_annotation_node(argument_annotation)

        not_consumed = self._to_consume.pop().to_consume
        if not (
            self.linter.is_message_enabled("unused-variable")
            or self.linter.is_message_enabled("possibly-unused-variable")
            or self.linter.is_message_enabled("unused-argument")
        ):
            return

        # Don't check arguments of function which are only raising an exception.
        if utils.is_error(node):
            return

        # Don't check arguments of abstract methods or within an interface.
        is_method = node.is_method()
        if is_method and node.is_abstract():
            return

        global_names = _flattened_scope_names(node.nodes_of_class(nodes.Global))
        nonlocal_names = _flattened_scope_names(node.nodes_of_class(nodes.Nonlocal))
        comprehension_target_names: list[str] = []

        for comprehension_scope in node.nodes_of_class(nodes.ComprehensionScope):
            for generator in comprehension_scope.generators:
                self._find_assigned_names_recursive(
                    generator.target, comprehension_target_names
                )

        for name, stmts in not_consumed.items():
            self._check_is_unused(
                name,
                node,
                stmts[0],
                global_names,
                nonlocal_names,
                comprehension_target_names,
            )

    visit_asyncfunctiondef = visit_functiondef
    leave_asyncfunctiondef = leave_functiondef

    @utils.check_messages(
        "global-variable-undefined",
        "global-variable-not-assigned",
        "global-statement",
        "global-at-module-level",
        "redefined-builtin",
    )
    def visit_global(self, node: nodes.Global) -> None:
        """Check names imported exists in the global scope."""
        frame = node.frame(future=True)
        if isinstance(frame, nodes.Module):
            self.add_message("global-at-module-level", node=node)
            return

        module = frame.root()
        default_message = True
        locals_ = node.scope().locals
        for name in node.names:
            try:
                assign_nodes = module.getattr(name)
            except astroid.NotFoundError:
                # unassigned global, skip
                assign_nodes = []

            not_defined_locally_by_import = not any(
                isinstance(local, nodes.Import) for local in locals_.get(name, ())
            )
            if (
                not utils.is_reassigned_after_current(node, name)
                and not utils.is_deleted_after_current(node, name)
                and not_defined_locally_by_import
            ):
                self.add_message("global-variable-not-assigned", args=name, node=node)
                default_message = False
                continue

            for anode in assign_nodes:
                if (
                    isinstance(anode, nodes.AssignName)
                    and anode.name in module.special_attributes
                ):
                    self.add_message("redefined-builtin", args=name, node=node)
                    break
                if anode.frame(future=True) is module:
                    # module level assignment
                    break
                if (
                    isinstance(anode, (nodes.ClassDef, nodes.FunctionDef))
                    and anode.parent is module
                ):
                    # module level function assignment
                    break
            else:
                if not_defined_locally_by_import:
                    # global undefined at the module scope
                    self.add_message("global-variable-undefined", args=name, node=node)
                    default_message = False

        if default_message:
            self.add_message("global-statement", node=node)

    def visit_assignname(self, node: nodes.AssignName) -> None:
        if isinstance(node.assign_type(), nodes.AugAssign):
            self.visit_name(node)

    def visit_delname(self, node: nodes.DelName) -> None:
        self.visit_name(node)

    def visit_name(self, node: nodes.Name) -> None:
        """Don't add the 'utils.check_messages' decorator here!

        It's important that all 'Name' nodes are visited, otherwise the
        'NamesConsumers' won't be correct.
        """
        stmt = node.statement(future=True)
        if stmt.fromlineno is None:
            # name node from an astroid built from live code, skip
            assert not stmt.root().file.endswith(".py")
            return

        self._undefined_and_used_before_checker(node, stmt)
        if self._is_undefined_loop_variable_enabled:
            self._loopvar_name(node)

    @utils.check_messages("redefined-outer-name")
    def visit_excepthandler(self, node: nodes.ExceptHandler) -> None:
        if not node.name or not isinstance(node.name, nodes.AssignName):
            return

        for outer_except, outer_except_assign_name in self._except_handler_names_queue:
            if node.name.name == outer_except_assign_name.name:
                self.add_message(
                    "redefined-outer-name",
                    args=(outer_except_assign_name.name, outer_except.fromlineno),
                    node=node,
                )
                break

        self._except_handler_names_queue.append((node, node.name))

    @utils.check_messages("redefined-outer-name")
    def leave_excepthandler(self, node: nodes.ExceptHandler) -> None:
        if not node.name or not isinstance(node.name, nodes.AssignName):
            return
        self._except_handler_names_queue.pop()

    def _undefined_and_used_before_checker(
        self, node: nodes.Name, stmt: nodes.NodeNG
    ) -> None:
        frame = stmt.scope()
        start_index = len(self._to_consume) - 1

        # iterates through parent scopes, from the inner to the outer
        base_scope_type = self._to_consume[start_index].scope_type

        for i in range(start_index, -1, -1):
            current_consumer = self._to_consume[i]

            # Certain nodes shouldn't be checked as they get checked another time
            if self._should_node_be_skipped(node, current_consumer, i == start_index):
                continue

            action, nodes_to_consume = self._check_consumer(
                node, stmt, frame, current_consumer, base_scope_type
            )
            if nodes_to_consume:
                # Any nodes added to consumed_uncertain by get_next_to_consume()
                # should be added back so that they are marked as used.
                # They will have already had a chance to emit used-before-assignment.
                # We check here instead of before every single return in _check_consumer()
                nodes_to_consume += current_consumer.consumed_uncertain[node.name]
                current_consumer.mark_as_consumed(node.name, nodes_to_consume)
            if action is VariableVisitConsumerAction.CONTINUE:
                continue
            if action is VariableVisitConsumerAction.RETURN:
                return

        # we have not found the name, if it isn't a builtin, that's an
        # undefined name !
        if (
            self._is_undefined_variable_enabled
            and not (
                node.name in nodes.Module.scope_attrs
                or utils.is_builtin(node.name)
                or node.name in self.linter.config.additional_builtins
                or (
                    node.name == "__class__"
                    and isinstance(frame, nodes.FunctionDef)
                    and frame.is_method()
                )
            )
            and not utils.node_ignores_exception(node, NameError)
        ):
            self.add_message("undefined-variable", args=node.name, node=node)

    def _should_node_be_skipped(
        self, node: nodes.Name, consumer: NamesConsumer, is_start_index: bool
    ) -> bool:
        """Tests a consumer and node for various conditions in which the node
        shouldn't be checked for the undefined-variable and used-before-assignment checks.
        """
        if consumer.scope_type == "class":
            # The list of base classes in the class definition is not part
            # of the class body.
            # If the current scope is a class scope but it's not the inner
            # scope, ignore it. This prevents to access this scope instead of
            # the globals one in function members when there are some common
            # names.
            if utils.is_ancestor_name(consumer.node, node) or (
                not is_start_index and self._ignore_class_scope(node)
            ):
                return True

            # Ignore inner class scope for keywords in class definition
            if isinstance(node.parent, nodes.Keyword) and isinstance(
                node.parent.parent, nodes.ClassDef
            ):
                return True

        elif consumer.scope_type == "function" and self._defined_in_function_definition(
            node, consumer.node
        ):
            # If the name node is used as a function default argument's value or as
            # a decorator, then start from the parent frame of the function instead
            # of the function frame - and thus open an inner class scope
            return True

        elif consumer.scope_type == "lambda" and utils.is_default_argument(
            node, consumer.node
        ):
            return True

        return False

    def _find_assigned_names_recursive(
        self,
        target: nodes.AssignName | nodes.BaseContainer,
        target_names: list[str],
    ) -> None:
        """Update `target_names` in place with the names of assignment
        targets, recursively (to account for nested assignments).
        """
        if isinstance(target, nodes.AssignName):
            target_names.append(target.name)
        elif isinstance(target, nodes.BaseContainer):
            for elt in target.elts:
                self._find_assigned_names_recursive(elt, target_names)

    # pylint: disable=too-many-return-statements
    def _check_consumer(
        self,
        node: nodes.Name,
        stmt: nodes.NodeNG,
        frame: nodes.LocalsDictNodeNG,
        current_consumer: NamesConsumer,
        base_scope_type: Any,
    ) -> tuple[VariableVisitConsumerAction, list[nodes.NodeNG] | None]:
        """Checks a consumer for conditions that should trigger messages."""
        # If the name has already been consumed, only check it's not a loop
        # variable used outside the loop.
        if node.name in current_consumer.consumed:
            # Avoid the case where there are homonyms inside function scope and
            # comprehension current scope (avoid bug #1731)
            if utils.is_func_decorator(current_consumer.node) or not isinstance(
                node, nodes.ComprehensionScope
            ):
                self._check_late_binding_closure(node)
                self._loopvar_name(node)
                return (VariableVisitConsumerAction.RETURN, None)

        found_nodes = current_consumer.get_next_to_consume(node)
        if found_nodes is None:
            return (VariableVisitConsumerAction.CONTINUE, None)
        if not found_nodes:
            if node.name in current_consumer.consumed_uncertain:
                confidence = CONTROL_FLOW
            else:
                confidence = HIGH
            self.add_message(
                "used-before-assignment",
                args=node.name,
                node=node,
                confidence=confidence,
            )
            # Mark for consumption any nodes added to consumed_uncertain by
            # get_next_to_consume() because they might not have executed.
            return (
                VariableVisitConsumerAction.RETURN,
                current_consumer.consumed_uncertain[node.name],
            )

        self._check_late_binding_closure(node)

        defnode = utils.assign_parent(found_nodes[0])
        defstmt = defnode.statement(future=True)
        defframe = defstmt.frame(future=True)

        # The class reuses itself in the class scope.
        is_recursive_klass = (
            frame is defframe
            and defframe.parent_of(node)
            and isinstance(defframe, nodes.ClassDef)
            and node.name == defframe.name
        )

        if (
            is_recursive_klass
            and utils.get_node_first_ancestor_of_type(node, nodes.Lambda)
            and (
                not utils.is_default_argument(node)
                or node.scope().parent.scope() is not defframe
            )
        ):
            # Self-referential class references are fine in lambda's --
            # As long as they are not part of the default argument directly
            # under the scope of the parent self-referring class.
            # Example of valid default argument:
            # class MyName3:
            #     myattr = 1
            #     mylambda3 = lambda: lambda a=MyName3: a
            # Example of invalid default argument:
            # class MyName4:
            #     myattr = 1
            #     mylambda4 = lambda a=MyName4: lambda: a

            # If the above conditional is True,
            # there is no possibility of undefined-variable
            # Also do not consume class name
            # (since consuming blocks subsequent checks)
            # -- quit
            return (VariableVisitConsumerAction.RETURN, None)

        (
            maybe_before_assign,
            annotation_return,
            use_outer_definition,
        ) = self._is_variable_violation(
            node,
            defnode,
            stmt,
            defstmt,
            frame,
            defframe,
            base_scope_type,
            is_recursive_klass,
        )

        if use_outer_definition:
            return (VariableVisitConsumerAction.CONTINUE, None)

        if (
            maybe_before_assign
            and not utils.is_defined_before(node)
            and not astroid.are_exclusive(stmt, defstmt, ("NameError",))
        ):

            # Used and defined in the same place, e.g `x += 1` and `del x`
            defined_by_stmt = defstmt is stmt and isinstance(
                node, (nodes.DelName, nodes.AssignName)
            )
            if (
                is_recursive_klass
                or defined_by_stmt
                or annotation_return
                or isinstance(defstmt, nodes.Delete)
            ):
                if not utils.node_ignores_exception(node, NameError):

                    # Handle postponed evaluation of annotations
                    if not (
                        self._postponed_evaluation_enabled
                        and isinstance(
                            stmt,
                            (
                                nodes.AnnAssign,
                                nodes.FunctionDef,
                                nodes.Arguments,
                            ),
                        )
                        and node.name in node.root().locals
                    ):
                        if defined_by_stmt:
                            return (VariableVisitConsumerAction.CONTINUE, [node])
                        return (VariableVisitConsumerAction.CONTINUE, None)

            elif base_scope_type != "lambda":
                # E0601 may *not* occurs in lambda scope.

                # Handle postponed evaluation of annotations
                if not (
                    self._postponed_evaluation_enabled
                    and isinstance(stmt, (nodes.AnnAssign, nodes.FunctionDef))
                ):
                    self.add_message(
                        "used-before-assignment",
                        args=node.name,
                        node=node,
                        confidence=HIGH,
                    )
                    return (VariableVisitConsumerAction.RETURN, found_nodes)

            elif base_scope_type == "lambda":
                # E0601 can occur in class-level scope in lambdas, as in
                # the following example:
                #   class A:
                #      x = lambda attr: f + attr
                #      f = 42
                # We check lineno because doing the following is fine:
                #   class A:
                #      x = 42
                #      y = lambda attr: x + attr
                if (
                    isinstance(frame, nodes.ClassDef)
                    and node.name in frame.locals
                    and stmt.fromlineno <= defstmt.fromlineno
                ):
                    self.add_message(
                        "used-before-assignment",
                        args=node.name,
                        node=node,
                        confidence=HIGH,
                    )

        elif self._is_only_type_assignment(node, defstmt):
            if node.scope().locals.get(node.name):
                self.add_message(
                    "used-before-assignment", args=node.name, node=node, confidence=HIGH
                )
            else:
                self.add_message(
                    "undefined-variable", args=node.name, node=node, confidence=HIGH
                )
            return (VariableVisitConsumerAction.RETURN, found_nodes)

        elif isinstance(defstmt, nodes.ClassDef):
            return self._is_first_level_self_reference(node, defstmt, found_nodes)

        elif isinstance(defnode, nodes.NamedExpr):
            if isinstance(defnode.parent, nodes.IfExp):
                if self._is_never_evaluated(defnode, defnode.parent):
                    self.add_message(
                        "undefined-variable",
                        args=node.name,
                        node=node,
                        confidence=INFERENCE,
                    )
                    return (VariableVisitConsumerAction.RETURN, found_nodes)

        return (VariableVisitConsumerAction.RETURN, found_nodes)

    @utils.check_messages("no-name-in-module")
    def visit_import(self, node: nodes.Import) -> None:
        """Check modules attribute accesses."""
        if not self._analyse_fallback_blocks and utils.is_from_fallback_block(node):
            # No need to verify this, since ImportError is already
            # handled by the client code.
            return
        if utils.is_node_in_guarded_import_block(node) is True:
            # Don't verify import if part of guarded import block
            # I.e. `sys.version_info` or `typing.TYPE_CHECKING`
            return

        for name, _ in node.names:
            parts = name.split(".")
            try:
                module = next(_infer_name_module(node, parts[0]))
            except astroid.ResolveError:
                continue
            if not isinstance(module, nodes.Module):
                continue
            self._check_module_attrs(node, module, parts[1:])

    @utils.check_messages("no-name-in-module")
    def visit_importfrom(self, node: nodes.ImportFrom) -> None:
        """Check modules attribute accesses."""
        if not self._analyse_fallback_blocks and utils.is_from_fallback_block(node):
            # No need to verify this, since ImportError is already
            # handled by the client code.
            return
        if utils.is_node_in_guarded_import_block(node) is True:
            # Don't verify import if part of guarded import block
            # I.e. `sys.version_info` or `typing.TYPE_CHECKING`
            return

        name_parts = node.modname.split(".")
        try:
            module = node.do_import_module(name_parts[0])
        except astroid.AstroidBuildingException:
            return
        module = self._check_module_attrs(node, module, name_parts[1:])
        if not module:
            return
        for name, _ in node.names:
            if name == "*":
                continue
            self._check_module_attrs(node, module, name.split("."))

    @utils.check_messages(
        "unbalanced-tuple-unpacking", "unpacking-non-sequence", "self-cls-assignment"
    )
    def visit_assign(self, node: nodes.Assign) -> None:
        """Check unbalanced tuple unpacking for assignments and unpacking
        non-sequences as well as in case self/cls get assigned.
        """
        self._check_self_cls_assign(node)
        if not isinstance(node.targets[0], (nodes.Tuple, nodes.List)):
            return

        targets = node.targets[0].itered()
        try:
            inferred = utils.safe_infer(node.value)
            if inferred is not None:
                self._check_unpacking(inferred, node, targets)
        except astroid.InferenceError:
            return

    # listcomp have now also their scope
    def visit_listcomp(self, node: nodes.ListComp) -> None:
        """Visit dictcomp: update consumption analysis variable."""
        self._to_consume.append(NamesConsumer(node, "comprehension"))

    def leave_listcomp(self, _: nodes.ListComp) -> None:
        """Leave dictcomp: update consumption analysis variable."""
        # do not check for not used locals here
        self._to_consume.pop()

    def leave_assign(self, node: nodes.Assign) -> None:
        self._store_type_annotation_names(node)

    def leave_with(self, node: nodes.With) -> None:
        self._store_type_annotation_names(node)

    def visit_arguments(self, node: nodes.Arguments) -> None:
        for annotation in node.type_comment_args:
            self._store_type_annotation_node(annotation)

    # Relying on other checker's options, which might not have been initialized yet.
    @cached_property
    def _analyse_fallback_blocks(self):
        return get_global_option(self, "analyse-fallback-blocks", default=False)

    @cached_property
    def _ignored_modules(self):
        return get_global_option(self, "ignored-modules", default=[])

    @cached_property
    def _allow_global_unused_variables(self):
        return get_global_option(self, "allow-global-unused-variables", default=True)

    @staticmethod
    def _defined_in_function_definition(node, frame):
        in_annotation_or_default_or_decorator = False
        if (
            isinstance(frame, nodes.FunctionDef)
            and node.statement(future=True) is frame
        ):
            in_annotation_or_default_or_decorator = (
                (
                    node in frame.args.annotations
                    or node in frame.args.posonlyargs_annotations
                    or node in frame.args.kwonlyargs_annotations
                    or node is frame.args.varargannotation
                    or node is frame.args.kwargannotation
                )
                or frame.args.parent_of(node)
                or (frame.decorators and frame.decorators.parent_of(node))
                or (
                    frame.returns
                    and (node is frame.returns or frame.returns.parent_of(node))
                )
            )
        return in_annotation_or_default_or_decorator

    @staticmethod
    def _in_lambda_or_comprehension_body(
        node: nodes.NodeNG, frame: nodes.NodeNG
    ) -> bool:
        """Return True if node within a lambda/comprehension body (or similar) and thus should not have access to class attributes in frame."""
        child = node
        parent = node.parent
        while parent is not None:
            if parent is frame:
                return False
            if isinstance(parent, nodes.Lambda) and child is not parent.args:
                # Body of lambda should not have access to class attributes.
                return True
            if isinstance(parent, nodes.Comprehension) and child is not parent.iter:
                # Only iter of list/set/dict/generator comprehension should have access.
                return True
            if isinstance(parent, nodes.ComprehensionScope) and not (
                parent.generators and child is parent.generators[0]
            ):
                # Body of list/set/dict/generator comprehension should not have access to class attributes.
                # Furthermore, only the first generator (if multiple) in comprehension should have access.
                return True
            child = parent
            parent = parent.parent
        return False

    @staticmethod
    def _is_variable_violation(
        node: nodes.Name,
        defnode,
        stmt: nodes.Statement,
        defstmt: nodes.Statement,
        frame,  # scope of statement of node
        defframe,
        base_scope_type,
        is_recursive_klass,
    ) -> tuple[bool, bool, bool]:
        # pylint: disable=too-many-nested-blocks
        maybe_before_assign = True
        annotation_return = False
        use_outer_definition = False
        if frame is not defframe:
            maybe_before_assign = _detect_global_scope(node, frame, defframe)
        elif defframe.parent is None:
            # we are at the module level, check the name is not
            # defined in builtins
            if (
                node.name in defframe.scope_attrs
                or astroid.builtin_lookup(node.name)[1]
            ):
                maybe_before_assign = False
        else:
            # we are in a local scope, check the name is not
            # defined in global or builtin scope
            # skip this lookup if name is assigned later in function scope/lambda
            # Note: the node.frame() is not the same as the `frame` argument which is
            # equivalent to frame.statement().scope()
            forbid_lookup = (
                isinstance(frame, nodes.FunctionDef)
                or isinstance(node.frame(future=True), nodes.Lambda)
            ) and _assigned_locally(node)
            if not forbid_lookup and defframe.root().lookup(node.name)[1]:
                maybe_before_assign = False
                use_outer_definition = stmt == defstmt and not isinstance(
                    defnode, nodes.Comprehension
                )
            # check if we have a nonlocal
            elif node.name in defframe.locals:
                maybe_before_assign = not any(
                    isinstance(child, nodes.Nonlocal) and node.name in child.names
                    for child in defframe.get_children()
                )

        if (
            base_scope_type == "lambda"
            and isinstance(frame, nodes.ClassDef)
            and node.name in frame.locals
        ):

            # This rule verifies that if the definition node of the
            # checked name is an Arguments node and if the name
            # is used a default value in the arguments defaults
            # and the actual definition of the variable label
            # is happening before the Arguments definition.
            #
            # bar = None
            # foo = lambda bar=bar: bar
            #
            # In this case, maybe_before_assign should be False, otherwise
            # it should be True.
            maybe_before_assign = not (
                isinstance(defnode, nodes.Arguments)
                and node in defnode.defaults
                and frame.locals[node.name][0].fromlineno < defstmt.fromlineno
            )
        elif isinstance(defframe, nodes.ClassDef) and isinstance(
            frame, nodes.FunctionDef
        ):
            # Special rule for function return annotations,
            # using a name defined earlier in the class containing the function.
            if node is frame.returns and defframe.parent_of(frame.returns):
                annotation_return = True
                if (
                    frame.returns.name in defframe.locals
                    and defframe.locals[node.name][0].lineno < frame.lineno
                ):
                    # Detect class assignments with a name defined earlier in the
                    # class. In this case, no warning should be raised.
                    maybe_before_assign = False
                else:
                    maybe_before_assign = True
            if isinstance(node.parent, nodes.Arguments):
                maybe_before_assign = stmt.fromlineno <= defstmt.fromlineno
        elif is_recursive_klass:
            maybe_before_assign = True
        else:
            maybe_before_assign = (
                maybe_before_assign and stmt.fromlineno <= defstmt.fromlineno
            )
            if maybe_before_assign and stmt.fromlineno == defstmt.fromlineno:
                if (
                    isinstance(defframe, nodes.FunctionDef)
                    and frame is defframe
                    and defframe.parent_of(node)
                    and stmt is not defstmt
                ):
                    # Single statement function, with the statement on the
                    # same line as the function definition
                    maybe_before_assign = False
                elif (
                    isinstance(
                        defstmt,
                        (
                            nodes.Assign,
                            nodes.AnnAssign,
                            nodes.AugAssign,
                            nodes.Expr,
                            nodes.Return,
                        ),
                    )
                    and VariablesChecker._maybe_used_and_assigned_at_once(defstmt)
                    and frame is defframe
                    and defframe.parent_of(node)
                    and stmt is defstmt
                ):
                    # Single statement if, with assignment expression on same
                    # line as assignment
                    # x = b if (b := True) else False
                    maybe_before_assign = False
                elif (
                    isinstance(  # pylint: disable=too-many-boolean-expressions
                        defnode, nodes.NamedExpr
                    )
                    and frame is defframe
                    and defframe.parent_of(stmt)
                    and stmt is defstmt
                    and (
                        (
                            defnode.lineno == node.lineno
                            and defnode.col_offset < node.col_offset
                        )
                        or (defnode.lineno < node.lineno)
                        or (
                            # Issue in the `ast` module until py39
                            # Nodes in a multiline string have the same lineno
                            # Could be false-positive without check
                            not PY39_PLUS
                            and defnode.lineno == node.lineno
                            and isinstance(
                                defstmt,
                                (
                                    nodes.Assign,
                                    nodes.AnnAssign,
                                    nodes.AugAssign,
                                    nodes.Return,
                                ),
                            )
                            and isinstance(defstmt.value, nodes.JoinedStr)
                        )
                    )
                ):
                    # Expressions, with assignment expressions
                    # Use only after assignment
                    # b = (c := 2) and c
                    maybe_before_assign = False

            # Look for type checking definitions inside a type checking guard.
            if isinstance(defstmt, (nodes.Import, nodes.ImportFrom)):
                defstmt_parent = defstmt.parent

                if (
                    isinstance(defstmt_parent, nodes.If)
                    and defstmt_parent.test.as_string() in TYPING_TYPE_CHECKS_GUARDS
                ):
                    # Exempt those definitions that are used inside the type checking
                    # guard or that are defined in both type checking guard branches.
                    used_in_branch = defstmt_parent.parent_of(node)
                    defined_in_or_else = False

                    for definition in defstmt_parent.orelse:
                        if isinstance(definition, nodes.Assign):
                            defined_in_or_else = any(
                                target.name == node.name
                                for target in definition.targets
                                if isinstance(target, nodes.AssignName)
                            )
                            if defined_in_or_else:
                                break

                    if not used_in_branch and not defined_in_or_else:
                        maybe_before_assign = True

        return maybe_before_assign, annotation_return, use_outer_definition

    @staticmethod
    def _maybe_used_and_assigned_at_once(defstmt: nodes.Statement) -> bool:
        """Check if `defstmt` has the potential to use and assign a name in the
        same statement.
        """
        if isinstance(defstmt.value, nodes.BaseContainer) and defstmt.value.elts:
            # The assignment must happen as part of the first element
            # e.g. "assert (x:= True), x"
            # NOT "assert x, (x:= True)"
            value = defstmt.value.elts[0]
        else:
            value = defstmt.value
        if isinstance(value, nodes.IfExp):
            return True
        if isinstance(value, nodes.Lambda) and isinstance(value.body, nodes.IfExp):
            return True
        return isinstance(value, nodes.Call) and (
            any(isinstance(kwarg.value, nodes.IfExp) for kwarg in value.keywords)
            or any(isinstance(arg, nodes.IfExp) for arg in value.args)
        )

    @staticmethod
    def _is_only_type_assignment(node: nodes.Name, defstmt: nodes.Statement) -> bool:
        """Check if variable only gets assigned a type and never a value."""
        if not isinstance(defstmt, nodes.AnnAssign) or defstmt.value:
            return False

        defstmt_frame = defstmt.frame(future=True)
        node_frame = node.frame(future=True)

        parent = node
        while parent is not defstmt_frame.parent:
            parent_scope = parent.scope()

            # Find out if any nonlocals receive values in nested functions
            for inner_func in parent_scope.nodes_of_class(nodes.FunctionDef):
                if inner_func is parent_scope:
                    continue
                if any(
                    node.name in nl.names
                    for nl in inner_func.nodes_of_class(nodes.Nonlocal)
                ) and any(
                    node.name == an.name
                    for an in inner_func.nodes_of_class(nodes.AssignName)
                ):
                    return False

            local_refs = parent_scope.locals.get(node.name, [])
            for ref_node in local_refs:
                # If local ref is in the same frame as our node, but on a later lineno
                # we don't actually care about this local ref.
                # Local refs are ordered, so we break.
                #     print(var)
                #     var = 1  # <- irrelevant
                if defstmt_frame == node_frame and ref_node.lineno > node.lineno:
                    break

                # If the parent of the local reference is anything but an AnnAssign
                # Or if the AnnAssign adds a value the variable will now have a value
                #     var = 1  # OR
                #     var: int = 1
                if (
                    not isinstance(ref_node.parent, nodes.AnnAssign)
                    or ref_node.parent.value
                ):
                    return False
            parent = parent_scope.parent
        return True

    @staticmethod
    def _is_first_level_self_reference(
        node: nodes.Name, defstmt: nodes.ClassDef, found_nodes: list[nodes.NodeNG]
    ) -> tuple[VariableVisitConsumerAction, list[nodes.NodeNG] | None]:
        """Check if a first level method's annotation or default values
        refers to its own class, and return a consumer action
        """
        if node.frame(future=True).parent == defstmt and node.statement(
            future=True
        ) == node.frame(future=True):
            # Check if used as type annotation
            # Break if postponed evaluation is enabled
            if utils.is_node_in_type_annotation_context(node):
                if not utils.is_postponed_evaluation_enabled(node):
                    return (VariableVisitConsumerAction.CONTINUE, None)
                return (VariableVisitConsumerAction.RETURN, None)
            # Check if used as default value by calling the class
            if isinstance(node.parent, nodes.Call) and isinstance(
                node.parent.parent, nodes.Arguments
            ):
                return (VariableVisitConsumerAction.CONTINUE, None)
        return (VariableVisitConsumerAction.RETURN, found_nodes)

    @staticmethod
    def _is_never_evaluated(
        defnode: nodes.NamedExpr, defnode_parent: nodes.IfExp
    ) -> bool:
        """Check if a NamedExpr is inside a side of if ... else that never
        gets evaluated
        """
        inferred_test = utils.safe_infer(defnode_parent.test)
        if isinstance(inferred_test, nodes.Const):
            if inferred_test.value is True and defnode == defnode_parent.orelse:
                return True
            if inferred_test.value is False and defnode == defnode_parent.body:
                return True
        return False

    def _ignore_class_scope(self, node):
        """Return True if the node is in a local class scope, as an assignment.

        :param node: Node considered
        :type node: astroid.Node
        :return: True if the node is in a local class scope, as an assignment. False otherwise.
        :rtype: bool
        """
        # Detect if we are in a local class scope, as an assignment.
        # For example, the following is fair game.
        #
        # class A:
        #    b = 1
        #    c = lambda b=b: b * b
        #
        # class B:
        #    tp = 1
        #    def func(self, arg: tp):
        #        ...
        # class C:
        #    tp = 2
        #    def func(self, arg=tp):
        #        ...
        # class C:
        #    class Tp:
        #        pass
        #    class D(Tp):
        #        ...

        name = node.name
        frame = node.statement(future=True).scope()
        in_annotation_or_default_or_decorator = self._defined_in_function_definition(
            node, frame
        )
        in_ancestor_list = utils.is_ancestor_name(frame, node)
        if in_annotation_or_default_or_decorator or in_ancestor_list:
            frame_locals = frame.parent.scope().locals
        else:
            frame_locals = frame.locals
        return not (
            (isinstance(frame, nodes.ClassDef) or in_annotation_or_default_or_decorator)
            and not self._in_lambda_or_comprehension_body(node, frame)
            and name in frame_locals
        )

    def _loopvar_name(self, node: astroid.Name) -> None:
        # filter variables according to node's scope
        astmts = [s for s in node.lookup(node.name)[1] if hasattr(s, "assign_type")]
        # If this variable usage exists inside a function definition
        # that exists in the same loop,
        # the usage is safe because the function will not be defined either if
        # the variable is not defined.
        scope = node.scope()
        if isinstance(scope, nodes.FunctionDef) and any(
            asmt.scope().parent_of(scope) for asmt in astmts
        ):
            return
        # Filter variables according to their respective scope. Test parent
        # and statement to avoid #74747. This is not a total fix, which would
        # introduce a mechanism similar to special attribute lookup in
        # modules. Also, in order to get correct inference in this case, the
        # scope lookup rules would need to be changed to return the initial
        # assignment (which does not exist in code per se) as well as any later
        # modifications.
        # pylint: disable-next=too-many-boolean-expressions
        if (
            not astmts
            or (
                astmts[0].parent == astmts[0].root()
                and astmts[0].parent.parent_of(node)
            )
            or (
                astmts[0].is_statement
                or not isinstance(astmts[0].parent, nodes.Module)
                and astmts[0].statement(future=True).parent_of(node)
            )
        ):
            _astmts = []
        else:
            _astmts = astmts[:1]
        for i, stmt in enumerate(astmts[1:]):
            if astmts[i].statement(future=True).parent_of(
                stmt
            ) and not in_for_else_branch(astmts[i].statement(future=True), stmt):
                continue
            _astmts.append(stmt)
        astmts = _astmts
        if len(astmts) != 1:
            return

        assign = astmts[0].assign_type()
        if not (
            isinstance(assign, (nodes.For, nodes.Comprehension, nodes.GeneratorExp))
            and assign.statement(future=True) is not node.statement(future=True)
        ):
            return

        # For functions we can do more by inferring the length of the itered object
        if not isinstance(assign, nodes.For):
            self.add_message("undefined-loop-variable", args=node.name, node=node)
            return

        try:
            inferred = next(assign.iter.infer())
        except astroid.InferenceError:
            self.add_message("undefined-loop-variable", args=node.name, node=node)
        else:
            if (
                isinstance(inferred, astroid.Instance)
                and inferred.qname() == BUILTIN_RANGE
            ):
                # Consider range() objects safe, even if they might not yield any results.
                return

            # Consider sequences.
            sequences = (
                nodes.List,
                nodes.Tuple,
                nodes.Dict,
                nodes.Set,
                astroid.objects.FrozenSet,
            )
            if not isinstance(inferred, sequences):
                self.add_message("undefined-loop-variable", args=node.name, node=node)
                return

            elements = getattr(inferred, "elts", getattr(inferred, "items", []))
            if not elements:
                self.add_message("undefined-loop-variable", args=node.name, node=node)

    def _check_is_unused(
        self,
        name,
        node,
        stmt,
        global_names,
        nonlocal_names: Iterable[str],
        comprehension_target_names: list[str],
    ) -> None:
        # Ignore some special names specified by user configuration.
        if self._is_name_ignored(stmt, name):
            return
        # Ignore names that were added dynamically to the Function scope
        if (
            isinstance(node, nodes.FunctionDef)
            and name == "__class__"
            and len(node.locals["__class__"]) == 1
            and isinstance(node.locals["__class__"][0], nodes.ClassDef)
        ):
            return

        # Ignore names imported by the global statement.
        if isinstance(stmt, (nodes.Global, nodes.Import, nodes.ImportFrom)):
            # Detect imports, assigned to global statements.
            if global_names and _import_name_is_global(stmt, global_names):
                return

        # Ignore names in comprehension targets
        if name in comprehension_target_names:
            return

        argnames = node.argnames()
        # Care about functions with unknown argument (builtins)
        if name in argnames:
            self._check_unused_arguments(name, node, stmt, argnames, nonlocal_names)
        else:
            if stmt.parent and isinstance(
                stmt.parent, (nodes.Assign, nodes.AnnAssign, nodes.Tuple)
            ):
                if name in nonlocal_names:
                    return

            qname = asname = None
            if isinstance(stmt, (nodes.Import, nodes.ImportFrom)):
                # Need the complete name, which we don't have in .locals.
                if len(stmt.names) > 1:
                    import_names = next(
                        (names for names in stmt.names if name in names), None
                    )
                else:
                    import_names = stmt.names[0]
                if import_names:
                    qname, asname = import_names
                    name = asname or qname

            if _has_locals_call_after_node(stmt, node.scope()):
                message_name = "possibly-unused-variable"
            else:
                if isinstance(stmt, nodes.Import):
                    if asname is not None:
                        msg = f"{qname} imported as {asname}"
                    else:
                        msg = f"import {name}"
                    self.add_message("unused-import", args=msg, node=stmt)
                    return
                if isinstance(stmt, nodes.ImportFrom):
                    if asname is not None:
                        msg = f"{qname} imported from {stmt.modname} as {asname}"
                    else:
                        msg = f"{name} imported from {stmt.modname}"
                    self.add_message("unused-import", args=msg, node=stmt)
                    return
                message_name = "unused-variable"

            if isinstance(stmt, nodes.FunctionDef) and stmt.decorators:
                return

            # Don't check function stubs created only for type information
            if utils.is_overload_stub(node):
                return

            # Special case for exception variable
            if isinstance(stmt.parent, nodes.ExceptHandler) and any(
                n.name == name for n in stmt.parent.nodes_of_class(nodes.Name)
            ):
                return

            self.add_message(message_name, args=name, node=stmt)

    def _is_name_ignored(self, stmt, name):
        authorized_rgx = self.linter.config.dummy_variables_rgx
        if (
            isinstance(stmt, nodes.AssignName)
            and isinstance(stmt.parent, nodes.Arguments)
            or isinstance(stmt, nodes.Arguments)
        ):
            regex = self.linter.config.ignored_argument_names
        else:
            regex = authorized_rgx
        return regex and regex.match(name)

    def _check_unused_arguments(
        self, name, node, stmt, argnames, nonlocal_names: Iterable[str]
    ):
        is_method = node.is_method()
        klass = node.parent.frame(future=True)
        if is_method and isinstance(klass, nodes.ClassDef):
            confidence = (
                INFERENCE if utils.has_known_bases(klass) else INFERENCE_FAILURE
            )
        else:
            confidence = HIGH

        if is_method:
            # Don't warn for the first argument of a (non static) method
            if node.type != "staticmethod" and name == argnames[0]:
                return
            # Don't warn for argument of an overridden method
            overridden = overridden_method(klass, node.name)
            if overridden is not None and name in overridden.argnames():
                return
            if node.name in utils.PYMETHODS and node.name not in (
                "__init__",
                "__new__",
            ):
                return
        # Don't check callback arguments
        if any(
            node.name.startswith(cb) or node.name.endswith(cb)
            for cb in self.linter.config.callbacks
        ):
            return
        # Don't check arguments of singledispatch.register function.
        if utils.is_registered_in_singledispatch_function(node):
            return

        # Don't check function stubs created only for type information
        if utils.is_overload_stub(node):
            return

        # Don't check protocol classes
        if utils.is_protocol_class(klass):
            return

        if name in nonlocal_names:
            return

        self.add_message("unused-argument", args=name, node=stmt, confidence=confidence)

    def _check_late_binding_closure(self, node: nodes.Name) -> None:
        """Check whether node is a cell var that is assigned within a containing loop.

        Special cases where we don't care about the error:
        1. When the node's function is immediately called, e.g. (lambda: i)()
        2. When the node's function is returned from within the loop, e.g. return lambda: i
        """
        if not self.linter.is_message_enabled("cell-var-from-loop"):
            return

        node_scope = node.frame(future=True)

        # If node appears in a default argument expression,
        # look at the next enclosing frame instead
        if utils.is_default_argument(node, node_scope):
            node_scope = node_scope.parent.frame(future=True)

        # Check if node is a cell var
        if (
            not isinstance(node_scope, (nodes.Lambda, nodes.FunctionDef))
            or node.name in node_scope.locals
        ):
            return

        assign_scope, stmts = node.lookup(node.name)
        if not stmts or not assign_scope.parent_of(node_scope):
            return

        if utils.is_comprehension(assign_scope):
            self.add_message("cell-var-from-loop", node=node, args=node.name)
        else:
            # Look for an enclosing For loop.
            # Currently, we only consider the first assignment
            assignment_node = stmts[0]

            maybe_for = assignment_node
            while maybe_for and not isinstance(maybe_for, nodes.For):
                if maybe_for is assign_scope:
                    break
                maybe_for = maybe_for.parent
            else:
                if (
                    maybe_for
                    and maybe_for.parent_of(node_scope)
                    and not utils.is_being_called(node_scope)
                    and node_scope.parent
                    and not isinstance(node_scope.statement(future=True), nodes.Return)
                ):
                    self.add_message("cell-var-from-loop", node=node, args=node.name)

    def _should_ignore_redefined_builtin(self, stmt):
        if not isinstance(stmt, nodes.ImportFrom):
            return False
        return stmt.modname in self.linter.config.redefining_builtins_modules

    def _allowed_redefined_builtin(self, name):
        return name in self.linter.config.allowed_redefined_builtins

    @staticmethod
    def _comprehension_between_frame_and_node(node: nodes.Name) -> bool:
        """Return True if a ComprehensionScope intervenes between `node` and its frame."""
        closest_comprehension_scope = utils.get_node_first_ancestor_of_type(
            node, nodes.ComprehensionScope
        )
        return closest_comprehension_scope is not None and node.frame(
            future=True
        ).parent_of(closest_comprehension_scope)

    def _store_type_annotation_node(self, type_annotation):
        """Given a type annotation, store all the name nodes it refers to."""
        if isinstance(type_annotation, nodes.Name):
            self._type_annotation_names.append(type_annotation.name)
            return

        if isinstance(type_annotation, nodes.Attribute):
            self._store_type_annotation_node(type_annotation.expr)
            return

        if not isinstance(type_annotation, nodes.Subscript):
            return

        if (
            isinstance(type_annotation.value, nodes.Attribute)
            and isinstance(type_annotation.value.expr, nodes.Name)
            and type_annotation.value.expr.name == TYPING_MODULE
        ):
            self._type_annotation_names.append(TYPING_MODULE)
            return

        self._type_annotation_names.extend(
            annotation.name for annotation in type_annotation.nodes_of_class(nodes.Name)
        )

    def _store_type_annotation_names(self, node):
        type_annotation = node.type_annotation
        if not type_annotation:
            return
        self._store_type_annotation_node(node.type_annotation)

    def _check_self_cls_assign(self, node: nodes.Assign) -> None:
        """Check that self/cls don't get assigned."""
        assign_names: set[str | None] = set()
        for target in node.targets:
            if isinstance(target, nodes.AssignName):
                assign_names.add(target.name)
            elif isinstance(target, nodes.Tuple):
                assign_names.update(
                    elt.name for elt in target.elts if isinstance(elt, nodes.AssignName)
                )
        scope = node.scope()
        nonlocals_with_same_name = any(
            child for child in scope.body if isinstance(child, nodes.Nonlocal)
        )
        if nonlocals_with_same_name:
            scope = node.scope().parent.scope()

        if not (
            isinstance(scope, nodes.FunctionDef)
            and scope.is_method()
            and "builtins.staticmethod" not in scope.decoratornames()
        ):
            return
        argument_names = scope.argnames()
        if not argument_names:
            return
        self_cls_name = argument_names[0]
        if self_cls_name in assign_names:
            self.add_message("self-cls-assignment", node=node, args=(self_cls_name,))

    def _check_unpacking(self, inferred, node, targets):
        """Check for unbalanced tuple unpacking
        and unpacking non sequences.
        """
        if utils.is_inside_abstract_class(node):
            return
        if utils.is_comprehension(node):
            return
        if inferred is astroid.Uninferable:
            return
        if (
            isinstance(inferred.parent, nodes.Arguments)
            and isinstance(node.value, nodes.Name)
            and node.value.name == inferred.parent.vararg
        ):
            # Variable-length argument, we can't determine the length.
            return

        # Attempt to check unpacking is properly balanced
        values = self._nodes_to_unpack(inferred)
        if values is not None:
            if len(targets) != len(values):
                # Check if we have starred nodes.
                if any(isinstance(target, nodes.Starred) for target in targets):
                    return
                self.add_message(
                    "unbalanced-tuple-unpacking",
                    node=node,
                    args=(
                        _get_unpacking_extra_info(node, inferred),
                        len(targets),
                        len(values),
                    ),
                )
        # attempt to check unpacking may be possible (ie RHS is iterable)
        elif not utils.is_iterable(inferred):
            self.add_message(
                "unpacking-non-sequence",
                node=node,
                args=(_get_unpacking_extra_info(node, inferred),),
            )

    @staticmethod
    def _nodes_to_unpack(node: nodes.NodeNG) -> list[nodes.NodeNG] | None:
        """Return the list of values of the `Assign` node."""
        if isinstance(node, (nodes.Tuple, nodes.List)):
            return node.itered()
        if isinstance(node, astroid.Instance) and any(
            ancestor.qname() == "typing.NamedTuple" for ancestor in node.ancestors()
        ):
            return [i for i in node.values() if isinstance(i, nodes.AssignName)]
        return None

    def _check_module_attrs(self, node, module, module_names):
        """Check that module_names (list of string) are accessible through the
        given module, if the latest access name corresponds to a module, return it
        """
        while module_names:
            name = module_names.pop(0)
            if name == "__dict__":
                module = None
                break
            try:
                module = next(module.getattr(name)[0].infer())
                if module is astroid.Uninferable:
                    return None
            except astroid.NotFoundError:
                if module.name in self._ignored_modules:
                    return None
                self.add_message(
                    "no-name-in-module", args=(name, module.name), node=node
                )
                return None
            except astroid.InferenceError:
                return None
        if module_names:
            modname = module.name if module else "__dict__"
            self.add_message(
                "no-name-in-module", node=node, args=(".".join(module_names), modname)
            )
            return None
        if isinstance(module, nodes.Module):
            return module
        return None

    def _check_all(self, node: nodes.Module, not_consumed):
        assigned = next(node.igetattr("__all__"))
        if assigned is astroid.Uninferable:
            return
        if not assigned.pytype() in {"builtins.list", "builtins.tuple"}:
            line, col = assigned.tolineno, assigned.col_offset
            self.add_message("invalid-all-format", line=line, col_offset=col, node=node)
            return
        for elt in getattr(assigned, "elts", ()):
            try:
                elt_name = next(elt.infer())
            except astroid.InferenceError:
                continue
            if elt_name is astroid.Uninferable:
                continue
            if not elt_name.parent:
                continue

            if not isinstance(elt_name, nodes.Const) or not isinstance(
                elt_name.value, str
            ):
                self.add_message("invalid-all-object", args=elt.as_string(), node=elt)
                continue

            elt_name = elt_name.value
            # If elt is in not_consumed, remove it from not_consumed
            if elt_name in not_consumed:
                del not_consumed[elt_name]
                continue

            if elt_name not in node.locals:
                if not node.package:
                    self.add_message(
                        "undefined-all-variable", args=(elt_name,), node=elt
                    )
                else:
                    basename = os.path.splitext(node.file)[0]
                    if os.path.basename(basename) == "__init__":
                        name = node.name + "." + elt_name
                        try:
                            astroid.modutils.file_from_modpath(name.split("."))
                        except ImportError:
                            self.add_message(
                                "undefined-all-variable", args=(elt_name,), node=elt
                            )
                        except SyntaxError:
                            # don't yield a syntax-error warning,
                            # because it will be later yielded
                            # when the file will be checked
                            pass

    def _check_globals(self, not_consumed):
        if self._allow_global_unused_variables:
            return
        for name, node_lst in not_consumed.items():
            for node in node_lst:
                self.add_message("unused-variable", args=(name,), node=node)

    def _check_imports(self, not_consumed):
        local_names = _fix_dot_imports(not_consumed)
        checked = set()
<<<<<<< HEAD
        unused_wildcard_imports: collections.defaultdict[
=======
        unused_wildcard_imports: defaultdict[
>>>>>>> 2e0a4e71
            tuple[str, nodes.ImportFrom], list[str]
        ] = collections.defaultdict(list)
        for name, stmt in local_names:
            for imports in stmt.names:
                real_name = imported_name = imports[0]
                if imported_name == "*":
                    real_name = name
                as_name = imports[1]
                if real_name in checked:
                    continue
                if name not in (real_name, as_name):
                    continue
                checked.add(real_name)

                is_type_annotation_import = (
                    imported_name in self._type_annotation_names
                    or as_name in self._type_annotation_names
                )
                if isinstance(stmt, nodes.Import) or (
                    isinstance(stmt, nodes.ImportFrom) and not stmt.modname
                ):
                    if isinstance(stmt, nodes.ImportFrom) and SPECIAL_OBJ.search(
                        imported_name
                    ):
                        # Filter special objects (__doc__, __all__) etc.,
                        # because they can be imported for exporting.
                        continue

                    if is_type_annotation_import:
                        # Most likely a typing import if it wasn't used so far.
                        continue

                    if as_name == "_":
                        continue
                    if as_name is None:
                        msg = f"import {imported_name}"
                    else:
                        msg = f"{imported_name} imported as {as_name}"
                    if not in_type_checking_block(stmt):
                        self.add_message("unused-import", args=msg, node=stmt)
                elif isinstance(stmt, nodes.ImportFrom) and stmt.modname != FUTURE:
                    if SPECIAL_OBJ.search(imported_name):
                        # Filter special objects (__doc__, __all__) etc.,
                        # because they can be imported for exporting.
                        continue

                    if _is_from_future_import(stmt, name):
                        # Check if the name is in fact loaded from a
                        # __future__ import in another module.
                        continue

                    if is_type_annotation_import:
                        # Most likely a typing import if it wasn't used so far.
                        continue

                    if imported_name == "*":
                        unused_wildcard_imports[(stmt.modname, stmt)].append(name)
                    else:
                        if as_name is None:
                            msg = f"{imported_name} imported from {stmt.modname}"
                        else:
                            msg = f"{imported_name} imported from {stmt.modname} as {as_name}"
                        if not in_type_checking_block(stmt):
                            self.add_message("unused-import", args=msg, node=stmt)

        # Construct string for unused-wildcard-import message
        for module, unused_list in unused_wildcard_imports.items():
            if len(unused_list) == 1:
                arg_string = unused_list[0]
            else:
                arg_string = (
                    f"{', '.join(i for i in unused_list[:-1])} and {unused_list[-1]}"
                )
            self.add_message(
                "unused-wildcard-import", args=(arg_string, module[0]), node=module[1]
            )
        del self._to_consume

    def _check_metaclasses(self, node):
        """Update consumption analysis for metaclasses."""
        consumed = []  # [(scope_locals, consumed_key)]

        for child_node in node.get_children():
            if isinstance(child_node, nodes.ClassDef):
                consumed.extend(self._check_classdef_metaclasses(child_node, node))

        # Pop the consumed items, in order to avoid having
        # unused-import and unused-variable false positives
        for scope_locals, name in consumed:
            scope_locals.pop(name, None)

    def _check_classdef_metaclasses(self, klass, parent_node):
        if not klass._metaclass:
            # Skip if this class doesn't use explicitly a metaclass, but inherits it from ancestors
            return []

        consumed = []  # [(scope_locals, consumed_key)]
        metaclass = klass.metaclass()
        name = None
        if isinstance(klass._metaclass, nodes.Name):
            name = klass._metaclass.name
        elif isinstance(klass._metaclass, nodes.Attribute) and klass._metaclass.expr:
            attr = klass._metaclass.expr
            while not isinstance(attr, nodes.Name):
                attr = attr.expr
            name = attr.name
        elif metaclass:
            name = metaclass.root().name

        found = False
        name = METACLASS_NAME_TRANSFORMS.get(name, name)
        if name:
            # check enclosing scopes starting from most local
            for scope_locals, _, _, _ in self._to_consume[::-1]:
                found_nodes = scope_locals.get(name, [])
                for found_node in found_nodes:
                    if found_node.lineno <= klass.lineno:
                        consumed.append((scope_locals, name))
                        found = True
                        break
            # Check parent scope
            nodes_in_parent_scope = parent_node.locals.get(name, [])
            for found_node_parent in nodes_in_parent_scope:
                if found_node_parent.lineno <= klass.lineno:
                    found = True
                    break
        if (
            not found
            and not metaclass
            and not (
                name in nodes.Module.scope_attrs
                or utils.is_builtin(name)
                or name in self.linter.config.additional_builtins
            )
        ):
            self.add_message("undefined-variable", node=klass, args=(name,))

        return consumed

    def visit_subscript(self, node: nodes.Subscript) -> None:
        inferred_slice = utils.safe_infer(node.slice)

        self._check_potential_index_error(node, inferred_slice)

    def _check_potential_index_error(
        self, node: nodes.Subscript, inferred_slice: nodes.NodeNG | None
    ) -> None:
        """Check for the potential-index-error message."""
        # Currently we only check simple slices of a single integer
        if not isinstance(inferred_slice, nodes.Const) or not isinstance(
            inferred_slice.value, int
        ):
            return

        # If the node.value is a Tuple or List without inference it is defined in place
        if isinstance(node.value, (nodes.Tuple, nodes.List)):
            # Add 1 because iterables are 0-indexed
            if len(node.value.elts) < inferred_slice.value + 1:
                self.add_message(
                    "potential-index-error", node=node, confidence=INFERENCE
                )
            return


def register(linter: PyLinter) -> None:
    linter.register_checker(VariablesChecker(linter))<|MERGE_RESOLUTION|>--- conflicted
+++ resolved
@@ -517,11 +517,7 @@
 
     to_consume: dict[str, list[nodes.NodeNG]]
     consumed: dict[str, list[nodes.NodeNG]]
-<<<<<<< HEAD
-    consumed_uncertain: collections.defaultdict[str, list[nodes.NodeNG]]
-=======
     consumed_uncertain: defaultdict[str, list[nodes.NodeNG]]
->>>>>>> 2e0a4e71
     scope_type: str
 
 
@@ -562,11 +558,7 @@
         return self._atomic.consumed
 
     @property
-<<<<<<< HEAD
-    def consumed_uncertain(self) -> collections.defaultdict[str, list[nodes.NodeNG]]:
-=======
     def consumed_uncertain(self) -> defaultdict[str, list[nodes.NodeNG]]:
->>>>>>> 2e0a4e71
         """Retrieves nodes filtered out by get_next_to_consume() that may not
         have executed, such as statements in except blocks, or statements
 
@@ -2707,11 +2699,7 @@
     def _check_imports(self, not_consumed):
         local_names = _fix_dot_imports(not_consumed)
         checked = set()
-<<<<<<< HEAD
-        unused_wildcard_imports: collections.defaultdict[
-=======
         unused_wildcard_imports: defaultdict[
->>>>>>> 2e0a4e71
             tuple[str, nodes.ImportFrom], list[str]
         ] = collections.defaultdict(list)
         for name, stmt in local_names:
