# Licensed under the GPL: https://www.gnu.org/licenses/old-licenses/gpl-2.0.html
# For details: https://github.com/PyCQA/pylint/blob/main/LICENSE
# Copyright (c) https://github.com/PyCQA/pylint/blob/main/CONTRIBUTORS.txt

"""Variables checkers for Python code."""

from __future__ import annotations

import collections
import copy
import itertools
import os
import re
import sys
from collections import defaultdict
from collections.abc import Generator, Iterable, Iterator
from enum import Enum
from typing import TYPE_CHECKING, Any, NamedTuple

import astroid
from astroid import bases, extract_node, nodes, util
from astroid.nodes import _base_nodes
from astroid.typing import InferenceResult

from pylint.checkers import BaseChecker, utils
from pylint.checkers.utils import (
    in_type_checking_block,
    is_postponed_evaluation_enabled,
    is_sys_guard,
    overridden_method,
)
from pylint.constants import PY39_PLUS, TYPING_NEVER, TYPING_NORETURN
from pylint.interfaces import CONTROL_FLOW, HIGH, INFERENCE, INFERENCE_FAILURE
from pylint.typing import MessageDefinitionTuple

if sys.version_info >= (3, 8):
    from functools import cached_property
else:
    from astroid.decorators import cachedproperty as cached_property

if TYPE_CHECKING:
    from pylint.lint import PyLinter

SPECIAL_OBJ = re.compile("^_{2}[a-z]+_{2}$")
FUTURE = "__future__"
# regexp for ignored argument name
IGNORED_ARGUMENT_NAMES = re.compile("_.*|^ignored_|^unused_")
# In Python 3.7 abc has a Python implementation which is preferred
# by astroid. Unfortunately this also messes up our explicit checks
# for `abc`
METACLASS_NAME_TRANSFORMS = {"_py_abc": "abc"}
BUILTIN_RANGE = "builtins.range"
TYPING_MODULE = "typing"
TYPING_NAMES = frozenset(
    {
        "Any",
        "Callable",
        "ClassVar",
        "Generic",
        "Optional",
        "Tuple",
        "Type",
        "TypeVar",
        "Union",
        "AbstractSet",
        "ByteString",
        "Container",
        "ContextManager",
        "Hashable",
        "ItemsView",
        "Iterable",
        "Iterator",
        "KeysView",
        "Mapping",
        "MappingView",
        "MutableMapping",
        "MutableSequence",
        "MutableSet",
        "Sequence",
        "Sized",
        "ValuesView",
        "Awaitable",
        "AsyncIterator",
        "AsyncIterable",
        "Coroutine",
        "Collection",
        "AsyncGenerator",
        "AsyncContextManager",
        "Reversible",
        "SupportsAbs",
        "SupportsBytes",
        "SupportsComplex",
        "SupportsFloat",
        "SupportsInt",
        "SupportsRound",
        "Counter",
        "Deque",
        "Dict",
        "DefaultDict",
        "List",
        "Set",
        "FrozenSet",
        "NamedTuple",
        "Generator",
        "AnyStr",
        "Text",
        "Pattern",
        "BinaryIO",
    }
)

DICT_TYPES = (
    astroid.objects.DictValues,
    astroid.objects.DictKeys,
    astroid.objects.DictItems,
    astroid.nodes.node_classes.Dict,
)

NODES_WITH_VALUE_ATTR = (
    nodes.Assign,
    nodes.AnnAssign,
    nodes.AugAssign,
    nodes.Expr,
    nodes.Return,
    nodes.Match,
)


class VariableVisitConsumerAction(Enum):
    """Reported by _check_consumer() and its sub-methods to determine the
    subsequent action to take in _undefined_and_used_before_checker().

    Continue -> continue loop to next consumer
    Return -> return and thereby break the loop
    """

    CONTINUE = 0
    RETURN = 1


def _is_from_future_import(stmt: nodes.ImportFrom, name: str) -> bool | None:
    """Check if the name is a future import from another module."""
    try:
        module = stmt.do_import_module(stmt.modname)
    except astroid.AstroidBuildingException:
        return None

    for local_node in module.locals.get(name, []):
        if isinstance(local_node, nodes.ImportFrom) and local_node.modname == FUTURE:
            return True
    return None


def _get_unpacking_extra_info(node: nodes.Assign, inferred: InferenceResult) -> str:
    """Return extra information to add to the message for unpacking-non-sequence
    and unbalanced-tuple/dict-unpacking errors.
    """
    more = ""
    if isinstance(inferred, DICT_TYPES):
        if isinstance(node, nodes.Assign):
            more = node.value.as_string()
        elif isinstance(node, nodes.For):
            more = node.iter.as_string()
        return more

    inferred_module = inferred.root().name
    if node.root().name == inferred_module:
        if node.lineno == inferred.lineno:
            more = f"'{inferred.as_string()}'"
        elif inferred.lineno:
            more = f"defined at line {inferred.lineno}"
    elif inferred.lineno:
        more = f"defined at line {inferred.lineno} of {inferred_module}"
    return more


def _detect_global_scope(
    node: nodes.Name, frame: nodes.LocalsDictNodeNG, defframe: nodes.LocalsDictNodeNG
) -> bool:
    """Detect that the given frames share a global scope.

    Two frames share a global scope when neither
    of them are hidden under a function scope, as well
    as any parent scope of them, until the root scope.
    In this case, depending from something defined later on
    will only work if guarded by a nested function definition.

    Example:
        class A:
            # B has the same global scope as `C`, leading to a NameError.
            # Return True to indicate a shared scope.
            class B(C): ...
        class C: ...

    Whereas this does not lead to a NameError:
        class A:
            def guard():
                # Return False to indicate no scope sharing.
                class B(C): ...
        class C: ...
    """
    def_scope = scope = None
    if frame and frame.parent:
        scope = frame.parent.scope()
    if defframe and defframe.parent:
        def_scope = defframe.parent.scope()
    if (
        isinstance(frame, nodes.ClassDef)
        and scope is not def_scope
        and scope is utils.get_node_first_ancestor_of_type(node, nodes.FunctionDef)
    ):
        # If the current node's scope is a class nested under a function,
        # and the def_scope is something else, then they aren't shared.
        return False
    if isinstance(frame, nodes.FunctionDef):
        # If the parent of the current node is a
        # function, then it can be under its scope (defined in); or
        # the `->` part of annotations. The same goes
        # for annotations of function arguments, they'll have
        # their parent the Arguments node.
        if frame.parent_of(defframe):
            return node.lineno < defframe.lineno  # type: ignore[no-any-return]
        if not isinstance(node.parent, (nodes.FunctionDef, nodes.Arguments)):
            return False
    elif any(
        not isinstance(f, (nodes.ClassDef, nodes.Module)) for f in (frame, defframe)
    ):
        # Not interested in other frames, since they are already
        # not in a global scope.
        return False

    break_scopes = []
    for current_scope in (scope, def_scope):
        # Look for parent scopes. If there is anything different
        # than a module or a class scope, then they frames don't
        # share a global scope.
        parent_scope = current_scope
        while parent_scope:
            if not isinstance(parent_scope, (nodes.ClassDef, nodes.Module)):
                break_scopes.append(parent_scope)
                break
            if parent_scope.parent:
                parent_scope = parent_scope.parent.scope()
            else:
                break
    if break_scopes and len(set(break_scopes)) != 1:
        # Store different scopes than expected.
        # If the stored scopes are, in fact, the very same, then it means
        # that the two frames (frame and defframe) share the same scope,
        # and we could apply our lineno analysis over them.
        # For instance, this works when they are inside a function, the node
        # that uses a definition and the definition itself.
        return False
    # At this point, we are certain that frame and defframe share a scope
    # and the definition of the first depends on the second.
    return frame.lineno < defframe.lineno  # type: ignore[no-any-return]


def _infer_name_module(
    node: nodes.Import, name: str
) -> Generator[InferenceResult, None, None]:
    context = astroid.context.InferenceContext()
    context.lookupname = name
    return node.infer(context, asname=False)  # type: ignore[no-any-return]


def _fix_dot_imports(
    not_consumed: dict[str, list[nodes.NodeNG]]
) -> list[tuple[str, _base_nodes.ImportNode]]:
    """Try to fix imports with multiple dots, by returning a dictionary
    with the import names expanded.

    The function unflattens root imports,
    like 'xml' (when we have both 'xml.etree' and 'xml.sax'), to 'xml.etree'
    and 'xml.sax' respectively.
    """
    names: dict[str, _base_nodes.ImportNode] = {}
    for name, stmts in not_consumed.items():
        if any(
            isinstance(stmt, nodes.AssignName)
            and isinstance(stmt.assign_type(), nodes.AugAssign)
            for stmt in stmts
        ):
            continue
        for stmt in stmts:
            if not isinstance(stmt, (nodes.ImportFrom, nodes.Import)):
                continue
            for imports in stmt.names:
                second_name = None
                import_module_name = imports[0]
                if import_module_name == "*":
                    # In case of wildcard imports,
                    # pick the name from inside the imported module.
                    second_name = name
                else:
                    name_matches_dotted_import = False
                    if (
                        import_module_name.startswith(name)
                        and import_module_name.find(".") > -1
                    ):
                        name_matches_dotted_import = True

                    if name_matches_dotted_import or name in imports:
                        # Most likely something like 'xml.etree',
                        # which will appear in the .locals as 'xml'.
                        # Only pick the name if it wasn't consumed.
                        second_name = import_module_name
                if second_name and second_name not in names:
                    names[second_name] = stmt
    return sorted(names.items(), key=lambda a: a[1].fromlineno)  # type: ignore[no-any-return]


def _find_frame_imports(name: str, frame: nodes.LocalsDictNodeNG) -> bool:
    """Detect imports in the frame, with the required *name*.

    Such imports can be considered assignments if they are not globals.
    Returns True if an import for the given name was found.
    """
    if name in _flattened_scope_names(frame.nodes_of_class(nodes.Global)):
        return False

    imports = frame.nodes_of_class((nodes.Import, nodes.ImportFrom))
    for import_node in imports:
        for import_name, import_alias in import_node.names:
            # If the import uses an alias, check only that.
            # Otherwise, check only the import name.
            if import_alias:
                if import_alias == name:
                    return True
            elif import_name and import_name == name:
                return True
    return False


def _import_name_is_global(
    stmt: nodes.Global | _base_nodes.ImportNode, global_names: set[str]
) -> bool:
    for import_name, import_alias in stmt.names:
        # If the import uses an alias, check only that.
        # Otherwise, check only the import name.
        if import_alias:
            if import_alias in global_names:
                return True
        elif import_name in global_names:
            return True
    return False


def _flattened_scope_names(
    iterator: Iterator[nodes.Global | nodes.Nonlocal],
) -> set[str]:
    values = (set(stmt.names) for stmt in iterator)
    return set(itertools.chain.from_iterable(values))


def _assigned_locally(name_node: nodes.Name) -> bool:
    """Checks if name_node has corresponding assign statement in same scope."""
    name_node_scope = name_node.scope()
    assign_stmts = name_node_scope.nodes_of_class(nodes.AssignName)
    return any(a.name == name_node.name for a in assign_stmts) or _find_frame_imports(
        name_node.name, name_node_scope
    )


def _has_locals_call_after_node(stmt: nodes.NodeNG, scope: nodes.FunctionDef) -> bool:
    skip_nodes = (
        nodes.FunctionDef,
        nodes.ClassDef,
        nodes.Import,
        nodes.ImportFrom,
    )
    for call in scope.nodes_of_class(nodes.Call, skip_klass=skip_nodes):
        inferred = utils.safe_infer(call.func)
        if (
            utils.is_builtin_object(inferred)
            and getattr(inferred, "name", None) == "locals"
        ):
            if stmt.lineno < call.lineno:
                return True
    return False


MSGS: dict[str, MessageDefinitionTuple] = {
    "E0601": (
        "Using variable %r before assignment",
        "used-before-assignment",
        "Emitted when a local variable is accessed before its assignment took place. "
        "Assignments in try blocks are assumed not to have occurred when evaluating "
        "associated except/finally blocks. Assignments in except blocks are assumed "
        "not to have occurred when evaluating statements outside the block, except "
        "when the associated try block contains a return statement.",
    ),
    "E0602": (
        "Undefined variable %r",
        "undefined-variable",
        "Used when an undefined variable is accessed.",
    ),
    "E0603": (
        "Undefined variable name %r in __all__",
        "undefined-all-variable",
        "Used when an undefined variable name is referenced in __all__.",
    ),
    "E0604": (
        "Invalid object %r in __all__, must contain only strings",
        "invalid-all-object",
        "Used when an invalid (non-string) object occurs in __all__.",
    ),
    "E0605": (
        "Invalid format for __all__, must be tuple or list",
        "invalid-all-format",
        "Used when __all__ has an invalid format.",
    ),
    "E0611": (
        "No name %r in module %r",
        "no-name-in-module",
        "Used when a name cannot be found in a module.",
    ),
    "W0601": (
        "Global variable %r undefined at the module level",
        "global-variable-undefined",
        'Used when a variable is defined through the "global" statement '
        "but the variable is not defined in the module scope.",
    ),
    "W0602": (
        "Using global for %r but no assignment is done",
        "global-variable-not-assigned",
        "When a variable defined in the global scope is modified in an inner scope, "
        "the 'global' keyword is required in the inner scope only if there is an "
        "assignment operation done in the inner scope.",
    ),
    "W0603": (
        "Using the global statement",  # W0121
        "global-statement",
        'Used when you use the "global" statement to update a global '
        "variable. Pylint discourages its usage. That doesn't mean you cannot "
        "use it!",
    ),
    "W0604": (
        "Using the global statement at the module level",  # W0103
        "global-at-module-level",
        'Used when you use the "global" statement at the module level '
        "since it has no effect.",
    ),
    "W0611": (
        "Unused %s",
        "unused-import",
        "Used when an imported module or variable is not used.",
    ),
    "W0612": (
        "Unused variable %r",
        "unused-variable",
        "Used when a variable is defined but not used.",
    ),
    "W0613": (
        "Unused argument %r",
        "unused-argument",
        "Used when a function or method argument is not used.",
    ),
    "W0614": (
        "Unused import(s) %s from wildcard import of %s",
        "unused-wildcard-import",
        "Used when an imported module or variable is not used from a "
        "`'from X import *'` style import.",
    ),
    "W0621": (
        "Redefining name %r from outer scope (line %s)",
        "redefined-outer-name",
        "Used when a variable's name hides a name defined in an outer scope or except handler.",
    ),
    "W0622": (
        "Redefining built-in %r",
        "redefined-builtin",
        "Used when a variable or function override a built-in.",
    ),
    "W0631": (
        "Using possibly undefined loop variable %r",
        "undefined-loop-variable",
        "Used when a loop variable (i.e. defined by a for loop or "
        "a list comprehension or a generator expression) is used outside "
        "the loop.",
    ),
    "W0632": (
        "Possible unbalanced tuple unpacking with sequence %s: left side has %d "
        "label%s, right side has %d value%s",
        "unbalanced-tuple-unpacking",
        "Used when there is an unbalanced tuple unpacking in assignment",
        {"old_names": [("E0632", "old-unbalanced-tuple-unpacking")]},
    ),
    "E0633": (
        "Attempting to unpack a non-sequence%s",
        "unpacking-non-sequence",
        "Used when something which is not a sequence is used in an unpack assignment",
        {"old_names": [("W0633", "old-unpacking-non-sequence")]},
    ),
    "W0640": (
        "Cell variable %s defined in loop",
        "cell-var-from-loop",
        "A variable used in a closure is defined in a loop. "
        "This will result in all closures using the same value for "
        "the closed-over variable.",
    ),
    "W0641": (
        "Possibly unused variable %r",
        "possibly-unused-variable",
        "Used when a variable is defined but might not be used. "
        "The possibility comes from the fact that locals() might be used, "
        "which could consume or not the said variable",
    ),
    "W0642": (
        "Invalid assignment to %s in method",
        "self-cls-assignment",
        "Invalid assignment to self or cls in instance or class method "
        "respectively.",
    ),
    "E0643": (
        "Invalid index for iterable length",
        "potential-index-error",
        "Emitted when an index used on an iterable goes beyond the length of that "
        "iterable.",
    ),
    "W0644": (
        "Possible unbalanced dict unpacking with %s: "
        "left side has %d label%s, right side has %d value%s",
        "unbalanced-dict-unpacking",
        "Used when there is an unbalanced dict unpacking in assignment or for loop",
    ),
}


class ScopeConsumer(NamedTuple):
    """Store nodes and their consumption states."""

    to_consume: dict[str, list[nodes.NodeNG]]
    consumed: dict[str, list[nodes.NodeNG]]
    consumed_uncertain: defaultdict[str, list[nodes.NodeNG]]
    scope_type: str


class NamesConsumer:
    """A simple class to handle consumed, to consume and scope type info of node locals."""

    def __init__(self, node: nodes.NodeNG, scope_type: str) -> None:
        self._atomic = ScopeConsumer(
            copy.copy(node.locals), {}, collections.defaultdict(list), scope_type
        )
        self.node = node
        self._if_nodes_deemed_uncertain: set[nodes.If] = set()

    def __repr__(self) -> str:
        _to_consumes = [f"{k}->{v}" for k, v in self._atomic.to_consume.items()]
        _consumed = [f"{k}->{v}" for k, v in self._atomic.consumed.items()]
        _consumed_uncertain = [
            f"{k}->{v}" for k, v in self._atomic.consumed_uncertain.items()
        ]
        to_consumes = ", ".join(_to_consumes)
        consumed = ", ".join(_consumed)
        consumed_uncertain = ", ".join(_consumed_uncertain)
        return f"""
to_consume : {to_consumes}
consumed : {consumed}
consumed_uncertain: {consumed_uncertain}
scope_type : {self._atomic.scope_type}
"""

    def __iter__(self) -> Iterator[Any]:
        return iter(self._atomic)

    @property
    def to_consume(self) -> dict[str, list[nodes.NodeNG]]:
        return self._atomic.to_consume

    @property
    def consumed(self) -> dict[str, list[nodes.NodeNG]]:
        return self._atomic.consumed

    @property
    def consumed_uncertain(self) -> defaultdict[str, list[nodes.NodeNG]]:
        """Retrieves nodes filtered out by get_next_to_consume() that may not
        have executed.

        These include nodes such as statements in except blocks, or statements
        in try blocks (when evaluating their corresponding except and finally
        blocks). Checkers that want to treat the statements as executed
        (e.g. for unused-variable) may need to add them back.
        """
        return self._atomic.consumed_uncertain

    @property
    def scope_type(self) -> str:
        return self._atomic.scope_type

    def mark_as_consumed(self, name: str, consumed_nodes: list[nodes.NodeNG]) -> None:
        """Mark the given nodes as consumed for the name.

        If all of the nodes for the name were consumed, delete the name from
        the to_consume dictionary
        """
        unconsumed = [n for n in self.to_consume[name] if n not in set(consumed_nodes)]
        self.consumed[name] = consumed_nodes

        if unconsumed:
            self.to_consume[name] = unconsumed
        else:
            del self.to_consume[name]

    def get_next_to_consume(self, node: nodes.Name) -> list[nodes.NodeNG] | None:
        """Return a list of the nodes that define `node` from this scope.

        If it is uncertain whether a node will be consumed, such as for statements in
        except blocks, add it to self.consumed_uncertain instead of returning it.
        Return None to indicate a special case that needs to be handled by the caller.
        """
        name = node.name
        parent_node = node.parent
        found_nodes = self.to_consume.get(name)
        node_statement = node.statement(future=True)
        if (
            found_nodes
            and isinstance(parent_node, nodes.Assign)
            and parent_node == found_nodes[0].parent
        ):
            lhs = found_nodes[0].parent.targets[0]
            if lhs.name == name:  # this name is defined in this very statement
                found_nodes = None

        if (
            found_nodes
            and isinstance(parent_node, nodes.For)
            and parent_node.iter == node
            and parent_node.target in found_nodes
        ):
            found_nodes = None

        # Before filtering, check that this node's name is not a nonlocal
        if any(
            isinstance(child, nodes.Nonlocal) and node.name in child.names
            for child in node.frame(future=True).get_children()
        ):
            return found_nodes

        # And no comprehension is under the node's frame
        if VariablesChecker._comprehension_between_frame_and_node(node):
            return found_nodes

        # Filter out assignments guarded by always false conditions
        if found_nodes:
            uncertain_nodes = self._uncertain_nodes_in_false_tests(found_nodes, node)
            self.consumed_uncertain[node.name] += uncertain_nodes
            uncertain_nodes_set = set(uncertain_nodes)
            found_nodes = [n for n in found_nodes if n not in uncertain_nodes_set]

        # Filter out assignments in ExceptHandlers that node is not contained in
        if found_nodes:
            found_nodes = [
                n
                for n in found_nodes
                if not isinstance(n.statement(future=True), nodes.ExceptHandler)
                or n.statement(future=True).parent_of(node)
            ]

        # Filter out assignments in an Except clause that the node is not
        # contained in, assuming they may fail
        if found_nodes:
            uncertain_nodes = self._uncertain_nodes_in_except_blocks(
                found_nodes, node, node_statement
            )
            self.consumed_uncertain[node.name] += uncertain_nodes
            uncertain_nodes_set = set(uncertain_nodes)
            found_nodes = [n for n in found_nodes if n not in uncertain_nodes_set]

        # If this node is in a Finally block of a Try/Finally,
        # filter out assignments in the try portion, assuming they may fail
        if found_nodes:
            uncertain_nodes = (
                self._uncertain_nodes_in_try_blocks_when_evaluating_finally_blocks(
                    found_nodes, node_statement
                )
            )
            self.consumed_uncertain[node.name] += uncertain_nodes
            uncertain_nodes_set = set(uncertain_nodes)
            found_nodes = [n for n in found_nodes if n not in uncertain_nodes_set]

        # If this node is in an ExceptHandler,
        # filter out assignments in the try portion, assuming they may fail
        if found_nodes:
            uncertain_nodes = (
                self._uncertain_nodes_in_try_blocks_when_evaluating_except_blocks(
                    found_nodes, node_statement
                )
            )
            self.consumed_uncertain[node.name] += uncertain_nodes
            uncertain_nodes_set = set(uncertain_nodes)
            found_nodes = [n for n in found_nodes if n not in uncertain_nodes_set]

        return found_nodes

    @staticmethod
    def _exhaustively_define_name_raise_or_return(
        name: str, node: nodes.NodeNG
    ) -> bool:
        """Return True if there is a collectively exhaustive set of paths under
        this `if_node` that define `name`, raise, or return.
        """
        # Handle try and with
        if isinstance(node, (nodes.TryExcept, nodes.TryFinally)):
            # Allow either a path through try/else/finally OR a path through ALL except handlers
            handlers = node.handlers if isinstance(node, nodes.TryExcept) else node.body[0].handlers
            return (
                NamesConsumer._defines_name_raises_or_returns_recursive(name, node)
                or all(
                    NamesConsumer._defines_name_raises_or_returns_recursive(
                        name, handler
                    )
                    for handler in handlers
                )
            )

        if isinstance(node, (nodes.With, nodes.For, nodes.While)):
            return NamesConsumer._defines_name_raises_or_returns_recursive(name, node)

        if not isinstance(node, nodes.If):
            return False

        # Be permissive if there is a break
        if any(node.nodes_of_class(nodes.Break)):
            return True

        # Is there an assignment in this node itself, e.g. in named expression?
        if NamesConsumer._defines_name_raises_or_returns(name, node):
            return True

        test = node.test.value if isinstance(node.test, nodes.NamedExpr) else node.test
        all_inferred = utils.infer_all(test)
        if all_inferred and all(
            isinstance(inferred, nodes.Const) and not inferred.value
            for inferred in all_inferred
        ):
            return NamesConsumer._branch_handles_name(name, node.orelse)
        else:
            return NamesConsumer._branch_handles_name(name, node.body)

    @staticmethod
    def _branch_handles_name(name: str, body: Iterable[nodes.NodeNG]) -> bool:
        return any(
            NamesConsumer._defines_name_raises_or_returns(name, if_body_stmt)
            or isinstance(
                if_body_stmt,
                (nodes.If, nodes.TryExcept, nodes.TryFinally, nodes.With, nodes.For, nodes.While),
            )
            and NamesConsumer._exhaustively_define_name_raise_or_return(
                name, if_body_stmt
            )
            for if_body_stmt in body
        )

    def _uncertain_nodes_in_false_tests(
        self, found_nodes: list[nodes.NodeNG], node: nodes.NodeNG
    ) -> list[nodes.NodeNG]:
        """Identify nodes of uncertain execution because they are defined under
        tests that evaluate false.

        Don't identify a node if there is a collectively exhaustive set of paths
        that define the name, raise, or return (e.g. every if/else branch).
        """
        uncertain_nodes = []
        for other_node in found_nodes:
            if (
                VariablesChecker._is_only_type_assignment(node, other_node.statement(future=True))
                or VariablesChecker._is_variable_annotation_in_function(node)
            ):
                continue
            if isinstance(other_node, nodes.AssignName):
                name = other_node.name
            elif (isinstance(other_node, (nodes.Import, nodes.ImportFrom))):
                name = node.name
            else:
                continue

            all_if = [n for n in other_node.node_ancestors() if isinstance(n, nodes.If)]
            if not all_if:
                continue

            closest_if = all_if[0]
            if isinstance(node, nodes.AssignName) and node.frame() is not closest_if.frame():
                continue
            if closest_if.parent_of(node):
                continue

            outer_if = all_if[-1]
            # Higher-level if already determined to be always false
            if any(
                if_node.parent_of(outer_if)
                for if_node in self._if_nodes_deemed_uncertain
            ):
                uncertain_nodes.append(other_node)
                continue
            # Name defined in every if/else branch
            if NamesConsumer._exhaustively_define_name_raise_or_return(
                name, outer_if
            ):
                continue

            uncertain_nodes.append(other_node)
            self._if_nodes_deemed_uncertain.add(outer_if)

        return uncertain_nodes

    @staticmethod
    def _uncertain_nodes_in_except_blocks(
        found_nodes: list[nodes.NodeNG],
        node: nodes.NodeNG,
        node_statement: nodes.Statement,
    ) -> list[nodes.NodeNG]:
        """Return any nodes in ``found_nodes`` that should be treated as uncertain
        because they are in an except block.
        """
        uncertain_nodes = []
        for other_node in found_nodes:
            other_node_statement = other_node.statement(future=True)
            # Only testing for statements in the except block of TryExcept
            closest_except_handler = utils.get_node_first_ancestor_of_type(
                other_node_statement, nodes.ExceptHandler
            )
            if not closest_except_handler:
                continue
            # If the other node is in the same scope as this node, assume it executes
            if closest_except_handler.parent_of(node):
                continue
            closest_try_except: nodes.TryExcept = closest_except_handler.parent
            # If the try or else blocks return, assume the except blocks execute.
            try_block_returns = any(
                isinstance(try_statement, nodes.Return)
                for try_statement in closest_try_except.body
            )
            else_block_returns = any(
                isinstance(else_statement, nodes.Return)
                for else_statement in closest_try_except.orelse
            )
            else_block_exits = any(
                isinstance(else_statement, nodes.Expr)
                and isinstance(else_statement.value, nodes.Call)
                and utils.is_terminating_func(else_statement.value)
                for else_statement in closest_try_except.orelse
            )

            if try_block_returns or else_block_returns or else_block_exits:
                # Exception: if this node is in the final block of the other_node_statement,
                # it will execute before returning. Assume the except statements are uncertain.
                if (
                    isinstance(node_statement.parent, nodes.TryFinally)
                    and node_statement in node_statement.parent.finalbody
                    and closest_try_except.parent.parent_of(node_statement)
                ):
                    uncertain_nodes.append(other_node)
                # Or the node_statement is in the else block of the relevant TryExcept
                elif (
                    isinstance(node_statement.parent, nodes.TryExcept)
                    and node_statement in node_statement.parent.orelse
                    and closest_try_except.parent.parent_of(node_statement)
                ):
                    uncertain_nodes.append(other_node)
                # Assume the except blocks execute, so long as each handler
                # defines the name, raises, or returns.
                elif all(
                    NamesConsumer._defines_name_raises_or_returns_recursive(
                        node.name, handler
                    )
                    for handler in closest_try_except.handlers
                ):
                    continue

            if NamesConsumer._check_loop_finishes_via_except(node, closest_try_except):
                continue

            # Passed all tests for uncertain execution
            uncertain_nodes.append(other_node)
        return uncertain_nodes

    @staticmethod
    def _defines_name_raises_or_returns(name: str, node: nodes.NodeNG) -> bool:
        if isinstance(node, (nodes.Raise, nodes.Assert, nodes.Return)):
            return True
        if (
            isinstance(node, nodes.AnnAssign)
            and node.value
            and isinstance(node.target, nodes.AssignName)
            and node.target.name == name
        ):
            return True
        if isinstance(node, nodes.Assign):
            for target in node.targets:
                for elt in utils.get_all_elements(target):
                    if isinstance(elt, nodes.Starred):
                        elt = elt.value
                    if isinstance(elt, nodes.AssignName) and elt.name == name:
                        return True
        if isinstance(node, nodes.If):
            if any(
                child_named_expr.target.name == name
                for child_named_expr in node.nodes_of_class(nodes.NamedExpr)
            ):
                return True
        if (
            isinstance(node, (nodes.Import, nodes.ImportFrom))
            and any(node_name[0] == name for node_name in node.names)
        ):
            return True
        if (
            isinstance(node, nodes.With)
            and any(
                isinstance(item[1], nodes.AssignName) and item[1].name == name
                for item in node.items
            )
        ):
            return True
        if (
            isinstance(node, (nodes.ClassDef, nodes.FunctionDef))
            and node.name == name
        ):
            return True
        return False

    @staticmethod
    def _defines_name_raises_or_returns_recursive(
        name: str, node: nodes.NodeNG
    ) -> bool:
        """Return True if some child of `node` defines the name `name`,
        raises, or returns.
        """
        for stmt in node.get_children():
            if NamesConsumer._defines_name_raises_or_returns(name, stmt):
                return True
            if isinstance(stmt, (nodes.If, nodes.With)):
                if any(
                    NamesConsumer._defines_name_raises_or_returns(name, nested_stmt)
                    for nested_stmt in stmt.get_children()
                ):
                    return True
            if isinstance(stmt, nodes.TryExcept) and NamesConsumer._defines_name_raises_or_returns_recursive(name, stmt):
                return True
        return False

    @staticmethod
    def _check_loop_finishes_via_except(
        node: nodes.NodeNG, other_node_try_except: nodes.TryExcept
    ) -> bool:
        """Check for a case described in https://github.com/PyCQA/pylint/issues/5683.

        It consists of a specific control flow scenario where the only
        non-break exit from a loop consists of the very except handler we are
        examining, such that code in the `else` branch of the loop can depend on it
        being assigned.

        Example:

        for _ in range(3):
            try:
                do_something()
            except:
                name = 1  <-- only non-break exit from loop
            else:
                break
        else:
            print(name)
        """
        if not other_node_try_except.orelse:
            return False
        closest_loop: None | (
            nodes.For | nodes.While
        ) = utils.get_node_first_ancestor_of_type(node, (nodes.For, nodes.While))
        if closest_loop is None:
            return False
        if not any(
            else_statement is node or else_statement.parent_of(node)
            for else_statement in closest_loop.orelse
        ):
            # `node` not guarded by `else`
            return False
        for inner_else_statement in other_node_try_except.orelse:
            if isinstance(inner_else_statement, nodes.Break):
                break_stmt = inner_else_statement
                break
        else:
            # No break statement
            return False

        def _try_in_loop_body(
            other_node_try_except: nodes.TryExcept, loop: nodes.For | nodes.While
        ) -> bool:
            """Return True if `other_node_try_except` is a descendant of `loop`."""
            return any(
                loop_body_statement is other_node_try_except
                or loop_body_statement.parent_of(other_node_try_except)
                for loop_body_statement in loop.body
            )

        if not _try_in_loop_body(other_node_try_except, closest_loop):
            for ancestor in closest_loop.node_ancestors():
                if isinstance(ancestor, (nodes.For, nodes.While)):
                    if _try_in_loop_body(other_node_try_except, ancestor):
                        break
            else:
                # `other_node_try_except` didn't have a shared ancestor loop
                return False

        for loop_stmt in closest_loop.body:
            if NamesConsumer._recursive_search_for_continue_before_break(
                loop_stmt, break_stmt
            ):
                break
        else:
            # No continue found, so we arrived at our special case!
            return True
        return False

    @staticmethod
    def _recursive_search_for_continue_before_break(
        stmt: nodes.Statement, break_stmt: nodes.Break
    ) -> bool:
        """Return True if any Continue node can be found in descendants of `stmt`
        before encountering `break_stmt`, ignoring any nested loops.
        """
        if stmt is break_stmt:
            return False
        if isinstance(stmt, nodes.Continue):
            return True
        for child in stmt.get_children():
            if isinstance(stmt, (nodes.For, nodes.While)):
                continue
            if NamesConsumer._recursive_search_for_continue_before_break(
                child, break_stmt
            ):
                return True
        return False

    @staticmethod
    def _uncertain_nodes_in_try_blocks_when_evaluating_except_blocks(
        found_nodes: list[nodes.NodeNG], node_statement: nodes.Statement
    ) -> list[nodes.NodeNG]:
        """Return any nodes in ``found_nodes`` that should be treated as uncertain.

        Nodes are uncertain when they are in a try block and the ``node_statement``
        being evaluated is in one of its except handlers.
        """
        uncertain_nodes: list[nodes.NodeNG] = []
        closest_except_handler = utils.get_node_first_ancestor_of_type(
            node_statement, nodes.ExceptHandler
        )
        if closest_except_handler is None:
            return uncertain_nodes
        for other_node in found_nodes:
            other_node_statement = other_node.statement(future=True)
            # If the other statement is the except handler guarding `node`, it executes
            if other_node_statement is closest_except_handler:
                continue
            # Ensure other_node is in a try block
            (
                other_node_try_ancestor,
                other_node_try_ancestor_visited_child,
            ) = utils.get_node_first_ancestor_of_type_and_its_child(
                other_node_statement, nodes.TryExcept
            )
            if other_node_try_ancestor is None:
                continue
            if (
                other_node_try_ancestor_visited_child
                not in other_node_try_ancestor.body
            ):
                continue
            # Make sure nesting is correct -- there should be at least one
            # except handler that is a sibling attached to the try ancestor,
            # or is an ancestor of the try ancestor.
            if not any(
                closest_except_handler in other_node_try_ancestor.handlers
                or other_node_try_ancestor_except_handler
                in closest_except_handler.node_ancestors()
                for other_node_try_ancestor_except_handler in other_node_try_ancestor.handlers
            ):
                continue
            # Passed all tests for uncertain execution
            uncertain_nodes.append(other_node)
        return uncertain_nodes

    @staticmethod
    def _uncertain_nodes_in_try_blocks_when_evaluating_finally_blocks(
        found_nodes: list[nodes.NodeNG], node_statement: nodes.Statement
    ) -> list[nodes.NodeNG]:
        uncertain_nodes: list[nodes.NodeNG] = []
        (
            closest_try_finally_ancestor,
            child_of_closest_try_finally_ancestor,
        ) = utils.get_node_first_ancestor_of_type_and_its_child(
            node_statement, nodes.TryFinally
        )
        if closest_try_finally_ancestor is None:
            return uncertain_nodes
        if (
            child_of_closest_try_finally_ancestor
            not in closest_try_finally_ancestor.finalbody
        ):
            return uncertain_nodes
        for other_node in found_nodes:
            other_node_statement = other_node.statement(future=True)
            (
                other_node_try_finally_ancestor,
                child_of_other_node_try_finally_ancestor,
            ) = utils.get_node_first_ancestor_of_type_and_its_child(
                other_node_statement, nodes.TryFinally
            )
            if other_node_try_finally_ancestor is None:
                continue
            # other_node needs to descend from the try of a try/finally.
            if (
                child_of_other_node_try_finally_ancestor
                not in other_node_try_finally_ancestor.body
            ):
                continue
            # If the two try/finally ancestors are not the same, then
            # node_statement's closest try/finally ancestor needs to be in
            # the final body of other_node's try/finally ancestor, or
            # descend from one of the statements in that final body.
            if (
                other_node_try_finally_ancestor is not closest_try_finally_ancestor
                and not any(
                    other_node_final_statement is closest_try_finally_ancestor
                    or other_node_final_statement.parent_of(
                        closest_try_finally_ancestor
                    )
                    for other_node_final_statement in other_node_try_finally_ancestor.finalbody
                )
            ):
                continue
            # Passed all tests for uncertain execution
            uncertain_nodes.append(other_node)
        return uncertain_nodes


# pylint: disable=too-many-public-methods
class VariablesChecker(BaseChecker):
    """BaseChecker for variables.

    Checks for
    * unused variables / imports
    * undefined variables
    * redefinition of variable from builtins or from an outer scope or except handler
    * use of variable before assignment
    * __all__ consistency
    * self/cls assignment
    """

    name = "variables"
    msgs = MSGS
    options = (
        (
            "init-import",
            {
                "default": False,
                "type": "yn",
                "metavar": "<y or n>",
                "help": "Tells whether we should check for unused import in "
                "__init__ files.",
            },
        ),
        (
            "dummy-variables-rgx",
            {
                "default": "_+$|(_[a-zA-Z0-9_]*[a-zA-Z0-9]+?$)|dummy|^ignored_|^unused_",
                "type": "regexp",
                "metavar": "<regexp>",
                "help": "A regular expression matching the name of dummy "
                "variables (i.e. expected to not be used).",
            },
        ),
        (
            "additional-builtins",
            {
                "default": (),
                "type": "csv",
                "metavar": "<comma separated list>",
                "help": "List of additional names supposed to be defined in "
                "builtins. Remember that you should avoid defining new builtins "
                "when possible.",
            },
        ),
        (
            "callbacks",
            {
                "default": ("cb_", "_cb"),
                "type": "csv",
                "metavar": "<callbacks>",
                "help": "List of strings which can identify a callback "
                "function by name. A callback name must start or "
                "end with one of those strings.",
            },
        ),
        (
            "redefining-builtins-modules",
            {
                "default": (
                    "six.moves",
                    "past.builtins",
                    "future.builtins",
                    "builtins",
                    "io",
                ),
                "type": "csv",
                "metavar": "<comma separated list>",
                "help": "List of qualified module names which can have objects "
                "that can redefine builtins.",
            },
        ),
        (
            "ignored-argument-names",
            {
                "default": IGNORED_ARGUMENT_NAMES,
                "type": "regexp",
                "metavar": "<regexp>",
                "help": "Argument names that match this expression will be ignored.",
            },
        ),
        (
            "allow-global-unused-variables",
            {
                "default": True,
                "type": "yn",
                "metavar": "<y or n>",
                "help": "Tells whether unused global variables should be treated as a violation.",
            },
        ),
        (
            "allowed-redefined-builtins",
            {
                "default": (),
                "type": "csv",
                "metavar": "<comma separated list>",
                "help": "List of names allowed to shadow builtins",
            },
        ),
    )

    def __init__(self, linter: PyLinter) -> None:
        super().__init__(linter)
        self._to_consume: list[NamesConsumer] = []
        self._type_annotation_names: list[str] = []
        self._except_handler_names_queue: list[
            tuple[nodes.ExceptHandler, nodes.AssignName]
        ] = []
        """This is a queue, last in first out."""
        self._postponed_evaluation_enabled = False

    @utils.only_required_for_messages(
        "unbalanced-dict-unpacking",
    )
    def visit_for(self, node: nodes.For) -> None:
        if not isinstance(node.target, nodes.Tuple):
            return

        targets = node.target.elts

        inferred = utils.safe_infer(node.iter)
        if not isinstance(inferred, DICT_TYPES):
            return

        values = self._nodes_to_unpack(inferred)
        if not values:
            # no dict items returned
            return

        if isinstance(inferred, astroid.objects.DictItems):
            # dict.items() is a bit special because values will be a tuple
            # So as long as there are always 2 targets and values each are
            # a tuple with two items, this will unpack correctly.
            # Example: `for key, val in {1: 2, 3: 4}.items()`
            if len(targets) == 2 and all(len(x.elts) == 2 for x in values):
                return

            # Starred nodes indicate ambiguous unpacking
            # if `dict.items()` is used so we won't flag them.
            if any(isinstance(target, nodes.Starred) for target in targets):
                return

        if len(targets) != len(values):
            details = _get_unpacking_extra_info(node, inferred)
            self._report_unbalanced_unpacking(node, inferred, targets, values, details)

    def leave_for(self, node: nodes.For) -> None:
        self._store_type_annotation_names(node)

    def visit_module(self, node: nodes.Module) -> None:
        """Visit module : update consumption analysis variable
        checks globals doesn't overrides builtins.
        """
        self._to_consume = [NamesConsumer(node, "module")]
        self._postponed_evaluation_enabled = is_postponed_evaluation_enabled(node)

        for name, stmts in node.locals.items():
            if utils.is_builtin(name):
                if self._should_ignore_redefined_builtin(stmts[0]) or name == "__doc__":
                    continue
                self.add_message("redefined-builtin", args=name, node=stmts[0])

    @utils.only_required_for_messages(
        "unused-import",
        "unused-wildcard-import",
        "redefined-builtin",
        "undefined-all-variable",
        "invalid-all-object",
        "invalid-all-format",
        "unused-variable",
        "undefined-variable",
    )
    def leave_module(self, node: nodes.Module) -> None:
        """Leave module: check globals."""
        assert len(self._to_consume) == 1

        self._check_metaclasses(node)
        not_consumed = self._to_consume.pop().to_consume
        # attempt to check for __all__ if defined
        if "__all__" in node.locals:
            self._check_all(node, not_consumed)

        # check for unused globals
        self._check_globals(not_consumed)

        # don't check unused imports in __init__ files
        if not self.linter.config.init_import and node.package:
            return

        self._check_imports(not_consumed)
        self._type_annotation_names = []

    def visit_classdef(self, node: nodes.ClassDef) -> None:
        """Visit class: update consumption analysis variable."""
        self._to_consume.append(NamesConsumer(node, "class"))

    def leave_classdef(self, node: nodes.ClassDef) -> None:
        """Leave class: update consumption analysis variable."""
        # Check for hidden ancestor names
        # e.g. "six" in: Class X(six.with_metaclass(ABCMeta, object)):
        for name_node in node.nodes_of_class(nodes.Name):
            if (
                isinstance(name_node.parent, nodes.Call)
                and isinstance(name_node.parent.func, nodes.Attribute)
                and isinstance(name_node.parent.func.expr, nodes.Name)
            ):
                hidden_name_node = name_node.parent.func.expr
                for consumer in self._to_consume:
                    if hidden_name_node.name in consumer.to_consume:
                        consumer.mark_as_consumed(
                            hidden_name_node.name,
                            consumer.to_consume[hidden_name_node.name],
                        )
                        break
        self._to_consume.pop()

    def visit_lambda(self, node: nodes.Lambda) -> None:
        """Visit lambda: update consumption analysis variable."""
        self._to_consume.append(NamesConsumer(node, "lambda"))

    def leave_lambda(self, _: nodes.Lambda) -> None:
        """Leave lambda: update consumption analysis variable."""
        # do not check for not used locals here
        self._to_consume.pop()

    def visit_generatorexp(self, node: nodes.GeneratorExp) -> None:
        """Visit genexpr: update consumption analysis variable."""
        self._to_consume.append(NamesConsumer(node, "comprehension"))

    def leave_generatorexp(self, _: nodes.GeneratorExp) -> None:
        """Leave genexpr: update consumption analysis variable."""
        # do not check for not used locals here
        self._to_consume.pop()

    def visit_dictcomp(self, node: nodes.DictComp) -> None:
        """Visit dictcomp: update consumption analysis variable."""
        self._to_consume.append(NamesConsumer(node, "comprehension"))

    def leave_dictcomp(self, _: nodes.DictComp) -> None:
        """Leave dictcomp: update consumption analysis variable."""
        # do not check for not used locals here
        self._to_consume.pop()

    def visit_setcomp(self, node: nodes.SetComp) -> None:
        """Visit setcomp: update consumption analysis variable."""
        self._to_consume.append(NamesConsumer(node, "comprehension"))

    def leave_setcomp(self, _: nodes.SetComp) -> None:
        """Leave setcomp: update consumption analysis variable."""
        # do not check for not used locals here
        self._to_consume.pop()

    def visit_functiondef(self, node: nodes.FunctionDef) -> None:
        """Visit function: update consumption analysis variable and check locals."""
        self._to_consume.append(NamesConsumer(node, "function"))
        if not (
            self.linter.is_message_enabled("redefined-outer-name")
            or self.linter.is_message_enabled("redefined-builtin")
        ):
            return
        globs = node.root().globals
        for name, stmt in node.items():
            if name in globs and not isinstance(stmt, nodes.Global):
                definition = globs[name][0]
                if (
                    isinstance(definition, nodes.ImportFrom)
                    and definition.modname == FUTURE
                ):
                    # It is a __future__ directive, not a symbol.
                    continue

                # Do not take in account redefined names for the purpose
                # of type checking.:
                if any(
                    in_type_checking_block(definition) for definition in globs[name]
                ):
                    continue

                line = definition.fromlineno
                if not self._is_name_ignored(stmt, name):
                    self.add_message(
                        "redefined-outer-name", args=(name, line), node=stmt
                    )

            elif (
                utils.is_builtin(name)
                and not self._allowed_redefined_builtin(name)
                and not self._should_ignore_redefined_builtin(stmt)
            ):
                # do not print Redefining builtin for additional builtins
                self.add_message("redefined-builtin", args=name, node=stmt)

    def leave_functiondef(self, node: nodes.FunctionDef) -> None:
        """Leave function: check function's locals are consumed."""
        self._check_metaclasses(node)

        if node.type_comment_returns:
            self._store_type_annotation_node(node.type_comment_returns)
        if node.type_comment_args:
            for argument_annotation in node.type_comment_args:
                self._store_type_annotation_node(argument_annotation)

        not_consumed = self._to_consume.pop().to_consume
        if not (
            self.linter.is_message_enabled("unused-variable")
            or self.linter.is_message_enabled("possibly-unused-variable")
            or self.linter.is_message_enabled("unused-argument")
        ):
            return

        # Don't check arguments of function which are only raising an exception.
        if utils.is_error(node):
            return

        # Don't check arguments of abstract methods or within an interface.
        is_method = node.is_method()
        if is_method and node.is_abstract():
            return

        global_names = _flattened_scope_names(node.nodes_of_class(nodes.Global))
        nonlocal_names = _flattened_scope_names(node.nodes_of_class(nodes.Nonlocal))
        comprehension_target_names: set[str] = set()

        for comprehension_scope in node.nodes_of_class(nodes.ComprehensionScope):
            for generator in comprehension_scope.generators:
                for name in utils.find_assigned_names_recursive(generator.target):
                    comprehension_target_names.add(name)

        for name, stmts in not_consumed.items():
            self._check_is_unused(
                name,
                node,
                stmts[0],
                global_names,
                nonlocal_names,
                comprehension_target_names,
            )

    visit_asyncfunctiondef = visit_functiondef
    leave_asyncfunctiondef = leave_functiondef

    @utils.only_required_for_messages(
        "global-variable-undefined",
        "global-variable-not-assigned",
        "global-statement",
        "global-at-module-level",
        "redefined-builtin",
    )
    def visit_global(self, node: nodes.Global) -> None:
        """Check names imported exists in the global scope."""
        frame = node.frame(future=True)
        if isinstance(frame, nodes.Module):
            self.add_message("global-at-module-level", node=node, confidence=HIGH)
            return

        module = frame.root()
        default_message = True
        locals_ = node.scope().locals
        for name in node.names:
            try:
                assign_nodes = module.getattr(name)
            except astroid.NotFoundError:
                # unassigned global, skip
                assign_nodes = []

            not_defined_locally_by_import = not any(
                isinstance(local, (nodes.Import, nodes.ImportFrom))
                for local in locals_.get(name, ())
            )
            if (
                not utils.is_reassigned_after_current(node, name)
                and not utils.is_deleted_after_current(node, name)
                and not_defined_locally_by_import
            ):
                self.add_message(
                    "global-variable-not-assigned",
                    args=name,
                    node=node,
                    confidence=HIGH,
                )
                default_message = False
                continue

            for anode in assign_nodes:
                if (
                    isinstance(anode, nodes.AssignName)
                    and anode.name in module.special_attributes
                ):
                    self.add_message("redefined-builtin", args=name, node=node)
                    break
                if anode.frame(future=True) is module:
                    # module level assignment
                    break
                if (
                    isinstance(anode, (nodes.ClassDef, nodes.FunctionDef))
                    and anode.parent is module
                ):
                    # module level function assignment
                    break
            else:
                if not_defined_locally_by_import:
                    # global undefined at the module scope
                    self.add_message(
                        "global-variable-undefined",
                        args=name,
                        node=node,
                        confidence=HIGH,
                    )
                    default_message = False

        if default_message:
            self.add_message("global-statement", node=node, confidence=HIGH)

    def visit_assignname(self, node: nodes.AssignName) -> None:
        if isinstance(node.assign_type(), nodes.AugAssign):
            self.visit_name(node)

    def visit_delname(self, node: nodes.DelName) -> None:
        self.visit_name(node)

    def visit_name(self, node: nodes.Name | nodes.AssignName | nodes.DelName) -> None:
        """Don't add the 'utils.only_required_for_messages' decorator here!

        It's important that all 'Name' nodes are visited, otherwise the
        'NamesConsumers' won't be correct.
        """
        stmt = node.statement(future=True)
        if stmt.fromlineno is None:
            # name node from an astroid built from live code, skip
            assert not stmt.root().file.endswith(".py")
            return

        self._undefined_and_used_before_checker(node, stmt)
        self._loopvar_name(node)

    @utils.only_required_for_messages("redefined-outer-name")
    def visit_excepthandler(self, node: nodes.ExceptHandler) -> None:
        if not node.name or not isinstance(node.name, nodes.AssignName):
            return

        for outer_except, outer_except_assign_name in self._except_handler_names_queue:
            if node.name.name == outer_except_assign_name.name:
                self.add_message(
                    "redefined-outer-name",
                    args=(outer_except_assign_name.name, outer_except.fromlineno),
                    node=node,
                )
                break

        self._except_handler_names_queue.append((node, node.name))

    @utils.only_required_for_messages("redefined-outer-name")
    def leave_excepthandler(self, node: nodes.ExceptHandler) -> None:
        if not node.name or not isinstance(node.name, nodes.AssignName):
            return
        self._except_handler_names_queue.pop()

    def _undefined_and_used_before_checker(
        self, node: nodes.Name, stmt: nodes.NodeNG
    ) -> None:
        frame = stmt.scope()
        start_index = len(self._to_consume) - 1

        # iterates through parent scopes, from the inner to the outer
        base_scope_type = self._to_consume[start_index].scope_type

        for i in range(start_index, -1, -1):
            current_consumer = self._to_consume[i]

            # Certain nodes shouldn't be checked as they get checked another time
            if self._should_node_be_skipped(node, current_consumer, i == start_index):
                continue

            action, nodes_to_consume = self._check_consumer(
                node, stmt, frame, current_consumer, base_scope_type
            )
            if nodes_to_consume:
                # Any nodes added to consumed_uncertain by get_next_to_consume()
                # should be added back so that they are marked as used.
                # They will have already had a chance to emit used-before-assignment.
                # We check here instead of before every single return in _check_consumer()
                nodes_to_consume += current_consumer.consumed_uncertain[node.name]
                current_consumer.mark_as_consumed(node.name, nodes_to_consume)
            if action is VariableVisitConsumerAction.CONTINUE:
                continue
            if action is VariableVisitConsumerAction.RETURN:
                return

        # we have not found the name, if it isn't a builtin, that's an
        # undefined name !
        if not (
            node.name in nodes.Module.scope_attrs
            or utils.is_builtin(node.name)
            or node.name in self.linter.config.additional_builtins
            or (
                node.name == "__class__"
                and any(
                    i.is_method()
                    for i in node.node_ancestors()
                    if isinstance(i, nodes.FunctionDef)
                )
            )
        ) and not utils.node_ignores_exception(node, NameError):
            self.add_message("undefined-variable", args=node.name, node=node)

    def _should_node_be_skipped(
        self, node: nodes.Name, consumer: NamesConsumer, is_start_index: bool
    ) -> bool:
        """Tests a consumer and node for various conditions in which the node shouldn't
        be checked for the undefined-variable and used-before-assignment checks.
        """
        if consumer.scope_type == "class":
            # The list of base classes in the class definition is not part
            # of the class body.
            # If the current scope is a class scope but it's not the inner
            # scope, ignore it. This prevents to access this scope instead of
            # the globals one in function members when there are some common
            # names.
            if utils.is_ancestor_name(consumer.node, node) or (
                not is_start_index and self._ignore_class_scope(node)
            ):
                return True

            # Ignore inner class scope for keywords in class definition
            if isinstance(node.parent, nodes.Keyword) and isinstance(
                node.parent.parent, nodes.ClassDef
            ):
                return True

        elif consumer.scope_type == "function" and self._defined_in_function_definition(
            node, consumer.node
        ):
            # If the name node is used as a function default argument's value or as
            # a decorator, then start from the parent frame of the function instead
            # of the function frame - and thus open an inner class scope
            return True

        elif consumer.scope_type == "lambda" and utils.is_default_argument(
            node, consumer.node
        ):
            return True

        return False

    # pylint: disable = too-many-return-statements, too-many-branches
    def _check_consumer(
        self,
        node: nodes.Name,
        stmt: nodes.NodeNG,
        frame: nodes.LocalsDictNodeNG,
        current_consumer: NamesConsumer,
        base_scope_type: str,
    ) -> tuple[VariableVisitConsumerAction, list[nodes.NodeNG] | None]:
        """Checks a consumer for conditions that should trigger messages."""
        # If the name has already been consumed, only check it's not a loop
        # variable used outside the loop.
        if node.name in current_consumer.consumed:
            # Avoid the case where there are homonyms inside function scope and
            # comprehension current scope (avoid bug #1731)
            if utils.is_func_decorator(current_consumer.node) or not isinstance(
                node, nodes.ComprehensionScope
            ):
                self._check_late_binding_closure(node)
                return (VariableVisitConsumerAction.RETURN, None)

        found_nodes = current_consumer.get_next_to_consume(node)
        if found_nodes is None:
            return (VariableVisitConsumerAction.CONTINUE, None)
        if not found_nodes:
            if (
                not self._postponed_evaluation_enabled
                and not self._is_builtin(node.name)
            ):
                confidence = CONTROL_FLOW if node.name in current_consumer.consumed_uncertain else HIGH
                self.add_message(
                    "used-before-assignment",
                    args=node.name,
                    node=node,
                    confidence=confidence,
                )
            # Mark for consumption any nodes added to consumed_uncertain by
            # get_next_to_consume() because they might not have executed.
            return (
                VariableVisitConsumerAction.RETURN,
                current_consumer.consumed_uncertain[node.name],
            )

        self._check_late_binding_closure(node)

        defnode = utils.assign_parent(found_nodes[0])
        defstmt = defnode.statement(future=True)
        defframe = defstmt.frame(future=True)

        # The class reuses itself in the class scope.
        is_recursive_klass: bool = (
            frame is defframe
            and defframe.parent_of(node)
            and isinstance(defframe, nodes.ClassDef)
            and node.name == defframe.name
        )

        if (
            is_recursive_klass
            and utils.get_node_first_ancestor_of_type(node, nodes.Lambda)
            and (
                not utils.is_default_argument(node)
                or node.scope().parent.scope() is not defframe
            )
        ):
            # Self-referential class references are fine in lambda's --
            # As long as they are not part of the default argument directly
            # under the scope of the parent self-referring class.
            # Example of valid default argument:
            # class MyName3:
            #     myattr = 1
            #     mylambda3 = lambda: lambda a=MyName3: a
            # Example of invalid default argument:
            # class MyName4:
            #     myattr = 1
            #     mylambda4 = lambda a=MyName4: lambda: a

            # If the above conditional is True,
            # there is no possibility of undefined-variable
            # Also do not consume class name
            # (since consuming blocks subsequent checks)
            # -- quit
            return (VariableVisitConsumerAction.RETURN, None)

        (
            maybe_before_assign,
            annotation_return,
            use_outer_definition,
        ) = self._is_variable_violation(
            node,
            defnode,
            stmt,
            defstmt,
            frame,
            defframe,
            base_scope_type,
            is_recursive_klass,
        )

        if use_outer_definition:
            return (VariableVisitConsumerAction.CONTINUE, None)

        if (
            maybe_before_assign
            and not utils.is_defined_before(node)
            and not astroid.are_exclusive(stmt, defstmt, ("NameError",))
        ):
            # Used and defined in the same place, e.g `x += 1` and `del x`
            defined_by_stmt = defstmt is stmt and isinstance(
                node, (nodes.DelName, nodes.AssignName)
            )
            if (
                is_recursive_klass
                or defined_by_stmt
                or annotation_return
                or isinstance(defstmt, nodes.Delete)
            ):
                if not utils.node_ignores_exception(node, NameError):
                    # Handle postponed evaluation of annotations
                    if not (
                        self._postponed_evaluation_enabled
                        and isinstance(
                            stmt,
                            (
                                nodes.AnnAssign,
                                nodes.FunctionDef,
                                nodes.Arguments,
                            ),
                        )
                        and node.name in node.root().locals
                    ):
                        if defined_by_stmt:
                            return (VariableVisitConsumerAction.CONTINUE, [node])
                        return (VariableVisitConsumerAction.CONTINUE, None)

            elif base_scope_type != "lambda":
                # E0601 may *not* occurs in lambda scope.

                # Skip postponed evaluation of annotations
                # and unevaluated annotations inside a function body
                if not (
                    self._postponed_evaluation_enabled
                    and isinstance(stmt, (nodes.AnnAssign, nodes.FunctionDef))
                ) and not (
                    isinstance(stmt, nodes.AnnAssign)
                    and utils.get_node_first_ancestor_of_type(stmt, nodes.FunctionDef)
                ):
                    self.add_message(
                        "used-before-assignment",
                        args=node.name,
                        node=node,
                        confidence=HIGH,
                    )
                    return (VariableVisitConsumerAction.RETURN, found_nodes)

            elif base_scope_type == "lambda":
                # E0601 can occur in class-level scope in lambdas, as in
                # the following example:
                #   class A:
                #      x = lambda attr: f + attr
                #      f = 42
                # We check lineno because doing the following is fine:
                #   class A:
                #      x = 42
                #      y = lambda attr: x + attr
                if (
                    isinstance(frame, nodes.ClassDef)
                    and node.name in frame.locals
                    and stmt.fromlineno <= defstmt.fromlineno
                ):
                    self.add_message(
                        "used-before-assignment",
                        args=node.name,
                        node=node,
                        confidence=HIGH,
                    )

        elif not self._is_builtin(node.name) and self._is_only_type_assignment(node, defstmt):
            if node.scope().locals.get(node.name):
                self.add_message(
                    "used-before-assignment", args=node.name, node=node, confidence=HIGH
                )
            else:
                self.add_message(
                    "undefined-variable", args=node.name, node=node, confidence=HIGH
                )
            return (VariableVisitConsumerAction.RETURN, found_nodes)

        elif isinstance(defstmt, nodes.ClassDef):
            return self._is_first_level_self_reference(node, defstmt, found_nodes)

        elif isinstance(defnode, nodes.NamedExpr):
            if isinstance(defnode.parent, nodes.IfExp):
                if self._is_never_evaluated(defnode, defnode.parent):
                    self.add_message(
                        "undefined-variable",
                        args=node.name,
                        node=node,
                        confidence=INFERENCE,
                    )
                    return (VariableVisitConsumerAction.RETURN, found_nodes)

        return (VariableVisitConsumerAction.RETURN, found_nodes)

    @utils.only_required_for_messages("no-name-in-module")
    def visit_import(self, node: nodes.Import) -> None:
        """Check modules attribute accesses."""
        if not self._analyse_fallback_blocks and utils.is_from_fallback_block(node):
            # No need to verify this, since ImportError is already
            # handled by the client code.
            return
        # Don't verify import if part of guarded import block
        if in_type_checking_block(node):
            return
        if isinstance(node.parent, nodes.If) and is_sys_guard(node.parent):
            return

        for name, _ in node.names:
            parts = name.split(".")
            try:
                module = next(_infer_name_module(node, parts[0]))
            except astroid.ResolveError:
                continue
            if not isinstance(module, nodes.Module):
                continue
            self._check_module_attrs(node, module, parts[1:])

    @utils.only_required_for_messages("no-name-in-module")
    def visit_importfrom(self, node: nodes.ImportFrom) -> None:
        """Check modules attribute accesses."""
        if not self._analyse_fallback_blocks and utils.is_from_fallback_block(node):
            # No need to verify this, since ImportError is already
            # handled by the client code.
            return
        # Don't verify import if part of guarded import block
        # I.e. `sys.version_info` or `typing.TYPE_CHECKING`
        if in_type_checking_block(node):
            return
        if isinstance(node.parent, nodes.If) and is_sys_guard(node.parent):
            return

        name_parts = node.modname.split(".")
        try:
            module = node.do_import_module(name_parts[0])
        except astroid.AstroidBuildingException:
            return
        module = self._check_module_attrs(node, module, name_parts[1:])
        if not module:
            return
        for name, _ in node.names:
            if name == "*":
                continue
            self._check_module_attrs(node, module, name.split("."))

    @utils.only_required_for_messages(
        "unbalanced-tuple-unpacking",
        "unpacking-non-sequence",
        "self-cls-assignment",
        "unbalanced_dict_unpacking",
    )
    def visit_assign(self, node: nodes.Assign) -> None:
        """Check unbalanced tuple unpacking for assignments and unpacking
        non-sequences as well as in case self/cls get assigned.
        """
        self._check_self_cls_assign(node)
        if not isinstance(node.targets[0], (nodes.Tuple, nodes.List)):
            return

        targets = node.targets[0].itered()

        # Check if we have starred nodes.
        if any(isinstance(target, nodes.Starred) for target in targets):
            return

        try:
            inferred = utils.safe_infer(node.value)
            if inferred is not None:
                self._check_unpacking(inferred, node, targets)
        except astroid.InferenceError:
            return

    # listcomp have now also their scope
    def visit_listcomp(self, node: nodes.ListComp) -> None:
        """Visit listcomp: update consumption analysis variable."""
        self._to_consume.append(NamesConsumer(node, "comprehension"))

    def leave_listcomp(self, _: nodes.ListComp) -> None:
        """Leave listcomp: update consumption analysis variable."""
        # do not check for not used locals here
        self._to_consume.pop()

    def leave_assign(self, node: nodes.Assign) -> None:
        self._store_type_annotation_names(node)

    def leave_with(self, node: nodes.With) -> None:
        self._store_type_annotation_names(node)

    def visit_arguments(self, node: nodes.Arguments) -> None:
        for annotation in node.type_comment_args:
            self._store_type_annotation_node(annotation)

    # Relying on other checker's options, which might not have been initialized yet.
    @cached_property
    def _analyse_fallback_blocks(self) -> bool:
        return bool(self.linter.config.analyse_fallback_blocks)

    @cached_property
    def _ignored_modules(self) -> Iterable[str]:
        return self.linter.config.ignored_modules  # type: ignore[no-any-return]

    @cached_property
    def _allow_global_unused_variables(self) -> bool:
        return bool(self.linter.config.allow_global_unused_variables)

    @staticmethod
    def _defined_in_function_definition(
        node: nodes.NodeNG, frame: nodes.NodeNG
    ) -> bool:
        in_annotation_or_default_or_decorator = False
        if (
            isinstance(frame, nodes.FunctionDef)
            and node.statement(future=True) is frame
        ):
            in_annotation_or_default_or_decorator = (
                (
                    node in frame.args.annotations
                    or node in frame.args.posonlyargs_annotations
                    or node in frame.args.kwonlyargs_annotations
                    or node is frame.args.varargannotation
                    or node is frame.args.kwargannotation
                )
                or frame.args.parent_of(node)
                or (frame.decorators and frame.decorators.parent_of(node))
                or (
                    frame.returns
                    and (node is frame.returns or frame.returns.parent_of(node))
                )
            )
        return in_annotation_or_default_or_decorator

    @staticmethod
    def _in_lambda_or_comprehension_body(
        node: nodes.NodeNG, frame: nodes.NodeNG
    ) -> bool:
        """Return True if node within a lambda/comprehension body (or similar) and thus
        should not have access to class attributes in frame.
        """
        child = node
        parent = node.parent
        while parent is not None:
            if parent is frame:
                return False
            if isinstance(parent, nodes.Lambda) and child is not parent.args:
                # Body of lambda should not have access to class attributes.
                return True
            if isinstance(parent, nodes.Comprehension) and child is not parent.iter:
                # Only iter of list/set/dict/generator comprehension should have access.
                return True
            if isinstance(parent, nodes.ComprehensionScope) and not (
                parent.generators and child is parent.generators[0]
            ):
                # Body of list/set/dict/generator comprehension should not have access to class attributes.
                # Furthermore, only the first generator (if multiple) in comprehension should have access.
                return True
            child = parent
            parent = parent.parent
        return False

    # pylint: disable = too-many-branches
    @staticmethod
    def _is_variable_violation(
        node: nodes.Name,
        defnode: nodes.NodeNG,
        stmt: nodes.Statement,
        defstmt: nodes.Statement,
        frame: nodes.LocalsDictNodeNG,  # scope of statement of node
        defframe: nodes.LocalsDictNodeNG,
        base_scope_type: str,
        is_recursive_klass: bool,
    ) -> tuple[bool, bool, bool]:
        maybe_before_assign = True
        annotation_return = False
        use_outer_definition = False
        if frame is not defframe:
            maybe_before_assign = _detect_global_scope(node, frame, defframe)
        elif defframe.parent is None:
            # we are at the module level, check the name is not
            # defined in builtins
            if (
                node.name in defframe.scope_attrs
                or astroid.builtin_lookup(node.name)[1]
            ):
                maybe_before_assign = False
        else:
            # we are in a local scope, check the name is not
            # defined in global or builtin scope
            # skip this lookup if name is assigned later in function scope/lambda
            # Note: the node.frame() is not the same as the `frame` argument which is
            # equivalent to frame.statement().scope()
            forbid_lookup = (
                isinstance(frame, nodes.FunctionDef)
                or isinstance(node.frame(future=True), nodes.Lambda)
            ) and _assigned_locally(node)
            if not forbid_lookup and defframe.root().lookup(node.name)[1]:
                maybe_before_assign = False
                use_outer_definition = stmt == defstmt and not isinstance(
                    defnode, nodes.Comprehension
                )
            # check if we have a nonlocal
            elif node.name in defframe.locals:
                maybe_before_assign = not any(
                    isinstance(child, nodes.Nonlocal) and node.name in child.names
                    for child in defframe.get_children()
                )

        if (
            base_scope_type == "lambda"
            and isinstance(frame, nodes.ClassDef)
            and node.name in frame.locals
        ):
            # This rule verifies that if the definition node of the
            # checked name is an Arguments node and if the name
            # is used a default value in the arguments defaults
            # and the actual definition of the variable label
            # is happening before the Arguments definition.
            #
            # bar = None
            # foo = lambda bar=bar: bar
            #
            # In this case, maybe_before_assign should be False, otherwise
            # it should be True.
            maybe_before_assign = not (
                isinstance(defnode, nodes.Arguments)
                and node in defnode.defaults
                and frame.locals[node.name][0].fromlineno < defstmt.fromlineno
            )
        elif isinstance(defframe, nodes.ClassDef) and isinstance(
            frame, nodes.FunctionDef
        ):
            # Special rule for function return annotations,
            # using a name defined earlier in the class containing the function.
            if node is frame.returns and defframe.parent_of(frame.returns):
                annotation_return = True
                if (
                    frame.returns.name in defframe.locals
                    and defframe.locals[node.name][0].lineno < frame.lineno
                ):
                    # Detect class assignments with a name defined earlier in the
                    # class. In this case, no warning should be raised.
                    maybe_before_assign = False
                else:
                    maybe_before_assign = True
            if isinstance(node.parent, nodes.Arguments):
                maybe_before_assign = stmt.fromlineno <= defstmt.fromlineno
        elif is_recursive_klass:
            maybe_before_assign = True
        else:
            maybe_before_assign = (
                maybe_before_assign and stmt.fromlineno <= defstmt.fromlineno
            )
            if maybe_before_assign and stmt.fromlineno == defstmt.fromlineno:
                if (
                    isinstance(defframe, nodes.FunctionDef)
                    and frame is defframe
                    and defframe.parent_of(node)
                    and stmt is not defstmt
                ):
                    # Single statement function, with the statement on the
                    # same line as the function definition
                    maybe_before_assign = False
                elif (
                    isinstance(defstmt, NODES_WITH_VALUE_ATTR)
                    and VariablesChecker._maybe_used_and_assigned_at_once(defstmt)
                    and frame is defframe
                    and defframe.parent_of(node)
                    and stmt is defstmt
                ):
                    # Single statement if, with assignment expression on same
                    # line as assignment
                    # x = b if (b := True) else False
                    maybe_before_assign = False
                elif (
                    isinstance(  # pylint: disable=too-many-boolean-expressions
                        defnode, nodes.NamedExpr
                    )
                    and frame is defframe
                    and defframe.parent_of(stmt)
                    and stmt is defstmt
                    and (
                        (
                            defnode.lineno == node.lineno
                            and defnode.col_offset < node.col_offset
                        )
                        or (defnode.lineno < node.lineno)
                        or (
                            # Issue in the `ast` module until py39
                            # Nodes in a multiline string have the same lineno
                            # Could be false-positive without check
                            not PY39_PLUS
                            and defnode.lineno == node.lineno
                            and isinstance(
                                defstmt,
                                (
                                    nodes.Assign,
                                    nodes.AnnAssign,
                                    nodes.AugAssign,
                                    nodes.Return,
                                ),
                            )
                            and isinstance(defstmt.value, nodes.JoinedStr)
                        )
                    )
                ):
                    # Relation of a name to the same name in a named expression
                    # Could be used before assignment if self-referencing:
                    # (b := b)
                    # Otherwise, safe if used after assignment:
                    # (b := 2) and b
                    maybe_before_assign = defnode.value is node or any(
                        anc is defnode.value for anc in node.node_ancestors()
                    )

<<<<<<< HEAD
=======
            # Look for type checking definitions inside a type checking guard.
            # Relevant for function annotations only, not variable annotations (AnnAssign)
            if (
                isinstance(defstmt, (nodes.Import, nodes.ImportFrom))
                and isinstance(defstmt.parent, nodes.If)
                and in_type_checking_block(defstmt)
                and not in_type_checking_block(node)
                and not VariablesChecker._is_variable_annotation_in_function(node)
                and not defstmt.parent.parent_of(node)
            ):
                # Exempt those definitions that are used inside the type checking
                # guard or that are defined in any elif/else type checking guard branches.
                outermost_type_checking_guard = defstmt.parent
                defstmt_ancestors_in_type_checking = [
                    n for n in defstmt.node_ancestors() if in_type_checking_block(n)
                ]
                if defstmt_ancestors_in_type_checking:
                    guard = utils.get_node_first_ancestor_of_type(
                        defstmt_ancestors_in_type_checking[-1], nodes.If
                    )
                    outermost_type_checking_guard = (
                        guard if guard else outermost_type_checking_guard
                    )
                if outermost_type_checking_guard.has_elif_block():
                    maybe_before_assign = not utils.is_defined(
                        node.name, outermost_type_checking_guard.orelse[0]
                    )
                else:
                    maybe_before_assign = not any(
                        utils.is_defined(node.name, content)
                        for content in outermost_type_checking_guard.orelse
                    )

>>>>>>> 82fdb4e3
        return maybe_before_assign, annotation_return, use_outer_definition

    @staticmethod
    def _maybe_used_and_assigned_at_once(defstmt: nodes.Statement) -> bool:
        """Check if `defstmt` has the potential to use and assign a name in the
        same statement.
        """
        if isinstance(defstmt, nodes.Match):
            return any(case.guard for case in defstmt.cases)
        if isinstance(defstmt, nodes.IfExp):
            return True
        if isinstance(defstmt.value, nodes.BaseContainer):
            return any(
                VariablesChecker._maybe_used_and_assigned_at_once(elt)
                for elt in defstmt.value.elts
                if isinstance(elt, (*NODES_WITH_VALUE_ATTR, nodes.IfExp, nodes.Match))
            )
        value = defstmt.value
        if isinstance(value, nodes.IfExp):
            return True
        if isinstance(value, nodes.Lambda) and isinstance(value.body, nodes.IfExp):
            return True
        if isinstance(value, nodes.Dict) and any(
            isinstance(item[0], nodes.IfExp) or isinstance(item[1], nodes.IfExp)
            for item in value.items
        ):
            return True
        if not isinstance(value, nodes.Call):
            return False
        return any(
            any(isinstance(kwarg.value, nodes.IfExp) for kwarg in call.keywords)
            or any(isinstance(arg, nodes.IfExp) for arg in call.args)
            or (
                isinstance(call.func, nodes.Attribute)
                and isinstance(call.func.expr, nodes.IfExp)
            )
            for call in value.nodes_of_class(klass=nodes.Call)
        )

    def _is_builtin(self, name: str):
        return (
            name in self.linter.config.additional_builtins
            or utils.is_builtin(name)
        )

    @staticmethod
    def _is_only_type_assignment(
        node: nodes.Name, defstmt: nodes.Statement
    ) -> bool:
        """Check if variable only gets assigned a type and never a value."""
        if not isinstance(defstmt, nodes.AnnAssign) or defstmt.value:
            return False

        defstmt_frame = defstmt.frame(future=True)
        node_frame = node.frame(future=True)

        parent = node
        while parent is not defstmt_frame.parent:
            parent_scope = parent.scope()

            # Find out if any nonlocals receive values in nested functions
            for inner_func in parent_scope.nodes_of_class(nodes.FunctionDef):
                if inner_func is parent_scope:
                    continue
                if any(
                    node.name in nl.names
                    for nl in inner_func.nodes_of_class(nodes.Nonlocal)
                ) and any(
                    node.name == an.name
                    for an in inner_func.nodes_of_class(nodes.AssignName)
                ):
                    return False

            local_refs = parent_scope.locals.get(node.name, [])
            for ref_node in local_refs:
                # If local ref is in the same frame as our node, but on a later lineno
                # we don't actually care about this local ref.
                # Local refs are ordered, so we break.
                #     print(var)
                #     var = 1  # <- irrelevant
                if defstmt_frame == node_frame and ref_node.lineno > node.lineno:
                    break

                # If the parent of the local reference is anything but an AnnAssign
                # Or if the AnnAssign adds a value the variable will now have a value
                #     var = 1  # OR
                #     var: int = 1
                if (
                    not isinstance(ref_node.parent, nodes.AnnAssign)
                    or ref_node.parent.value
                ) and not (
                    # EXCEPTION: will not have a value if a self-referencing named expression
                    # var: int
                    # if (var := var * var)  <-- "var" still undefined
                    isinstance(ref_node.parent, nodes.NamedExpr)
                    and any(
                        anc is ref_node.parent.value for anc in node.node_ancestors()
                    )
                ):
                    return False
            parent = parent_scope.parent
        return True

    @staticmethod
    def _is_first_level_self_reference(
        node: nodes.Name, defstmt: nodes.ClassDef, found_nodes: list[nodes.NodeNG]
    ) -> tuple[VariableVisitConsumerAction, list[nodes.NodeNG] | None]:
        """Check if a first level method's annotation or default values
        refers to its own class, and return a consumer action.
        """
        if node.frame(future=True).parent == defstmt and node.statement(
            future=True
        ) == node.frame(future=True):
            # Check if used as type annotation
            # Break if postponed evaluation is enabled
            if utils.is_node_in_type_annotation_context(node):
                if not utils.is_postponed_evaluation_enabled(node):
                    return (VariableVisitConsumerAction.CONTINUE, None)
                return (VariableVisitConsumerAction.RETURN, None)
            # Check if used as default value by calling the class
            if isinstance(node.parent, nodes.Call) and isinstance(
                node.parent.parent, nodes.Arguments
            ):
                return (VariableVisitConsumerAction.CONTINUE, None)
        return (VariableVisitConsumerAction.RETURN, found_nodes)

    @staticmethod
    def _is_never_evaluated(
        defnode: nodes.NamedExpr, defnode_parent: nodes.IfExp
    ) -> bool:
        """Check if a NamedExpr is inside a side of if ... else that never
        gets evaluated.
        """
        inferred_test = utils.safe_infer(defnode_parent.test)
        if isinstance(inferred_test, nodes.Const):
            if inferred_test.value is True and defnode == defnode_parent.orelse:
                return True
            if inferred_test.value is False and defnode == defnode_parent.body:
                return True
        return False

    @staticmethod
    def _is_variable_annotation_in_function(node: nodes.NodeNG) -> bool:
        is_annotation = utils.get_node_first_ancestor_of_type(node, nodes.AnnAssign)
        return (
            is_annotation
            and utils.get_node_first_ancestor_of_type(  # type: ignore[return-value]
                is_annotation, nodes.FunctionDef
            )
        )

    def _ignore_class_scope(self, node: nodes.NodeNG) -> bool:
        """Return True if the node is in a local class scope, as an assignment.

        Detect if we are in a local class scope, as an assignment.
        For example, the following is fair game.

        class A:
           b = 1
           c = lambda b=b: b * b

        class B:
           tp = 1
           def func(self, arg: tp):
               ...
        class C:
           tp = 2
           def func(self, arg=tp):
               ...
        class C:
           class Tp:
               pass
           class D(Tp):
               ...
        """
        name = node.name
        frame = node.statement(future=True).scope()
        in_annotation_or_default_or_decorator = self._defined_in_function_definition(
            node, frame
        )
        in_ancestor_list = utils.is_ancestor_name(frame, node)
        if in_annotation_or_default_or_decorator or in_ancestor_list:
            frame_locals = frame.parent.scope().locals
        else:
            frame_locals = frame.locals
        return not (
            (isinstance(frame, nodes.ClassDef) or in_annotation_or_default_or_decorator)
            and not self._in_lambda_or_comprehension_body(node, frame)
            and name in frame_locals
        )

    # pylint: disable = too-many-branches
    def _loopvar_name(self, node: astroid.Name) -> None:
        # filter variables according to node's scope
        astmts = [s for s in node.lookup(node.name)[1] if hasattr(s, "assign_type")]
        # If this variable usage exists inside a function definition
        # that exists in the same loop,
        # the usage is safe because the function will not be defined either if
        # the variable is not defined.
        scope = node.scope()
        # FunctionDef subclasses Lambda due to a curious ontology. Check both.
        # See https://github.com/PyCQA/astroid/issues/291
        # TODO: Revisit when astroid 3.0 includes the change
        if isinstance(scope, nodes.Lambda) and any(
            asmt.scope().parent_of(scope) for asmt in astmts
        ):
            return
        # Filter variables according to their respective scope. Test parent
        # and statement to avoid #74747. This is not a total fix, which would
        # introduce a mechanism similar to special attribute lookup in
        # modules. Also, in order to get correct inference in this case, the
        # scope lookup rules would need to be changed to return the initial
        # assignment (which does not exist in code per se) as well as any later
        # modifications.
        if (
            not astmts  # pylint: disable=too-many-boolean-expressions
            or (
                astmts[0].parent == astmts[0].root()
                and astmts[0].parent.parent_of(node)
            )
            or (
                astmts[0].is_statement
                or not isinstance(astmts[0].parent, nodes.Module)
                and astmts[0].statement(future=True).parent_of(node)
            )
        ):
            _astmts = []
        else:
            _astmts = astmts[:1]
        for i, stmt in enumerate(astmts[1:]):
            if astmts[i].statement(future=True).parent_of(
                stmt
            ) and not utils.in_for_else_branch(astmts[i].statement(future=True), stmt):
                continue
            _astmts.append(stmt)
        astmts = _astmts
        if len(astmts) != 1:
            return

        assign = astmts[0].assign_type()
        if not (
            isinstance(assign, (nodes.For, nodes.Comprehension, nodes.GeneratorExp))
            and assign.statement(future=True) is not node.statement(future=True)
        ):
            return

        if not isinstance(assign, nodes.For):
            self.add_message("undefined-loop-variable", args=node.name, node=node)
            return
        for else_stmt in assign.orelse:
            if isinstance(
                else_stmt, (nodes.Return, nodes.Raise, nodes.Break, nodes.Continue)
            ):
                return
            # TODO: 2.16: Consider using RefactoringChecker._is_function_def_never_returning
            if isinstance(else_stmt, nodes.Expr) and isinstance(
                else_stmt.value, nodes.Call
            ):
                inferred_func = utils.safe_infer(else_stmt.value.func)
                if (
                    isinstance(inferred_func, nodes.FunctionDef)
                    and inferred_func.returns
                ):
                    inferred_return = utils.safe_infer(inferred_func.returns)
                    if isinstance(
                        inferred_return, nodes.FunctionDef
                    ) and inferred_return.qname() in {
                        *TYPING_NORETURN,
                        *TYPING_NEVER,
                        "typing._SpecialForm",
                    }:
                        return
                    # typing_extensions.NoReturn returns a _SpecialForm
                    if (
                        isinstance(inferred_return, bases.Instance)
                        and inferred_return.qname() == "typing._SpecialForm"
                    ):
                        return

        maybe_walrus = utils.get_node_first_ancestor_of_type(node, nodes.NamedExpr)
        if maybe_walrus:
            maybe_comprehension = utils.get_node_first_ancestor_of_type(
                maybe_walrus, nodes.Comprehension
            )
            if maybe_comprehension:
                comprehension_scope = utils.get_node_first_ancestor_of_type(
                    maybe_comprehension, nodes.ComprehensionScope
                )
                if comprehension_scope is None:
                    # Should not be possible.
                    pass
                elif (
                    comprehension_scope.parent.scope() is scope
                    and node.name in comprehension_scope.locals
                ):
                    return

        # For functions we can do more by inferring the length of the itered object
        try:
            inferred = next(assign.iter.infer())
            # Prefer the target of enumerate() rather than the enumerate object itself
            if (
                isinstance(inferred, astroid.Instance)
                and inferred.qname() == "builtins.enumerate"
            ):
                likely_call = assign.iter
                if isinstance(assign.iter, nodes.IfExp):
                    likely_call = assign.iter.body
                if isinstance(likely_call, nodes.Call):
                    inferred = next(likely_call.args[0].infer())
        except astroid.InferenceError:
            self.add_message("undefined-loop-variable", args=node.name, node=node)
        else:
            if (
                isinstance(inferred, astroid.Instance)
                and inferred.qname() == BUILTIN_RANGE
            ):
                # Consider range() objects safe, even if they might not yield any results.
                return

            # Consider sequences.
            sequences = (
                nodes.List,
                nodes.Tuple,
                nodes.Dict,
                nodes.Set,
                astroid.objects.FrozenSet,
            )
            if not isinstance(inferred, sequences):
                self.add_message("undefined-loop-variable", args=node.name, node=node)
                return

            elements = getattr(inferred, "elts", getattr(inferred, "items", []))
            if not elements:
                self.add_message("undefined-loop-variable", args=node.name, node=node)

    # pylint: disable = too-many-branches
    def _check_is_unused(
        self,
        name: str,
        node: nodes.FunctionDef,
        stmt: nodes.NodeNG,
        global_names: set[str],
        nonlocal_names: Iterable[str],
        comprehension_target_names: Iterable[str],
    ) -> None:
        # Ignore some special names specified by user configuration.
        if self._is_name_ignored(stmt, name):
            return
        # Ignore names that were added dynamically to the Function scope
        if (
            isinstance(node, nodes.FunctionDef)
            and name == "__class__"
            and len(node.locals["__class__"]) == 1
            and isinstance(node.locals["__class__"][0], nodes.ClassDef)
        ):
            return

        # Ignore names imported by the global statement.
        if isinstance(stmt, (nodes.Global, nodes.Import, nodes.ImportFrom)):
            # Detect imports, assigned to global statements.
            if global_names and _import_name_is_global(stmt, global_names):
                return

        # Ignore names in comprehension targets
        if name in comprehension_target_names:
            return

        # Ignore names in string literal type annotation.
        if name in self._type_annotation_names:
            return

        argnames = node.argnames()
        # Care about functions with unknown argument (builtins)
        if name in argnames:
            self._check_unused_arguments(name, node, stmt, argnames, nonlocal_names)
        else:
            if stmt.parent and isinstance(
                stmt.parent, (nodes.Assign, nodes.AnnAssign, nodes.Tuple, nodes.For)
            ):
                if name in nonlocal_names:
                    return

            qname = asname = None
            if isinstance(stmt, (nodes.Import, nodes.ImportFrom)):
                # Need the complete name, which we don't have in .locals.
                if len(stmt.names) > 1:
                    import_names = next(
                        (names for names in stmt.names if name in names), None
                    )
                else:
                    import_names = stmt.names[0]
                if import_names:
                    qname, asname = import_names
                    name = asname or qname

            if _has_locals_call_after_node(stmt, node.scope()):
                message_name = "possibly-unused-variable"
            else:
                if isinstance(stmt, nodes.Import):
                    if asname is not None:
                        msg = f"{qname} imported as {asname}"
                    else:
                        msg = f"import {name}"
                    self.add_message("unused-import", args=msg, node=stmt)
                    return
                if isinstance(stmt, nodes.ImportFrom):
                    if asname is not None:
                        msg = f"{qname} imported from {stmt.modname} as {asname}"
                    else:
                        msg = f"{name} imported from {stmt.modname}"
                    self.add_message("unused-import", args=msg, node=stmt)
                    return
                message_name = "unused-variable"

            if isinstance(stmt, nodes.FunctionDef) and stmt.decorators:
                return

            # Don't check function stubs created only for type information
            if utils.is_overload_stub(node):
                return

            # Special case for exception variable
            if isinstance(stmt.parent, nodes.ExceptHandler) and any(
                n.name == name for n in stmt.parent.nodes_of_class(nodes.Name)
            ):
                return

            self.add_message(message_name, args=name, node=stmt)

    def _is_name_ignored(
        self, stmt: nodes.NodeNG, name: str
    ) -> re.Pattern[str] | re.Match[str] | None:
        authorized_rgx = self.linter.config.dummy_variables_rgx
        if (
            isinstance(stmt, nodes.AssignName)
            and isinstance(stmt.parent, nodes.Arguments)
            or isinstance(stmt, nodes.Arguments)
        ):
            regex: re.Pattern[str] = self.linter.config.ignored_argument_names
        else:
            regex = authorized_rgx
        # See https://stackoverflow.com/a/47007761/2519059 to
        # understand what this function return. Please do NOT use
        # this elsewhere, this is confusing for no benefit
        return regex and regex.match(name)

    def _check_unused_arguments(
        self,
        name: str,
        node: nodes.FunctionDef,
        stmt: nodes.NodeNG,
        argnames: list[str],
        nonlocal_names: Iterable[str],
    ) -> None:
        is_method = node.is_method()
        klass = node.parent.frame(future=True)
        if is_method and isinstance(klass, nodes.ClassDef):
            confidence = (
                INFERENCE if utils.has_known_bases(klass) else INFERENCE_FAILURE
            )
        else:
            confidence = HIGH

        if is_method:
            # Don't warn for the first argument of a (non static) method
            if node.type != "staticmethod" and name == argnames[0]:
                return
            # Don't warn for argument of an overridden method
            overridden = overridden_method(klass, node.name)
            if overridden is not None and name in overridden.argnames():
                return
            if node.name in utils.PYMETHODS and node.name not in (
                "__init__",
                "__new__",
            ):
                return
        # Don't check callback arguments
        if any(
            node.name.startswith(cb) or node.name.endswith(cb)
            for cb in self.linter.config.callbacks
        ):
            return
        # Don't check arguments of singledispatch.register function.
        if utils.is_registered_in_singledispatch_function(node):
            return

        # Don't check function stubs created only for type information
        if utils.is_overload_stub(node):
            return

        # Don't check protocol classes
        if utils.is_protocol_class(klass):
            return

        if name in nonlocal_names:
            return

        self.add_message("unused-argument", args=name, node=stmt, confidence=confidence)

    def _check_late_binding_closure(self, node: nodes.Name) -> None:
        """Check whether node is a cell var that is assigned within a containing loop.

        Special cases where we don't care about the error:
        1. When the node's function is immediately called, e.g. (lambda: i)()
        2. When the node's function is returned from within the loop, e.g. return lambda: i
        """
        if not self.linter.is_message_enabled("cell-var-from-loop"):
            return

        node_scope = node.frame(future=True)

        # If node appears in a default argument expression,
        # look at the next enclosing frame instead
        if utils.is_default_argument(node, node_scope):
            node_scope = node_scope.parent.frame(future=True)

        # Check if node is a cell var
        if (
            not isinstance(node_scope, (nodes.Lambda, nodes.FunctionDef))
            or node.name in node_scope.locals
        ):
            return

        assign_scope, stmts = node.lookup(node.name)
        if not stmts or not assign_scope.parent_of(node_scope):
            return

        if utils.is_comprehension(assign_scope):
            self.add_message("cell-var-from-loop", node=node, args=node.name)
        else:
            # Look for an enclosing For loop.
            # Currently, we only consider the first assignment
            assignment_node = stmts[0]

            maybe_for = assignment_node
            while maybe_for and not isinstance(maybe_for, nodes.For):
                if maybe_for is assign_scope:
                    break
                maybe_for = maybe_for.parent
            else:
                if (
                    maybe_for
                    and maybe_for.parent_of(node_scope)
                    and not utils.is_being_called(node_scope)
                    and node_scope.parent
                    and not isinstance(node_scope.statement(future=True), nodes.Return)
                ):
                    self.add_message("cell-var-from-loop", node=node, args=node.name)

    def _should_ignore_redefined_builtin(self, stmt: nodes.NodeNG) -> bool:
        if not isinstance(stmt, nodes.ImportFrom):
            return False
        return stmt.modname in self.linter.config.redefining_builtins_modules

    def _allowed_redefined_builtin(self, name: str) -> bool:
        return name in self.linter.config.allowed_redefined_builtins

    @staticmethod
    def _comprehension_between_frame_and_node(node: nodes.Name) -> bool:
        """Return True if a ComprehensionScope intervenes between `node` and its
        frame.
        """
        closest_comprehension_scope = utils.get_node_first_ancestor_of_type(
            node, nodes.ComprehensionScope
        )
        return closest_comprehension_scope is not None and node.frame(
            future=True
        ).parent_of(closest_comprehension_scope)

    def _store_type_annotation_node(self, type_annotation: nodes.NodeNG) -> None:
        """Given a type annotation, store all the name nodes it refers to."""
        if isinstance(type_annotation, nodes.Name):
            self._type_annotation_names.append(type_annotation.name)
            return

        if isinstance(type_annotation, nodes.Attribute):
            self._store_type_annotation_node(type_annotation.expr)
            return

        if not isinstance(type_annotation, nodes.Subscript):
            return

        if (
            isinstance(type_annotation.value, nodes.Attribute)
            and isinstance(type_annotation.value.expr, nodes.Name)
            and type_annotation.value.expr.name == TYPING_MODULE
        ):
            self._type_annotation_names.append(TYPING_MODULE)
            return

        self._type_annotation_names.extend(
            annotation.name for annotation in type_annotation.nodes_of_class(nodes.Name)
        )

    def _store_type_annotation_names(
        self, node: nodes.For | nodes.Assign | nodes.With
    ) -> None:
        type_annotation = node.type_annotation
        if not type_annotation:
            return
        self._store_type_annotation_node(node.type_annotation)

    def _check_self_cls_assign(self, node: nodes.Assign) -> None:
        """Check that self/cls don't get assigned."""
        assign_names: set[str | None] = set()
        for target in node.targets:
            if isinstance(target, nodes.AssignName):
                assign_names.add(target.name)
            elif isinstance(target, nodes.Tuple):
                assign_names.update(
                    elt.name for elt in target.elts if isinstance(elt, nodes.AssignName)
                )
        scope = node.scope()
        nonlocals_with_same_name = any(
            child for child in scope.body if isinstance(child, nodes.Nonlocal)
        )
        if nonlocals_with_same_name:
            scope = node.scope().parent.scope()

        if not (
            isinstance(scope, nodes.FunctionDef)
            and scope.is_method()
            and "builtins.staticmethod" not in scope.decoratornames()
        ):
            return
        argument_names = scope.argnames()
        if not argument_names:
            return
        self_cls_name = argument_names[0]
        if self_cls_name in assign_names:
            self.add_message("self-cls-assignment", node=node, args=(self_cls_name,))

    def _check_unpacking(
        self, inferred: InferenceResult, node: nodes.Assign, targets: list[nodes.NodeNG]
    ) -> None:
        """Check for unbalanced tuple unpacking
        and unpacking non sequences.
        """
        if utils.is_inside_abstract_class(node):
            return
        if utils.is_comprehension(node):
            return
        if isinstance(inferred, util.UninferableBase):
            return
        if (
            isinstance(inferred.parent, nodes.Arguments)
            and isinstance(node.value, nodes.Name)
            and node.value.name == inferred.parent.vararg
        ):
            # Variable-length argument, we can't determine the length.
            return

        # Attempt to check unpacking is properly balanced
        values = self._nodes_to_unpack(inferred)
        details = _get_unpacking_extra_info(node, inferred)

        if values is not None:
            if len(targets) != len(values):
                self._report_unbalanced_unpacking(
                    node, inferred, targets, values, details
                )
        # attempt to check unpacking may be possible (i.e. RHS is iterable)
        elif not utils.is_iterable(inferred):
            self._report_unpacking_non_sequence(node, details)

    @staticmethod
    def _nodes_to_unpack(node: nodes.NodeNG) -> list[nodes.NodeNG] | None:
        """Return the list of values of the `Assign` node."""
        if isinstance(node, (nodes.Tuple, nodes.List, *DICT_TYPES)):
            return node.itered()  # type: ignore[no-any-return]
        if isinstance(node, astroid.Instance) and any(
            ancestor.qname() == "typing.NamedTuple" for ancestor in node.ancestors()
        ):
            return [i for i in node.values() if isinstance(i, nodes.AssignName)]
        return None

    def _report_unbalanced_unpacking(
        self,
        node: nodes.NodeNG,
        inferred: InferenceResult,
        targets: list[nodes.NodeNG],
        values: list[nodes.NodeNG],
        details: str,
    ) -> None:
        args = (
            details,
            len(targets),
            "" if len(targets) == 1 else "s",
            len(values),
            "" if len(values) == 1 else "s",
        )

        symbol = (
            "unbalanced-dict-unpacking"
            if isinstance(inferred, DICT_TYPES)
            else "unbalanced-tuple-unpacking"
        )
        self.add_message(symbol, node=node, args=args, confidence=INFERENCE)

    def _report_unpacking_non_sequence(self, node: nodes.NodeNG, details: str) -> None:
        if details and not details.startswith(" "):
            details = f" {details}"
        self.add_message("unpacking-non-sequence", node=node, args=details)

    def _check_module_attrs(
        self,
        node: _base_nodes.ImportNode,
        module: nodes.Module,
        module_names: list[str],
    ) -> nodes.Module | None:
        """Check that module_names (list of string) are accessible through the
        given module, if the latest access name corresponds to a module, return it.
        """
        while module_names:
            name = module_names.pop(0)
            if name == "__dict__":
                module = None
                break
            try:
                module = next(module.getattr(name)[0].infer())
                if not isinstance(module, nodes.Module):
                    return None
            except astroid.NotFoundError:
                if module.name in self._ignored_modules:
                    return None
                self.add_message(
                    "no-name-in-module", args=(name, module.name), node=node
                )
                return None
            except astroid.InferenceError:
                return None
        if module_names:
            modname = module.name if module else "__dict__"
            self.add_message(
                "no-name-in-module", node=node, args=(".".join(module_names), modname)
            )
            return None
        if isinstance(module, nodes.Module):
            return module
        return None

    def _check_all(
        self, node: nodes.Module, not_consumed: dict[str, list[nodes.NodeNG]]
    ) -> None:
        assigned = next(node.igetattr("__all__"))
        if isinstance(assigned, util.UninferableBase):
            return
        if assigned.pytype() not in {"builtins.list", "builtins.tuple"}:
            line, col = assigned.tolineno, assigned.col_offset
            self.add_message("invalid-all-format", line=line, col_offset=col, node=node)
            return
        for elt in getattr(assigned, "elts", ()):
            try:
                elt_name = next(elt.infer())
            except astroid.InferenceError:
                continue
            if isinstance(elt_name, util.UninferableBase):
                continue
            if not elt_name.parent:
                continue

            if not isinstance(elt_name, nodes.Const) or not isinstance(
                elt_name.value, str
            ):
                self.add_message("invalid-all-object", args=elt.as_string(), node=elt)
                continue

            elt_name = elt_name.value
            # If elt is in not_consumed, remove it from not_consumed
            if elt_name in not_consumed:
                del not_consumed[elt_name]
                continue

            if elt_name not in node.locals:
                if not node.package:
                    self.add_message(
                        "undefined-all-variable", args=(elt_name,), node=elt
                    )
                else:
                    basename = os.path.splitext(node.file)[0]
                    if os.path.basename(basename) == "__init__":
                        name = node.name + "." + elt_name
                        try:
                            astroid.modutils.file_from_modpath(name.split("."))
                        except ImportError:
                            self.add_message(
                                "undefined-all-variable", args=(elt_name,), node=elt
                            )
                        except SyntaxError:
                            # don't yield a syntax-error warning,
                            # because it will be later yielded
                            # when the file will be checked
                            pass

    def _check_globals(self, not_consumed: dict[str, nodes.NodeNG]) -> None:
        if self._allow_global_unused_variables:
            return
        for name, node_lst in not_consumed.items():
            for node in node_lst:
                self.add_message("unused-variable", args=(name,), node=node)

    # pylint: disable = too-many-branches
    def _check_imports(self, not_consumed: dict[str, list[nodes.NodeNG]]) -> None:
        local_names = _fix_dot_imports(not_consumed)
        checked = set()
        unused_wildcard_imports: defaultdict[
            tuple[str, nodes.ImportFrom], list[str]
        ] = collections.defaultdict(list)
        for name, stmt in local_names:
            for imports in stmt.names:
                real_name = imported_name = imports[0]
                if imported_name == "*":
                    real_name = name
                as_name = imports[1]
                if real_name in checked:
                    continue
                if name not in (real_name, as_name):
                    continue
                checked.add(real_name)

                is_type_annotation_import = (
                    imported_name in self._type_annotation_names
                    or as_name in self._type_annotation_names
                )
                if isinstance(stmt, nodes.Import) or (
                    isinstance(stmt, nodes.ImportFrom) and not stmt.modname
                ):
                    if isinstance(stmt, nodes.ImportFrom) and SPECIAL_OBJ.search(
                        imported_name
                    ):
                        # Filter special objects (__doc__, __all__) etc.,
                        # because they can be imported for exporting.
                        continue

                    if is_type_annotation_import:
                        # Most likely a typing import if it wasn't used so far.
                        continue

                    if as_name == "_":
                        continue
                    if as_name is None:
                        msg = f"import {imported_name}"
                    else:
                        msg = f"{imported_name} imported as {as_name}"
                    if not in_type_checking_block(stmt):
                        self.add_message("unused-import", args=msg, node=stmt)
                elif isinstance(stmt, nodes.ImportFrom) and stmt.modname != FUTURE:
                    if SPECIAL_OBJ.search(imported_name):
                        # Filter special objects (__doc__, __all__) etc.,
                        # because they can be imported for exporting.
                        continue

                    if _is_from_future_import(stmt, name):
                        # Check if the name is in fact loaded from a
                        # __future__ import in another module.
                        continue

                    if is_type_annotation_import:
                        # Most likely a typing import if it wasn't used so far.
                        continue

                    if imported_name == "*":
                        unused_wildcard_imports[(stmt.modname, stmt)].append(name)
                    else:
                        if as_name is None:
                            msg = f"{imported_name} imported from {stmt.modname}"
                        else:
                            msg = f"{imported_name} imported from {stmt.modname} as {as_name}"
                        if not in_type_checking_block(stmt):
                            self.add_message("unused-import", args=msg, node=stmt)

        # Construct string for unused-wildcard-import message
        for module, unused_list in unused_wildcard_imports.items():
            if len(unused_list) == 1:
                arg_string = unused_list[0]
            else:
                arg_string = (
                    f"{', '.join(i for i in unused_list[:-1])} and {unused_list[-1]}"
                )
            self.add_message(
                "unused-wildcard-import", args=(arg_string, module[0]), node=module[1]
            )
        del self._to_consume

    def _check_metaclasses(self, node: nodes.Module | nodes.FunctionDef) -> None:
        """Update consumption analysis for metaclasses."""
        consumed: list[tuple[dict[str, list[nodes.NodeNG]], str]] = []

        for child_node in node.get_children():
            if isinstance(child_node, nodes.ClassDef):
                consumed.extend(self._check_classdef_metaclasses(child_node, node))

        # Pop the consumed items, in order to avoid having
        # unused-import and unused-variable false positives
        for scope_locals, name in consumed:
            scope_locals.pop(name, None)

    def _check_classdef_metaclasses(
        self, klass: nodes.ClassDef, parent_node: nodes.Module | nodes.FunctionDef
    ) -> list[tuple[dict[str, list[nodes.NodeNG]], str]]:
        if not klass._metaclass:
            # Skip if this class doesn't use explicitly a metaclass, but inherits it from ancestors
            return []

        consumed: list[tuple[dict[str, list[nodes.NodeNG]], str]] = []
        metaclass = klass.metaclass()
        name = ""
        if isinstance(klass._metaclass, nodes.Name):
            name = klass._metaclass.name
        elif isinstance(klass._metaclass, nodes.Attribute) and klass._metaclass.expr:
            attr = klass._metaclass.expr
            while not isinstance(attr, nodes.Name):
                attr = attr.expr
            name = attr.name
        elif isinstance(klass._metaclass, nodes.Call) and isinstance(
            klass._metaclass.func, nodes.Name
        ):
            name = klass._metaclass.func.name
        elif metaclass:
            name = metaclass.root().name

        found = False
        name = METACLASS_NAME_TRANSFORMS.get(name, name)
        if name:
            # check enclosing scopes starting from most local
            for scope_locals, _, _, _ in self._to_consume[::-1]:
                found_nodes = scope_locals.get(name, [])
                for found_node in found_nodes:
                    if found_node.lineno <= klass.lineno:
                        consumed.append((scope_locals, name))
                        found = True
                        break
            # Check parent scope
            nodes_in_parent_scope = parent_node.locals.get(name, [])
            for found_node_parent in nodes_in_parent_scope:
                if found_node_parent.lineno <= klass.lineno:
                    found = True
                    break
        if (
            not found
            and not metaclass
            and not (
                name in nodes.Module.scope_attrs
                or utils.is_builtin(name)
                or name in self.linter.config.additional_builtins
            )
        ):
            self.add_message("undefined-variable", node=klass, args=(name,))

        return consumed

    def visit_subscript(self, node: nodes.Subscript) -> None:
        inferred_slice = utils.safe_infer(node.slice)

        self._check_potential_index_error(node, inferred_slice)

    def _check_potential_index_error(
        self, node: nodes.Subscript, inferred_slice: nodes.NodeNG | None
    ) -> None:
        """Check for the potential-index-error message."""
        # Currently we only check simple slices of a single integer
        if not isinstance(inferred_slice, nodes.Const) or not isinstance(
            inferred_slice.value, int
        ):
            return

        # If the node.value is a Tuple or List without inference it is defined in place
        if isinstance(node.value, (nodes.Tuple, nodes.List)):
            # Add 1 because iterables are 0-indexed
            if len(node.value.elts) < inferred_slice.value + 1:
                self.add_message(
                    "potential-index-error", node=node, confidence=INFERENCE
                )
            return

    @utils.only_required_for_messages(
        "unused-import",
        "unused-variable",
    )
    def visit_const(self, node: nodes.Const) -> None:
        """Take note of names that appear inside string literal type annotations
        unless the string is a parameter to `typing.Literal` or `typing.Annotation`.
        """
        if node.pytype() != "builtins.str":
            return
        if not utils.is_node_in_type_annotation_context(node):
            return

        # Check if parent's or grandparent's first child is typing.Literal
        parent = node.parent
        if isinstance(parent, nodes.Tuple):
            parent = parent.parent
        if isinstance(parent, nodes.Subscript):
            origin = next(parent.get_children(), None)
            if origin is not None and utils.is_typing_member(
                origin, ("Annotated", "Literal")
            ):
                return

        try:
            annotation = extract_node(node.value)
            self._store_type_annotation_node(annotation)
        except ValueError:
            # e.g. node.value is white space
            pass
        except astroid.AstroidSyntaxError:
            # e.g. "?" or ":" in typing.Literal["?", ":"]
            pass


def register(linter: PyLinter) -> None:
    linter.register_checker(VariablesChecker(linter))<|MERGE_RESOLUTION|>--- conflicted
+++ resolved
@@ -2203,42 +2203,6 @@
                         anc is defnode.value for anc in node.node_ancestors()
                     )
 
-<<<<<<< HEAD
-=======
-            # Look for type checking definitions inside a type checking guard.
-            # Relevant for function annotations only, not variable annotations (AnnAssign)
-            if (
-                isinstance(defstmt, (nodes.Import, nodes.ImportFrom))
-                and isinstance(defstmt.parent, nodes.If)
-                and in_type_checking_block(defstmt)
-                and not in_type_checking_block(node)
-                and not VariablesChecker._is_variable_annotation_in_function(node)
-                and not defstmt.parent.parent_of(node)
-            ):
-                # Exempt those definitions that are used inside the type checking
-                # guard or that are defined in any elif/else type checking guard branches.
-                outermost_type_checking_guard = defstmt.parent
-                defstmt_ancestors_in_type_checking = [
-                    n for n in defstmt.node_ancestors() if in_type_checking_block(n)
-                ]
-                if defstmt_ancestors_in_type_checking:
-                    guard = utils.get_node_first_ancestor_of_type(
-                        defstmt_ancestors_in_type_checking[-1], nodes.If
-                    )
-                    outermost_type_checking_guard = (
-                        guard if guard else outermost_type_checking_guard
-                    )
-                if outermost_type_checking_guard.has_elif_block():
-                    maybe_before_assign = not utils.is_defined(
-                        node.name, outermost_type_checking_guard.orelse[0]
-                    )
-                else:
-                    maybe_before_assign = not any(
-                        utils.is_defined(node.name, content)
-                        for content in outermost_type_checking_guard.orelse
-                    )
-
->>>>>>> 82fdb4e3
         return maybe_before_assign, annotation_return, use_outer_definition
 
     @staticmethod
