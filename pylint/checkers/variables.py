# Licensed under the GPL: https://www.gnu.org/licenses/old-licenses/gpl-2.0.html
# For details: https://github.com/PyCQA/pylint/blob/main/LICENSE
# Copyright (c) https://github.com/PyCQA/pylint/blob/main/CONTRIBUTORS.txt

"""Variables checkers for Python code."""

from __future__ import annotations

import collections
import copy
import itertools
import os
import re
import sys
from collections import defaultdict
from collections.abc import Iterable, Iterator
from enum import Enum
from functools import lru_cache
from typing import TYPE_CHECKING, Any, NamedTuple

import astroid
from astroid import nodes

from pylint.checkers import BaseChecker, utils
from pylint.checkers.utils import (
    in_type_checking_block,
    is_postponed_evaluation_enabled,
)
from pylint.constants import PY39_PLUS, TYPING_TYPE_CHECKS_GUARDS
from pylint.interfaces import CONTROL_FLOW, HIGH, INFERENCE, INFERENCE_FAILURE
from pylint.typing import MessageDefinitionTuple

if sys.version_info >= (3, 8):
    from functools import cached_property
else:
    from astroid.decorators import cachedproperty as cached_property

if TYPE_CHECKING:
    from pylint.lint import PyLinter

SPECIAL_OBJ = re.compile("^_{2}[a-z]+_{2}$")
FUTURE = "__future__"
# regexp for ignored argument name
IGNORED_ARGUMENT_NAMES = re.compile("_.*|^ignored_|^unused_")
# In Python 3.7 abc has a Python implementation which is preferred
# by astroid. Unfortunately this also messes up our explicit checks
# for `abc`
METACLASS_NAME_TRANSFORMS = {"_py_abc": "abc"}
BUILTIN_RANGE = "builtins.range"
TYPING_MODULE = "typing"
TYPING_NAMES = frozenset(
    {
        "Any",
        "Callable",
        "ClassVar",
        "Generic",
        "Optional",
        "Tuple",
        "Type",
        "TypeVar",
        "Union",
        "AbstractSet",
        "ByteString",
        "Container",
        "ContextManager",
        "Hashable",
        "ItemsView",
        "Iterable",
        "Iterator",
        "KeysView",
        "Mapping",
        "MappingView",
        "MutableMapping",
        "MutableSequence",
        "MutableSet",
        "Sequence",
        "Sized",
        "ValuesView",
        "Awaitable",
        "AsyncIterator",
        "AsyncIterable",
        "Coroutine",
        "Collection",
        "AsyncGenerator",
        "AsyncContextManager",
        "Reversible",
        "SupportsAbs",
        "SupportsBytes",
        "SupportsComplex",
        "SupportsFloat",
        "SupportsInt",
        "SupportsRound",
        "Counter",
        "Deque",
        "Dict",
        "DefaultDict",
        "List",
        "Set",
        "FrozenSet",
        "NamedTuple",
        "Generator",
        "AnyStr",
        "Text",
        "Pattern",
        "BinaryIO",
    }
)


class VariableVisitConsumerAction(Enum):
    """Reported by _check_consumer() and its sub-methods to determine the
    subsequent action to take in _undefined_and_used_before_checker().

    Continue -> continue loop to next consumer
    Return -> return and thereby break the loop
    """

    CONTINUE = 0
    RETURN = 1


def _is_from_future_import(stmt, name):
    """Check if the name is a future import from another module."""
    try:
        module = stmt.do_import_module(stmt.modname)
    except astroid.AstroidBuildingException:
        return None

    for local_node in module.locals.get(name, []):
        if isinstance(local_node, nodes.ImportFrom) and local_node.modname == FUTURE:
            return True
    return None


def in_for_else_branch(parent, stmt):
    """Returns True if stmt in inside the else branch for a parent For stmt."""
    return isinstance(parent, nodes.For) and any(
        else_stmt.parent_of(stmt) or else_stmt == stmt for else_stmt in parent.orelse
    )


@lru_cache(maxsize=1000)
def overridden_method(klass, name):
    """Get overridden method if any."""
    try:
        parent = next(klass.local_attr_ancestors(name))
    except (StopIteration, KeyError):
        return None
    try:
        meth_node = parent[name]
    except KeyError:
        # We have found an ancestor defining <name> but it's not in the local
        # dictionary. This may happen with astroid built from living objects.
        return None
    if isinstance(meth_node, nodes.FunctionDef):
        return meth_node
    return None


def _get_unpacking_extra_info(node, inferred):
    """Return extra information to add to the message for unpacking-non-sequence
    and unbalanced-tuple-unpacking errors
    """
    more = ""
    inferred_module = inferred.root().name
    if node.root().name == inferred_module:
        if node.lineno == inferred.lineno:
            more = f" {inferred.as_string()}"
        elif inferred.lineno:
            more = f" defined at line {inferred.lineno}"
    elif inferred.lineno:
        more = f" defined at line {inferred.lineno} of {inferred_module}"
    return more


def _detect_global_scope(node, frame, defframe):
    """Detect that the given frames share a global scope.

    Two frames share a global scope when neither
    of them are hidden under a function scope, as well
    as any parent scope of them, until the root scope.
    In this case, depending from something defined later on
    will only work if guarded by a nested function definition.

    Example:
        class A:
            # B has the same global scope as `C`, leading to a NameError.
            # Return True to indicate a shared scope.
            class B(C): ...
        class C: ...

    Whereas this does not lead to a NameError:
        class A:
            def guard():
                # Return False to indicate no scope sharing.
                class B(C): ...
        class C: ...
    """
    def_scope = scope = None
    if frame and frame.parent:
        scope = frame.parent.scope()
    if defframe and defframe.parent:
        def_scope = defframe.parent.scope()
    if (
        isinstance(frame, nodes.ClassDef)
        and scope is not def_scope
        and scope is utils.get_node_first_ancestor_of_type(node, nodes.FunctionDef)
    ):
        # If the current node's scope is a class nested under a function,
        # and the def_scope is something else, then they aren't shared.
        return False
    if isinstance(frame, nodes.FunctionDef):
        # If the parent of the current node is a
        # function, then it can be under its scope
        # (defined in, which doesn't concern us) or
        # the `->` part of annotations. The same goes
        # for annotations of function arguments, they'll have
        # their parent the Arguments node.
        if not isinstance(node.parent, (nodes.FunctionDef, nodes.Arguments)):
            return False
    elif any(
        not isinstance(f, (nodes.ClassDef, nodes.Module)) for f in (frame, defframe)
    ):
        # Not interested in other frames, since they are already
        # not in a global scope.
        return False

    break_scopes = []
    for current_scope in (scope, def_scope):
        # Look for parent scopes. If there is anything different
        # than a module or a class scope, then they frames don't
        # share a global scope.
        parent_scope = current_scope
        while parent_scope:
            if not isinstance(parent_scope, (nodes.ClassDef, nodes.Module)):
                break_scopes.append(parent_scope)
                break
            if parent_scope.parent:
                parent_scope = parent_scope.parent.scope()
            else:
                break
    if break_scopes and len(set(break_scopes)) != 1:
        # Store different scopes than expected.
        # If the stored scopes are, in fact, the very same, then it means
        # that the two frames (frame and defframe) share the same scope,
        # and we could apply our lineno analysis over them.
        # For instance, this works when they are inside a function, the node
        # that uses a definition and the definition itself.
        return False
    # At this point, we are certain that frame and defframe share a scope
    # and the definition of the first depends on the second.
    return frame.lineno < defframe.lineno


def _infer_name_module(node, name):
    context = astroid.context.InferenceContext()
    context.lookupname = name
    return node.infer(context, asname=False)


def _fix_dot_imports(not_consumed):
    """Try to fix imports with multiple dots, by returning a dictionary
    with the import names expanded.

    The function unflattens root imports,
    like 'xml' (when we have both 'xml.etree' and 'xml.sax'), to 'xml.etree'
    and 'xml.sax' respectively.
    """
    names = {}
    for name, stmts in not_consumed.items():
        if any(
            isinstance(stmt, nodes.AssignName)
            and isinstance(stmt.assign_type(), nodes.AugAssign)
            for stmt in stmts
        ):
            continue
        for stmt in stmts:
            if not isinstance(stmt, (nodes.ImportFrom, nodes.Import)):
                continue
            for imports in stmt.names:
                second_name = None
                import_module_name = imports[0]
                if import_module_name == "*":
                    # In case of wildcard imports,
                    # pick the name from inside the imported module.
                    second_name = name
                else:
                    name_matches_dotted_import = False
                    if (
                        import_module_name.startswith(name)
                        and import_module_name.find(".") > -1
                    ):
                        name_matches_dotted_import = True

                    if name_matches_dotted_import or name in imports:
                        # Most likely something like 'xml.etree',
                        # which will appear in the .locals as 'xml'.
                        # Only pick the name if it wasn't consumed.
                        second_name = import_module_name
                if second_name and second_name not in names:
                    names[second_name] = stmt
    return sorted(names.items(), key=lambda a: a[1].fromlineno)


def _find_frame_imports(name, frame):
    """Detect imports in the frame, with the required *name*.

    Such imports can be considered assignments.
    Returns True if an import for the given name was found.
    """
    imports = frame.nodes_of_class((nodes.Import, nodes.ImportFrom))
    for import_node in imports:
        for import_name, import_alias in import_node.names:
            # If the import uses an alias, check only that.
            # Otherwise, check only the import name.
            if import_alias:
                if import_alias == name:
                    return True
            elif import_name and import_name == name:
                return True
    return None


def _import_name_is_global(stmt, global_names):
    for import_name, import_alias in stmt.names:
        # If the import uses an alias, check only that.
        # Otherwise, check only the import name.
        if import_alias:
            if import_alias in global_names:
                return True
        elif import_name in global_names:
            return True
    return False


def _flattened_scope_names(
    iterator: Iterator[nodes.Global | nodes.Nonlocal],
) -> set[str]:
    values = (set(stmt.names) for stmt in iterator)
    return set(itertools.chain.from_iterable(values))


def _assigned_locally(name_node):
    """Checks if name_node has corresponding assign statement in same scope."""
    assign_stmts = name_node.scope().nodes_of_class(nodes.AssignName)
    return any(a.name == name_node.name for a in assign_stmts)


def _has_locals_call_after_node(stmt, scope):
    skip_nodes = (
        nodes.FunctionDef,
        nodes.ClassDef,
        nodes.Import,
        nodes.ImportFrom,
    )
    for call in scope.nodes_of_class(nodes.Call, skip_klass=skip_nodes):
        inferred = utils.safe_infer(call.func)
        if (
            utils.is_builtin_object(inferred)
            and getattr(inferred, "name", None) == "locals"
        ):
            if stmt.lineno < call.lineno:
                return True
    return False


MSGS: dict[str, MessageDefinitionTuple] = {
    "E0601": (
        "Using variable %r before assignment",
        "used-before-assignment",
        "Emitted when a local variable is accessed before its assignment took place. "
        "Assignments in try blocks are assumed not to have occurred when evaluating "
        "associated except/finally blocks. Assignments in except blocks are assumed "
        "not to have occurred when evaluating statements outside the block, except "
        "when the associated try block contains a return statement.",
    ),
    "E0602": (
        "Undefined variable %r",
        "undefined-variable",
        "Used when an undefined variable is accessed.",
    ),
    "E0603": (
        "Undefined variable name %r in __all__",
        "undefined-all-variable",
        "Used when an undefined variable name is referenced in __all__.",
    ),
    "E0604": (
        "Invalid object %r in __all__, must contain only strings",
        "invalid-all-object",
        "Used when an invalid (non-string) object occurs in __all__.",
    ),
    "E0605": (
        "Invalid format for __all__, must be tuple or list",
        "invalid-all-format",
        "Used when __all__ has an invalid format.",
    ),
    "E0611": (
        "No name %r in module %r",
        "no-name-in-module",
        "Used when a name cannot be found in a module.",
    ),
    "W0601": (
        "Global variable %r undefined at the module level",
        "global-variable-undefined",
        'Used when a variable is defined through the "global" statement '
        "but the variable is not defined in the module scope.",
    ),
    "W0602": (
        "Using global for %r but no assignment is done",
        "global-variable-not-assigned",
        'Used when a variable is defined through the "global" statement '
        "but no assignment to this variable is done.",
    ),
    "W0603": (
        "Using the global statement",  # W0121
        "global-statement",
        'Used when you use the "global" statement to update a global '
        "variable. Pylint just try to discourage this "
        "usage. That doesn't mean you cannot use it !",
    ),
    "W0604": (
        "Using the global statement at the module level",  # W0103
        "global-at-module-level",
        'Used when you use the "global" statement at the module level '
        "since it has no effect",
    ),
    "W0611": (
        "Unused %s",
        "unused-import",
        "Used when an imported module or variable is not used.",
    ),
    "W0612": (
        "Unused variable %r",
        "unused-variable",
        "Used when a variable is defined but not used.",
    ),
    "W0613": (
        "Unused argument %r",
        "unused-argument",
        "Used when a function or method argument is not used.",
    ),
    "W0614": (
        "Unused import(s) %s from wildcard import of %s",
        "unused-wildcard-import",
        "Used when an imported module or variable is not used from a "
        "`'from X import *'` style import.",
    ),
    "W0621": (
        "Redefining name %r from outer scope (line %s)",
        "redefined-outer-name",
        "Used when a variable's name hides a name defined in an outer scope or except handler.",
    ),
    "W0622": (
        "Redefining built-in %r",
        "redefined-builtin",
        "Used when a variable or function override a built-in.",
    ),
    "W0631": (
        "Using possibly undefined loop variable %r",
        "undefined-loop-variable",
        "Used when a loop variable (i.e. defined by a for loop or "
        "a list comprehension or a generator expression) is used outside "
        "the loop.",
    ),
    "W0632": (
        "Possible unbalanced tuple unpacking with "
        "sequence%s: "
        "left side has %d label(s), right side has %d value(s)",
        "unbalanced-tuple-unpacking",
        "Used when there is an unbalanced tuple unpacking in assignment",
        {"old_names": [("E0632", "old-unbalanced-tuple-unpacking")]},
    ),
    "E0633": (
        "Attempting to unpack a non-sequence%s",
        "unpacking-non-sequence",
        "Used when something which is not "
        "a sequence is used in an unpack assignment",
        {"old_names": [("W0633", "old-unpacking-non-sequence")]},
    ),
    "W0640": (
        "Cell variable %s defined in loop",
        "cell-var-from-loop",
        "A variable used in a closure is defined in a loop. "
        "This will result in all closures using the same value for "
        "the closed-over variable.",
    ),
    "W0641": (
        "Possibly unused variable %r",
        "possibly-unused-variable",
        "Used when a variable is defined but might not be used. "
        "The possibility comes from the fact that locals() might be used, "
        "which could consume or not the said variable",
    ),
    "W0642": (
        "Invalid assignment to %s in method",
        "self-cls-assignment",
        "Invalid assignment to self or cls in instance or class method "
        "respectively.",
    ),
    "E0643": (
        "Invalid index for iterable length",
        "potential-index-error",
        "Emitted when an index used on an iterable goes beyond the length of that "
        "iterable.",
    ),
}


class ScopeConsumer(NamedTuple):
    """Store nodes and their consumption states."""

    to_consume: dict[str, list[nodes.NodeNG]]
    consumed: dict[str, list[nodes.NodeNG]]
    consumed_uncertain: defaultdict[str, list[nodes.NodeNG]]
    scope_type: str


class NamesConsumer:
    """A simple class to handle consumed, to consume and scope type info of node locals."""

    def __init__(self, node, scope_type):
        self._atomic = ScopeConsumer(
            copy.copy(node.locals), {}, collections.defaultdict(list), scope_type
        )
        self.node = node

    def __repr__(self):
        to_consumes = [f"{k}->{v}" for k, v in self._atomic.to_consume.items()]
        consumed = [f"{k}->{v}" for k, v in self._atomic.consumed.items()]
        consumed_uncertain = [
            f"{k}->{v}" for k, v in self._atomic.consumed_uncertain.items()
        ]
        to_consumes = ", ".join(to_consumes)
        consumed = ", ".join(consumed)
        consumed_uncertain = ", ".join(consumed_uncertain)
        return f"""
to_consume : {to_consumes}
consumed : {consumed}
consumed_uncertain: {consumed_uncertain}
scope_type : {self._atomic.scope_type}
"""

    def __iter__(self):
        return iter(self._atomic)

    @property
    def to_consume(self):
        return self._atomic.to_consume

    @property
    def consumed(self):
        return self._atomic.consumed

    @property
    def consumed_uncertain(self) -> defaultdict[str, list[nodes.NodeNG]]:
        """Retrieves nodes filtered out by get_next_to_consume() that may not
        have executed, such as statements in except blocks, or statements

        in try blocks (when evaluating their corresponding except and finally
        blocks). Checkers that want to treat the statements as executed
        (e.g. for unused-variable) may need to add them back.
        """
        return self._atomic.consumed_uncertain

    @property
    def scope_type(self):
        return self._atomic.scope_type

    def mark_as_consumed(self, name, consumed_nodes):
        """Mark the given nodes as consumed for the name.

        If all of the nodes for the name were consumed, delete the name from
        the to_consume dictionary
        """
        unconsumed = [n for n in self.to_consume[name] if n not in set(consumed_nodes)]
        self.consumed[name] = consumed_nodes

        if unconsumed:
            self.to_consume[name] = unconsumed
        else:
            del self.to_consume[name]

    def get_next_to_consume(self, node: nodes.Name) -> list[nodes.NodeNG] | None:
        """Return a list of the nodes that define `node` from this scope.

        If it is uncertain whether a node will be consumed, such as for statements in
        except blocks, add it to self.consumed_uncertain instead of returning it.
        Return None to indicate a special case that needs to be handled by the caller.
        """
        name = node.name
        parent_node = node.parent
        found_nodes = self.to_consume.get(name)
        node_statement = node.statement(future=True)
        if (
            found_nodes
            and isinstance(parent_node, nodes.Assign)
            and parent_node == found_nodes[0].parent
        ):
            lhs = found_nodes[0].parent.targets[0]
            if lhs.name == name:  # this name is defined in this very statement
                found_nodes = None

        if (
            found_nodes
            and isinstance(parent_node, nodes.For)
            and parent_node.iter == node
            and parent_node.target in found_nodes
        ):
            found_nodes = None

        # Before filtering, check that this node's name is not a nonlocal
        if any(
            isinstance(child, nodes.Nonlocal) and node.name in child.names
            for child in node.frame(future=True).get_children()
        ):
            return found_nodes

        # And no comprehension is under the node's frame
        if VariablesChecker._comprehension_between_frame_and_node(node):
            return found_nodes

        # Filter out assignments in ExceptHandlers that node is not contained in
        if found_nodes:
            found_nodes = [
                n
                for n in found_nodes
                if not isinstance(n.statement(future=True), nodes.ExceptHandler)
                or n.statement(future=True).parent_of(node)
            ]

        # Filter out assignments in an Except clause that the node is not
        # contained in, assuming they may fail
        if found_nodes:
            uncertain_nodes = self._uncertain_nodes_in_except_blocks(
                found_nodes, node, node_statement
            )
            self.consumed_uncertain[node.name] += uncertain_nodes
            uncertain_nodes_set = set(uncertain_nodes)
            found_nodes = [n for n in found_nodes if n not in uncertain_nodes_set]

        # If this node is in a Finally block of a Try/Finally,
        # filter out assignments in the try portion, assuming they may fail
        if found_nodes:
            uncertain_nodes = (
                self._uncertain_nodes_in_try_blocks_when_evaluating_finally_blocks(
                    found_nodes, node_statement
                )
            )
            self.consumed_uncertain[node.name] += uncertain_nodes
            uncertain_nodes_set = set(uncertain_nodes)
            found_nodes = [n for n in found_nodes if n not in uncertain_nodes_set]

        # If this node is in an ExceptHandler,
        # filter out assignments in the try portion, assuming they may fail
        if found_nodes:
            uncertain_nodes = (
                self._uncertain_nodes_in_try_blocks_when_evaluating_except_blocks(
                    found_nodes, node_statement
                )
            )
            self.consumed_uncertain[node.name] += uncertain_nodes
            uncertain_nodes_set = set(uncertain_nodes)
            found_nodes = [n for n in found_nodes if n not in uncertain_nodes_set]

        return found_nodes

    @staticmethod
    def _uncertain_nodes_in_except_blocks(
        found_nodes: list[nodes.NodeNG],
        node: nodes.NodeNG,
        node_statement: nodes.Statement,
    ) -> list[nodes.NodeNG]:
        """Return any nodes in ``found_nodes`` that should be treated as uncertain
        because they are in an except block.
        """
        uncertain_nodes = []
        for other_node in found_nodes:
            other_node_statement = other_node.statement(future=True)
            # Only testing for statements in the except block of TryExcept
            closest_except_handler = utils.get_node_first_ancestor_of_type(
                other_node_statement, nodes.ExceptHandler
            )
            if not closest_except_handler:
                continue
            # If the other node is in the same scope as this node, assume it executes
            if closest_except_handler.parent_of(node):
                continue
            closest_try_except: nodes.TryExcept = closest_except_handler.parent
            try_block_returns = any(
                isinstance(try_statement, nodes.Return)
                for try_statement in closest_try_except.body
            )
            # If the try block returns, assume the except blocks execute.
            if try_block_returns:
                # Exception: if this node is in the final block of the other_node_statement,
                # it will execute before returning. Assume the except statements are uncertain.
                if (
                    isinstance(node_statement.parent, nodes.TryFinally)
                    and node_statement in node_statement.parent.finalbody
                    and closest_try_except.parent.parent_of(node_statement)
                ):
                    uncertain_nodes.append(other_node)
                # Assume the except blocks execute, so long as each handler
                # defines the name, raises, or returns.
                elif all(
                    NamesConsumer._defines_name_raises_or_returns(node.name, handler)
                    for handler in closest_try_except.handlers
                ):
                    continue

            if NamesConsumer._check_loop_finishes_via_except(node, closest_try_except):
                continue

            # Passed all tests for uncertain execution
            uncertain_nodes.append(other_node)
        return uncertain_nodes

    @staticmethod
    def _defines_name_raises_or_returns(
        name: str, handler: nodes.ExceptHandler
    ) -> bool:
        """Return True if some child of `handler` defines the name `name`,
        raises, or returns.
        """

        def _define_raise_or_return(stmt: nodes.NodeNG) -> bool:
            if isinstance(stmt, (nodes.Raise, nodes.Return)):
                return True
            if isinstance(stmt, nodes.Assign):
                for target in stmt.targets:
                    for elt in utils.get_all_elements(target):
                        if isinstance(elt, nodes.AssignName) and elt.name == name:
                            return True
            if isinstance(stmt, nodes.If):
                # Check for assignments inside the test
                if (
                    isinstance(stmt.test, nodes.NamedExpr)
                    and stmt.test.target.name == name
                ):
                    return True
                if isinstance(stmt.test, nodes.Call):
                    for arg_or_kwarg in stmt.test.args + [
                        kw.value for kw in stmt.test.keywords
                    ]:
                        if (
                            isinstance(arg_or_kwarg, nodes.NamedExpr)
                            and arg_or_kwarg.target.name == name
                        ):
                            return True
            return False

        for stmt in handler.get_children():
            if _define_raise_or_return(stmt):
                return True
            if isinstance(stmt, (nodes.If, nodes.With)):
                if any(
                    _define_raise_or_return(nested_stmt)
                    for nested_stmt in stmt.get_children()
                ):
                    return True
        return False

    @staticmethod
    def _check_loop_finishes_via_except(
        node: nodes.NodeNG, other_node_try_except: nodes.TryExcept
    ) -> bool:
        """Check for a case described in https://github.com/PyCQA/pylint/issues/5683.

        It consists of a specific control flow scenario where the only
        non-break exit from a loop consists of the very except handler we are
        examining, such that code in the `else` branch of the loop can depend on it
        being assigned.

        Example:

        for _ in range(3):
            try:
                do_something()
            except:
                name = 1  <-- only non-break exit from loop
            else:
                break
        else:
            print(name)
        """
        if not other_node_try_except.orelse:
            return False
        closest_loop: None | (
            nodes.For | nodes.While
        ) = utils.get_node_first_ancestor_of_type(node, (nodes.For, nodes.While))
        if closest_loop is None:
            return False
        if not any(
            else_statement is node or else_statement.parent_of(node)
            for else_statement in closest_loop.orelse
        ):
            # `node` not guarded by `else`
            return False
        for inner_else_statement in other_node_try_except.orelse:
            if isinstance(inner_else_statement, nodes.Break):
                break_stmt = inner_else_statement
                break
        else:
            # No break statement
            return False

        def _try_in_loop_body(
            other_node_try_except: nodes.TryExcept, loop: nodes.For | nodes.While
        ) -> bool:
            """Return True if `other_node_try_except` is a descendant of `loop`."""
            return any(
                loop_body_statement is other_node_try_except
                or loop_body_statement.parent_of(other_node_try_except)
                for loop_body_statement in loop.body
            )

        if not _try_in_loop_body(other_node_try_except, closest_loop):
            for ancestor in closest_loop.node_ancestors():
                if isinstance(ancestor, (nodes.For, nodes.While)):
                    if _try_in_loop_body(other_node_try_except, ancestor):
                        break
            else:
                # `other_node_try_except` didn't have a shared ancestor loop
                return False

        for loop_stmt in closest_loop.body:
            if NamesConsumer._recursive_search_for_continue_before_break(
                loop_stmt, break_stmt
            ):
                break
        else:
            # No continue found, so we arrived at our special case!
            return True
        return False

    @staticmethod
    def _recursive_search_for_continue_before_break(
        stmt: nodes.Statement, break_stmt: nodes.Break
    ) -> bool:
        """Return True if any Continue node can be found in descendants of `stmt`
        before encountering `break_stmt`, ignoring any nested loops.
        """
        if stmt is break_stmt:
            return False
        if isinstance(stmt, nodes.Continue):
            return True
        for child in stmt.get_children():
            if isinstance(stmt, (nodes.For, nodes.While)):
                continue
            if NamesConsumer._recursive_search_for_continue_before_break(
                child, break_stmt
            ):
                return True
        return False

    @staticmethod
    def _uncertain_nodes_in_try_blocks_when_evaluating_except_blocks(
        found_nodes: list[nodes.NodeNG], node_statement: nodes.Statement
    ) -> list[nodes.NodeNG]:
        """Return any nodes in ``found_nodes`` that should be treated as uncertain because they
        are in a try block and the ``node_statement`` being evaluated is in one of its except handlers.
        """
        uncertain_nodes: list[nodes.NodeNG] = []
        closest_except_handler = utils.get_node_first_ancestor_of_type(
            node_statement, nodes.ExceptHandler
        )
        if closest_except_handler is None:
            return uncertain_nodes
        for other_node in found_nodes:
            other_node_statement = other_node.statement(future=True)
            # If the other statement is the except handler guarding `node`, it executes
            if other_node_statement is closest_except_handler:
                continue
            # Ensure other_node is in a try block
            (
                other_node_try_ancestor,
                other_node_try_ancestor_visited_child,
            ) = utils.get_node_first_ancestor_of_type_and_its_child(
                other_node_statement, nodes.TryExcept
            )
            if other_node_try_ancestor is None:
                continue
            if (
                other_node_try_ancestor_visited_child
                not in other_node_try_ancestor.body
            ):
                continue
            # Make sure nesting is correct -- there should be at least one
            # except handler that is a sibling attached to the try ancestor,
            # or is an ancestor of the try ancestor.
            if not any(
                closest_except_handler in other_node_try_ancestor.handlers
                or other_node_try_ancestor_except_handler
                in closest_except_handler.node_ancestors()
                for other_node_try_ancestor_except_handler in other_node_try_ancestor.handlers
            ):
                continue
            # Passed all tests for uncertain execution
            uncertain_nodes.append(other_node)
        return uncertain_nodes

    @staticmethod
    def _uncertain_nodes_in_try_blocks_when_evaluating_finally_blocks(
        found_nodes: list[nodes.NodeNG], node_statement: nodes.Statement
    ) -> list[nodes.NodeNG]:
        uncertain_nodes: list[nodes.NodeNG] = []
        (
            closest_try_finally_ancestor,
            child_of_closest_try_finally_ancestor,
        ) = utils.get_node_first_ancestor_of_type_and_its_child(
            node_statement, nodes.TryFinally
        )
        if closest_try_finally_ancestor is None:
            return uncertain_nodes
        if (
            child_of_closest_try_finally_ancestor
            not in closest_try_finally_ancestor.finalbody
        ):
            return uncertain_nodes
        for other_node in found_nodes:
            other_node_statement = other_node.statement(future=True)
            (
                other_node_try_finally_ancestor,
                child_of_other_node_try_finally_ancestor,
            ) = utils.get_node_first_ancestor_of_type_and_its_child(
                other_node_statement, nodes.TryFinally
            )
            if other_node_try_finally_ancestor is None:
                continue
            # other_node needs to descend from the try of a try/finally.
            if (
                child_of_other_node_try_finally_ancestor
                not in other_node_try_finally_ancestor.body
            ):
                continue
            # If the two try/finally ancestors are not the same, then
            # node_statement's closest try/finally ancestor needs to be in
            # the final body of other_node's try/finally ancestor, or
            # descend from one of the statements in that final body.
            if (
                other_node_try_finally_ancestor is not closest_try_finally_ancestor
                and not any(
                    other_node_final_statement is closest_try_finally_ancestor
                    or other_node_final_statement.parent_of(
                        closest_try_finally_ancestor
                    )
                    for other_node_final_statement in other_node_try_finally_ancestor.finalbody
                )
            ):
                continue
            # Passed all tests for uncertain execution
            uncertain_nodes.append(other_node)
        return uncertain_nodes


# pylint: disable=too-many-public-methods
class VariablesChecker(BaseChecker):
    """BaseChecker for variables.

    Checks for
    * unused variables / imports
    * undefined variables
    * redefinition of variable from builtins or from an outer scope or except handler
    * use of variable before assignment
    * __all__ consistency
    * self/cls assignment
    """

    name = "variables"
    msgs = MSGS
    options = (
        (
            "init-import",
            {
                "default": False,
                "type": "yn",
                "metavar": "<y or n>",
                "help": "Tells whether we should check for unused import in "
                "__init__ files.",
            },
        ),
        (
            "dummy-variables-rgx",
            {
                "default": "_+$|(_[a-zA-Z0-9_]*[a-zA-Z0-9]+?$)|dummy|^ignored_|^unused_",
                "type": "regexp",
                "metavar": "<regexp>",
                "help": "A regular expression matching the name of dummy "
                "variables (i.e. expected to not be used).",
            },
        ),
        (
            "additional-builtins",
            {
                "default": (),
                "type": "csv",
                "metavar": "<comma separated list>",
                "help": "List of additional names supposed to be defined in "
                "builtins. Remember that you should avoid defining new builtins "
                "when possible.",
            },
        ),
        (
            "callbacks",
            {
                "default": ("cb_", "_cb"),
                "type": "csv",
                "metavar": "<callbacks>",
                "help": "List of strings which can identify a callback "
                "function by name. A callback name must start or "
                "end with one of those strings.",
            },
        ),
        (
            "redefining-builtins-modules",
            {
                "default": (
                    "six.moves",
                    "past.builtins",
                    "future.builtins",
                    "builtins",
                    "io",
                ),
                "type": "csv",
                "metavar": "<comma separated list>",
                "help": "List of qualified module names which can have objects "
                "that can redefine builtins.",
            },
        ),
        (
            "ignored-argument-names",
            {
                "default": IGNORED_ARGUMENT_NAMES,
                "type": "regexp",
                "metavar": "<regexp>",
                "help": "Argument names that match this expression will be "
                "ignored. Default to name with leading underscore.",
            },
        ),
        (
            "allow-global-unused-variables",
            {
                "default": True,
                "type": "yn",
                "metavar": "<y or n>",
                "help": "Tells whether unused global variables should be treated as a violation.",
            },
        ),
        (
            "allowed-redefined-builtins",
            {
                "default": (),
                "type": "csv",
                "metavar": "<comma separated list>",
                "help": "List of names allowed to shadow builtins",
            },
        ),
    )

    def __init__(self, linter=None):
        super().__init__(linter)
        self._to_consume: list[NamesConsumer] = []
        self._checking_mod_attr = None
        self._loop_variables = []
        self._type_annotation_names = []
        self._except_handler_names_queue: list[
            tuple[nodes.ExceptHandler, nodes.AssignName]
        ] = []
        """This is a queue, last in first out."""
        self._postponed_evaluation_enabled = False

    def open(self) -> None:
        """Called when loading the checker."""
        self._is_undefined_variable_enabled = self.linter.is_message_enabled(
            "undefined-variable"
        )
        self._is_undefined_loop_variable_enabled = self.linter.is_message_enabled(
            "undefined-loop-variable"
        )

<<<<<<< HEAD
=======
    @utils.only_required_for_messages("redefined-outer-name")
    def visit_for(self, node: nodes.For) -> None:
        assigned_to = [a.name for a in node.target.nodes_of_class(nodes.AssignName)]

        # Only check variables that are used
        dummy_rgx = self.linter.config.dummy_variables_rgx
        assigned_to = [var for var in assigned_to if not dummy_rgx.match(var)]

        for variable in assigned_to:
            for outer_for, outer_variables in self._loop_variables:
                if variable in outer_variables and not in_for_else_branch(
                    outer_for, node
                ):
                    self.add_message(
                        "redefined-outer-name",
                        args=(variable, outer_for.fromlineno),
                        node=node,
                    )
                    break

        self._loop_variables.append((node, assigned_to))

    @utils.only_required_for_messages("redefined-outer-name")
>>>>>>> 0e35511e
    def leave_for(self, node: nodes.For) -> None:
        self._store_type_annotation_names(node)

    def visit_module(self, node: nodes.Module) -> None:
        """Visit module : update consumption analysis variable
        checks globals doesn't overrides builtins
        """
        self._to_consume = [NamesConsumer(node, "module")]
        self._postponed_evaluation_enabled = is_postponed_evaluation_enabled(node)

        for name, stmts in node.locals.items():
            if utils.is_builtin(name):
                if self._should_ignore_redefined_builtin(stmts[0]) or name == "__doc__":
                    continue
                self.add_message("redefined-builtin", args=name, node=stmts[0])

    @utils.only_required_for_messages(
        "unused-import",
        "unused-wildcard-import",
        "redefined-builtin",
        "undefined-all-variable",
        "invalid-all-object",
        "invalid-all-format",
        "unused-variable",
        "undefined-variable",
    )
    def leave_module(self, node: nodes.Module) -> None:
        """Leave module: check globals."""
        assert len(self._to_consume) == 1

        self._check_metaclasses(node)
        not_consumed = self._to_consume.pop().to_consume
        # attempt to check for __all__ if defined
        if "__all__" in node.locals:
            self._check_all(node, not_consumed)

        # check for unused globals
        self._check_globals(not_consumed)

        # don't check unused imports in __init__ files
        if not self.linter.config.init_import and node.package:
            return

        self._check_imports(not_consumed)

    def visit_classdef(self, node: nodes.ClassDef) -> None:
        """Visit class: update consumption analysis variable."""
        self._to_consume.append(NamesConsumer(node, "class"))

    def leave_classdef(self, _: nodes.ClassDef) -> None:
        """Leave class: update consumption analysis variable."""
        # do not check for not used locals here (no sense)
        self._to_consume.pop()

    def visit_lambda(self, node: nodes.Lambda) -> None:
        """Visit lambda: update consumption analysis variable."""
        self._to_consume.append(NamesConsumer(node, "lambda"))

    def leave_lambda(self, _: nodes.Lambda) -> None:
        """Leave lambda: update consumption analysis variable."""
        # do not check for not used locals here
        self._to_consume.pop()

    def visit_generatorexp(self, node: nodes.GeneratorExp) -> None:
        """Visit genexpr: update consumption analysis variable."""
        self._to_consume.append(NamesConsumer(node, "comprehension"))

    def leave_generatorexp(self, _: nodes.GeneratorExp) -> None:
        """Leave genexpr: update consumption analysis variable."""
        # do not check for not used locals here
        self._to_consume.pop()

    def visit_dictcomp(self, node: nodes.DictComp) -> None:
        """Visit dictcomp: update consumption analysis variable."""
        self._to_consume.append(NamesConsumer(node, "comprehension"))

    def leave_dictcomp(self, _: nodes.DictComp) -> None:
        """Leave dictcomp: update consumption analysis variable."""
        # do not check for not used locals here
        self._to_consume.pop()

    def visit_setcomp(self, node: nodes.SetComp) -> None:
        """Visit setcomp: update consumption analysis variable."""
        self._to_consume.append(NamesConsumer(node, "comprehension"))

    def leave_setcomp(self, _: nodes.SetComp) -> None:
        """Leave setcomp: update consumption analysis variable."""
        # do not check for not used locals here
        self._to_consume.pop()

    def visit_functiondef(self, node: nodes.FunctionDef) -> None:
        """Visit function: update consumption analysis variable and check locals."""
        self._to_consume.append(NamesConsumer(node, "function"))
        if not (
            self.linter.is_message_enabled("redefined-outer-name")
            or self.linter.is_message_enabled("redefined-builtin")
        ):
            return
        globs = node.root().globals
        for name, stmt in node.items():
            if name in globs and not isinstance(stmt, nodes.Global):
                definition = globs[name][0]
                if (
                    isinstance(definition, nodes.ImportFrom)
                    and definition.modname == FUTURE
                ):
                    # It is a __future__ directive, not a symbol.
                    continue

                # Do not take in account redefined names for the purpose
                # of type checking.:
                if any(
                    isinstance(definition.parent, nodes.If)
                    and definition.parent.test.as_string() in TYPING_TYPE_CHECKS_GUARDS
                    for definition in globs[name]
                ):
                    continue

                line = definition.fromlineno
                if not self._is_name_ignored(stmt, name):
                    self.add_message(
                        "redefined-outer-name", args=(name, line), node=stmt
                    )

            elif (
                utils.is_builtin(name)
                and not self._allowed_redefined_builtin(name)
                and not self._should_ignore_redefined_builtin(stmt)
            ):
                # do not print Redefining builtin for additional builtins
                self.add_message("redefined-builtin", args=name, node=stmt)

    def leave_functiondef(self, node: nodes.FunctionDef) -> None:
        """Leave function: check function's locals are consumed."""
        self._check_metaclasses(node)

        if node.type_comment_returns:
            self._store_type_annotation_node(node.type_comment_returns)
        if node.type_comment_args:
            for argument_annotation in node.type_comment_args:
                self._store_type_annotation_node(argument_annotation)

        not_consumed = self._to_consume.pop().to_consume
        if not (
            self.linter.is_message_enabled("unused-variable")
            or self.linter.is_message_enabled("possibly-unused-variable")
            or self.linter.is_message_enabled("unused-argument")
        ):
            return

        # Don't check arguments of function which are only raising an exception.
        if utils.is_error(node):
            return

        # Don't check arguments of abstract methods or within an interface.
        is_method = node.is_method()
        if is_method and node.is_abstract():
            return

        global_names = _flattened_scope_names(node.nodes_of_class(nodes.Global))
        nonlocal_names = _flattened_scope_names(node.nodes_of_class(nodes.Nonlocal))
        comprehension_target_names: list[str] = []

        for comprehension_scope in node.nodes_of_class(nodes.ComprehensionScope):
            for generator in comprehension_scope.generators:
                self._find_assigned_names_recursive(
                    generator.target, comprehension_target_names
                )

        for name, stmts in not_consumed.items():
            self._check_is_unused(
                name,
                node,
                stmts[0],
                global_names,
                nonlocal_names,
                comprehension_target_names,
            )

    visit_asyncfunctiondef = visit_functiondef
    leave_asyncfunctiondef = leave_functiondef

    @utils.only_required_for_messages(
        "global-variable-undefined",
        "global-variable-not-assigned",
        "global-statement",
        "global-at-module-level",
        "redefined-builtin",
    )
    def visit_global(self, node: nodes.Global) -> None:
        """Check names imported exists in the global scope."""
        frame = node.frame(future=True)
        if isinstance(frame, nodes.Module):
            self.add_message("global-at-module-level", node=node)
            return

        module = frame.root()
        default_message = True
        locals_ = node.scope().locals
        for name in node.names:
            try:
                assign_nodes = module.getattr(name)
            except astroid.NotFoundError:
                # unassigned global, skip
                assign_nodes = []

            not_defined_locally_by_import = not any(
                isinstance(local, nodes.Import) for local in locals_.get(name, ())
            )
            if (
                not utils.is_reassigned_after_current(node, name)
                and not utils.is_deleted_after_current(node, name)
                and not_defined_locally_by_import
            ):
                self.add_message("global-variable-not-assigned", args=name, node=node)
                default_message = False
                continue

            for anode in assign_nodes:
                if (
                    isinstance(anode, nodes.AssignName)
                    and anode.name in module.special_attributes
                ):
                    self.add_message("redefined-builtin", args=name, node=node)
                    break
                if anode.frame(future=True) is module:
                    # module level assignment
                    break
                if (
                    isinstance(anode, (nodes.ClassDef, nodes.FunctionDef))
                    and anode.parent is module
                ):
                    # module level function assignment
                    break
            else:
                if not_defined_locally_by_import:
                    # global undefined at the module scope
                    self.add_message("global-variable-undefined", args=name, node=node)
                    default_message = False

        if default_message:
            self.add_message("global-statement", node=node)

    def visit_assignname(self, node: nodes.AssignName) -> None:
        if isinstance(node.assign_type(), nodes.AugAssign):
            self.visit_name(node)

    def visit_delname(self, node: nodes.DelName) -> None:
        self.visit_name(node)

    def visit_name(self, node: nodes.Name) -> None:
        """Don't add the 'utils.only_required_for_messages' decorator here!

        It's important that all 'Name' nodes are visited, otherwise the
        'NamesConsumers' won't be correct.
        """
        stmt = node.statement(future=True)
        if stmt.fromlineno is None:
            # name node from an astroid built from live code, skip
            assert not stmt.root().file.endswith(".py")
            return

        self._undefined_and_used_before_checker(node, stmt)
        if self._is_undefined_loop_variable_enabled:
            self._loopvar_name(node)

    @utils.only_required_for_messages("redefined-outer-name")
    def visit_excepthandler(self, node: nodes.ExceptHandler) -> None:
        if not node.name or not isinstance(node.name, nodes.AssignName):
            return

        for outer_except, outer_except_assign_name in self._except_handler_names_queue:
            if node.name.name == outer_except_assign_name.name:
                self.add_message(
                    "redefined-outer-name",
                    args=(outer_except_assign_name.name, outer_except.fromlineno),
                    node=node,
                )
                break

        self._except_handler_names_queue.append((node, node.name))

    @utils.only_required_for_messages("redefined-outer-name")
    def leave_excepthandler(self, node: nodes.ExceptHandler) -> None:
        if not node.name or not isinstance(node.name, nodes.AssignName):
            return
        self._except_handler_names_queue.pop()

    def _undefined_and_used_before_checker(
        self, node: nodes.Name, stmt: nodes.NodeNG
    ) -> None:
        frame = stmt.scope()
        start_index = len(self._to_consume) - 1

        # iterates through parent scopes, from the inner to the outer
        base_scope_type = self._to_consume[start_index].scope_type

        for i in range(start_index, -1, -1):
            current_consumer = self._to_consume[i]

            # Certain nodes shouldn't be checked as they get checked another time
            if self._should_node_be_skipped(node, current_consumer, i == start_index):
                continue

            action, nodes_to_consume = self._check_consumer(
                node, stmt, frame, current_consumer, base_scope_type
            )
            if nodes_to_consume:
                # Any nodes added to consumed_uncertain by get_next_to_consume()
                # should be added back so that they are marked as used.
                # They will have already had a chance to emit used-before-assignment.
                # We check here instead of before every single return in _check_consumer()
                nodes_to_consume += current_consumer.consumed_uncertain[node.name]
                current_consumer.mark_as_consumed(node.name, nodes_to_consume)
            if action is VariableVisitConsumerAction.CONTINUE:
                continue
            if action is VariableVisitConsumerAction.RETURN:
                return

        # we have not found the name, if it isn't a builtin, that's an
        # undefined name !
        if (
            self._is_undefined_variable_enabled
            and not (
                node.name in nodes.Module.scope_attrs
                or utils.is_builtin(node.name)
                or node.name in self.linter.config.additional_builtins
                or (
                    node.name == "__class__"
                    and isinstance(frame, nodes.FunctionDef)
                    and frame.is_method()
                )
            )
            and not utils.node_ignores_exception(node, NameError)
        ):
            self.add_message("undefined-variable", args=node.name, node=node)

    def _should_node_be_skipped(
        self, node: nodes.Name, consumer: NamesConsumer, is_start_index: bool
    ) -> bool:
        """Tests a consumer and node for various conditions in which the node
        shouldn't be checked for the undefined-variable and used-before-assignment checks.
        """
        if consumer.scope_type == "class":
            # The list of base classes in the class definition is not part
            # of the class body.
            # If the current scope is a class scope but it's not the inner
            # scope, ignore it. This prevents to access this scope instead of
            # the globals one in function members when there are some common
            # names.
            if utils.is_ancestor_name(consumer.node, node) or (
                not is_start_index and self._ignore_class_scope(node)
            ):
                return True

            # Ignore inner class scope for keywords in class definition
            if isinstance(node.parent, nodes.Keyword) and isinstance(
                node.parent.parent, nodes.ClassDef
            ):
                return True

        elif consumer.scope_type == "function" and self._defined_in_function_definition(
            node, consumer.node
        ):
            # If the name node is used as a function default argument's value or as
            # a decorator, then start from the parent frame of the function instead
            # of the function frame - and thus open an inner class scope
            return True

        elif consumer.scope_type == "lambda" and utils.is_default_argument(
            node, consumer.node
        ):
            return True

        return False

    def _find_assigned_names_recursive(
        self,
        target: nodes.AssignName | nodes.BaseContainer,
        target_names: list[str],
    ) -> None:
        """Update `target_names` in place with the names of assignment
        targets, recursively (to account for nested assignments).
        """
        if isinstance(target, nodes.AssignName):
            target_names.append(target.name)
        elif isinstance(target, nodes.BaseContainer):
            for elt in target.elts:
                self._find_assigned_names_recursive(elt, target_names)

    # pylint: disable=too-many-return-statements
    def _check_consumer(
        self,
        node: nodes.Name,
        stmt: nodes.NodeNG,
        frame: nodes.LocalsDictNodeNG,
        current_consumer: NamesConsumer,
        base_scope_type: Any,
    ) -> tuple[VariableVisitConsumerAction, list[nodes.NodeNG] | None]:
        """Checks a consumer for conditions that should trigger messages."""
        # If the name has already been consumed, only check it's not a loop
        # variable used outside the loop.
        if node.name in current_consumer.consumed:
            # Avoid the case where there are homonyms inside function scope and
            # comprehension current scope (avoid bug #1731)
            if utils.is_func_decorator(current_consumer.node) or not isinstance(
                node, nodes.ComprehensionScope
            ):
                self._check_late_binding_closure(node)
                self._loopvar_name(node)
                return (VariableVisitConsumerAction.RETURN, None)

        found_nodes = current_consumer.get_next_to_consume(node)
        if found_nodes is None:
            return (VariableVisitConsumerAction.CONTINUE, None)
        if not found_nodes:
            if node.name in current_consumer.consumed_uncertain:
                confidence = CONTROL_FLOW
            else:
                confidence = HIGH
            self.add_message(
                "used-before-assignment",
                args=node.name,
                node=node,
                confidence=confidence,
            )
            # Mark for consumption any nodes added to consumed_uncertain by
            # get_next_to_consume() because they might not have executed.
            return (
                VariableVisitConsumerAction.RETURN,
                current_consumer.consumed_uncertain[node.name],
            )

        self._check_late_binding_closure(node)

        defnode = utils.assign_parent(found_nodes[0])
        defstmt = defnode.statement(future=True)
        defframe = defstmt.frame(future=True)

        # The class reuses itself in the class scope.
        is_recursive_klass = (
            frame is defframe
            and defframe.parent_of(node)
            and isinstance(defframe, nodes.ClassDef)
            and node.name == defframe.name
        )

        if (
            is_recursive_klass
            and utils.get_node_first_ancestor_of_type(node, nodes.Lambda)
            and (
                not utils.is_default_argument(node)
                or node.scope().parent.scope() is not defframe
            )
        ):
            # Self-referential class references are fine in lambda's --
            # As long as they are not part of the default argument directly
            # under the scope of the parent self-referring class.
            # Example of valid default argument:
            # class MyName3:
            #     myattr = 1
            #     mylambda3 = lambda: lambda a=MyName3: a
            # Example of invalid default argument:
            # class MyName4:
            #     myattr = 1
            #     mylambda4 = lambda a=MyName4: lambda: a

            # If the above conditional is True,
            # there is no possibility of undefined-variable
            # Also do not consume class name
            # (since consuming blocks subsequent checks)
            # -- quit
            return (VariableVisitConsumerAction.RETURN, None)

        (
            maybe_before_assign,
            annotation_return,
            use_outer_definition,
        ) = self._is_variable_violation(
            node,
            defnode,
            stmt,
            defstmt,
            frame,
            defframe,
            base_scope_type,
            is_recursive_klass,
        )

        if use_outer_definition:
            return (VariableVisitConsumerAction.CONTINUE, None)

        if (
            maybe_before_assign
            and not utils.is_defined_before(node)
            and not astroid.are_exclusive(stmt, defstmt, ("NameError",))
        ):

            # Used and defined in the same place, e.g `x += 1` and `del x`
            defined_by_stmt = defstmt is stmt and isinstance(
                node, (nodes.DelName, nodes.AssignName)
            )
            if (
                is_recursive_klass
                or defined_by_stmt
                or annotation_return
                or isinstance(defstmt, nodes.Delete)
            ):
                if not utils.node_ignores_exception(node, NameError):

                    # Handle postponed evaluation of annotations
                    if not (
                        self._postponed_evaluation_enabled
                        and isinstance(
                            stmt,
                            (
                                nodes.AnnAssign,
                                nodes.FunctionDef,
                                nodes.Arguments,
                            ),
                        )
                        and node.name in node.root().locals
                    ):
                        if defined_by_stmt:
                            return (VariableVisitConsumerAction.CONTINUE, [node])
                        return (VariableVisitConsumerAction.CONTINUE, None)

            elif base_scope_type != "lambda":
                # E0601 may *not* occurs in lambda scope.

                # Handle postponed evaluation of annotations
                if not (
                    self._postponed_evaluation_enabled
                    and isinstance(stmt, (nodes.AnnAssign, nodes.FunctionDef))
                ):
                    self.add_message(
                        "used-before-assignment",
                        args=node.name,
                        node=node,
                        confidence=HIGH,
                    )
                    return (VariableVisitConsumerAction.RETURN, found_nodes)

            elif base_scope_type == "lambda":
                # E0601 can occur in class-level scope in lambdas, as in
                # the following example:
                #   class A:
                #      x = lambda attr: f + attr
                #      f = 42
                # We check lineno because doing the following is fine:
                #   class A:
                #      x = 42
                #      y = lambda attr: x + attr
                if (
                    isinstance(frame, nodes.ClassDef)
                    and node.name in frame.locals
                    and stmt.fromlineno <= defstmt.fromlineno
                ):
                    self.add_message(
                        "used-before-assignment",
                        args=node.name,
                        node=node,
                        confidence=HIGH,
                    )

        elif self._is_only_type_assignment(node, defstmt):
            if node.scope().locals.get(node.name):
                self.add_message(
                    "used-before-assignment", args=node.name, node=node, confidence=HIGH
                )
            else:
                self.add_message(
                    "undefined-variable", args=node.name, node=node, confidence=HIGH
                )
            return (VariableVisitConsumerAction.RETURN, found_nodes)

        elif isinstance(defstmt, nodes.ClassDef):
            return self._is_first_level_self_reference(node, defstmt, found_nodes)

        elif isinstance(defnode, nodes.NamedExpr):
            if isinstance(defnode.parent, nodes.IfExp):
                if self._is_never_evaluated(defnode, defnode.parent):
                    self.add_message(
                        "undefined-variable",
                        args=node.name,
                        node=node,
                        confidence=INFERENCE,
                    )
                    return (VariableVisitConsumerAction.RETURN, found_nodes)

        return (VariableVisitConsumerAction.RETURN, found_nodes)

    @utils.only_required_for_messages("no-name-in-module")
    def visit_import(self, node: nodes.Import) -> None:
        """Check modules attribute accesses."""
        if not self._analyse_fallback_blocks and utils.is_from_fallback_block(node):
            # No need to verify this, since ImportError is already
            # handled by the client code.
            return
        if utils.is_node_in_guarded_import_block(node) is True:
            # Don't verify import if part of guarded import block
            # I.e. `sys.version_info` or `typing.TYPE_CHECKING`
            return

        for name, _ in node.names:
            parts = name.split(".")
            try:
                module = next(_infer_name_module(node, parts[0]))
            except astroid.ResolveError:
                continue
            if not isinstance(module, nodes.Module):
                continue
            self._check_module_attrs(node, module, parts[1:])

    @utils.only_required_for_messages("no-name-in-module")
    def visit_importfrom(self, node: nodes.ImportFrom) -> None:
        """Check modules attribute accesses."""
        if not self._analyse_fallback_blocks and utils.is_from_fallback_block(node):
            # No need to verify this, since ImportError is already
            # handled by the client code.
            return
        if utils.is_node_in_guarded_import_block(node) is True:
            # Don't verify import if part of guarded import block
            # I.e. `sys.version_info` or `typing.TYPE_CHECKING`
            return

        name_parts = node.modname.split(".")
        try:
            module = node.do_import_module(name_parts[0])
        except astroid.AstroidBuildingException:
            return
        module = self._check_module_attrs(node, module, name_parts[1:])
        if not module:
            return
        for name, _ in node.names:
            if name == "*":
                continue
            self._check_module_attrs(node, module, name.split("."))

    @utils.only_required_for_messages(
        "unbalanced-tuple-unpacking", "unpacking-non-sequence", "self-cls-assignment"
    )
    def visit_assign(self, node: nodes.Assign) -> None:
        """Check unbalanced tuple unpacking for assignments and unpacking
        non-sequences as well as in case self/cls get assigned.
        """
        self._check_self_cls_assign(node)
        if not isinstance(node.targets[0], (nodes.Tuple, nodes.List)):
            return

        targets = node.targets[0].itered()
        try:
            inferred = utils.safe_infer(node.value)
            if inferred is not None:
                self._check_unpacking(inferred, node, targets)
        except astroid.InferenceError:
            return

    # listcomp have now also their scope
    def visit_listcomp(self, node: nodes.ListComp) -> None:
        """Visit dictcomp: update consumption analysis variable."""
        self._to_consume.append(NamesConsumer(node, "comprehension"))

    def leave_listcomp(self, _: nodes.ListComp) -> None:
        """Leave dictcomp: update consumption analysis variable."""
        # do not check for not used locals here
        self._to_consume.pop()

    def leave_assign(self, node: nodes.Assign) -> None:
        self._store_type_annotation_names(node)

    def leave_with(self, node: nodes.With) -> None:
        self._store_type_annotation_names(node)

    def visit_arguments(self, node: nodes.Arguments) -> None:
        for annotation in node.type_comment_args:
            self._store_type_annotation_node(annotation)

    # Relying on other checker's options, which might not have been initialized yet.
    @cached_property
    def _analyse_fallback_blocks(self):
        return self.linter.config.analyse_fallback_blocks

    @cached_property
    def _ignored_modules(self):
        return self.linter.config.ignored_modules

    @cached_property
    def _allow_global_unused_variables(self):
        return self.linter.config.allow_global_unused_variables

    @staticmethod
    def _defined_in_function_definition(node, frame):
        in_annotation_or_default_or_decorator = False
        if (
            isinstance(frame, nodes.FunctionDef)
            and node.statement(future=True) is frame
        ):
            in_annotation_or_default_or_decorator = (
                (
                    node in frame.args.annotations
                    or node in frame.args.posonlyargs_annotations
                    or node in frame.args.kwonlyargs_annotations
                    or node is frame.args.varargannotation
                    or node is frame.args.kwargannotation
                )
                or frame.args.parent_of(node)
                or (frame.decorators and frame.decorators.parent_of(node))
                or (
                    frame.returns
                    and (node is frame.returns or frame.returns.parent_of(node))
                )
            )
        return in_annotation_or_default_or_decorator

    @staticmethod
    def _in_lambda_or_comprehension_body(
        node: nodes.NodeNG, frame: nodes.NodeNG
    ) -> bool:
        """Return True if node within a lambda/comprehension body (or similar) and thus should not have access to class attributes in frame."""
        child = node
        parent = node.parent
        while parent is not None:
            if parent is frame:
                return False
            if isinstance(parent, nodes.Lambda) and child is not parent.args:
                # Body of lambda should not have access to class attributes.
                return True
            if isinstance(parent, nodes.Comprehension) and child is not parent.iter:
                # Only iter of list/set/dict/generator comprehension should have access.
                return True
            if isinstance(parent, nodes.ComprehensionScope) and not (
                parent.generators and child is parent.generators[0]
            ):
                # Body of list/set/dict/generator comprehension should not have access to class attributes.
                # Furthermore, only the first generator (if multiple) in comprehension should have access.
                return True
            child = parent
            parent = parent.parent
        return False

    @staticmethod
    def _is_variable_violation(
        node: nodes.Name,
        defnode,
        stmt: nodes.Statement,
        defstmt: nodes.Statement,
        frame,  # scope of statement of node
        defframe,
        base_scope_type,
        is_recursive_klass,
    ) -> tuple[bool, bool, bool]:
        # pylint: disable=too-many-nested-blocks
        maybe_before_assign = True
        annotation_return = False
        use_outer_definition = False
        if frame is not defframe:
            maybe_before_assign = _detect_global_scope(node, frame, defframe)
        elif defframe.parent is None:
            # we are at the module level, check the name is not
            # defined in builtins
            if (
                node.name in defframe.scope_attrs
                or astroid.builtin_lookup(node.name)[1]
            ):
                maybe_before_assign = False
        else:
            # we are in a local scope, check the name is not
            # defined in global or builtin scope
            # skip this lookup if name is assigned later in function scope/lambda
            # Note: the node.frame() is not the same as the `frame` argument which is
            # equivalent to frame.statement().scope()
            forbid_lookup = (
                isinstance(frame, nodes.FunctionDef)
                or isinstance(node.frame(future=True), nodes.Lambda)
            ) and _assigned_locally(node)
            if not forbid_lookup and defframe.root().lookup(node.name)[1]:
                maybe_before_assign = False
                use_outer_definition = stmt == defstmt and not isinstance(
                    defnode, nodes.Comprehension
                )
            # check if we have a nonlocal
            elif node.name in defframe.locals:
                maybe_before_assign = not any(
                    isinstance(child, nodes.Nonlocal) and node.name in child.names
                    for child in defframe.get_children()
                )

        if (
            base_scope_type == "lambda"
            and isinstance(frame, nodes.ClassDef)
            and node.name in frame.locals
        ):

            # This rule verifies that if the definition node of the
            # checked name is an Arguments node and if the name
            # is used a default value in the arguments defaults
            # and the actual definition of the variable label
            # is happening before the Arguments definition.
            #
            # bar = None
            # foo = lambda bar=bar: bar
            #
            # In this case, maybe_before_assign should be False, otherwise
            # it should be True.
            maybe_before_assign = not (
                isinstance(defnode, nodes.Arguments)
                and node in defnode.defaults
                and frame.locals[node.name][0].fromlineno < defstmt.fromlineno
            )
        elif isinstance(defframe, nodes.ClassDef) and isinstance(
            frame, nodes.FunctionDef
        ):
            # Special rule for function return annotations,
            # using a name defined earlier in the class containing the function.
            if node is frame.returns and defframe.parent_of(frame.returns):
                annotation_return = True
                if (
                    frame.returns.name in defframe.locals
                    and defframe.locals[node.name][0].lineno < frame.lineno
                ):
                    # Detect class assignments with a name defined earlier in the
                    # class. In this case, no warning should be raised.
                    maybe_before_assign = False
                else:
                    maybe_before_assign = True
            if isinstance(node.parent, nodes.Arguments):
                maybe_before_assign = stmt.fromlineno <= defstmt.fromlineno
        elif is_recursive_klass:
            maybe_before_assign = True
        else:
            maybe_before_assign = (
                maybe_before_assign and stmt.fromlineno <= defstmt.fromlineno
            )
            if maybe_before_assign and stmt.fromlineno == defstmt.fromlineno:
                if (
                    isinstance(defframe, nodes.FunctionDef)
                    and frame is defframe
                    and defframe.parent_of(node)
                    and stmt is not defstmt
                ):
                    # Single statement function, with the statement on the
                    # same line as the function definition
                    maybe_before_assign = False
                elif (
                    isinstance(
                        defstmt,
                        (
                            nodes.Assign,
                            nodes.AnnAssign,
                            nodes.AugAssign,
                            nodes.Expr,
                            nodes.Return,
                        ),
                    )
                    and VariablesChecker._maybe_used_and_assigned_at_once(defstmt)
                    and frame is defframe
                    and defframe.parent_of(node)
                    and stmt is defstmt
                ):
                    # Single statement if, with assignment expression on same
                    # line as assignment
                    # x = b if (b := True) else False
                    maybe_before_assign = False
                elif (
                    isinstance(  # pylint: disable=too-many-boolean-expressions
                        defnode, nodes.NamedExpr
                    )
                    and frame is defframe
                    and defframe.parent_of(stmt)
                    and stmt is defstmt
                    and (
                        (
                            defnode.lineno == node.lineno
                            and defnode.col_offset < node.col_offset
                        )
                        or (defnode.lineno < node.lineno)
                        or (
                            # Issue in the `ast` module until py39
                            # Nodes in a multiline string have the same lineno
                            # Could be false-positive without check
                            not PY39_PLUS
                            and defnode.lineno == node.lineno
                            and isinstance(
                                defstmt,
                                (
                                    nodes.Assign,
                                    nodes.AnnAssign,
                                    nodes.AugAssign,
                                    nodes.Return,
                                ),
                            )
                            and isinstance(defstmt.value, nodes.JoinedStr)
                        )
                    )
                ):
                    # Expressions, with assignment expressions
                    # Use only after assignment
                    # b = (c := 2) and c
                    maybe_before_assign = False

            # Look for type checking definitions inside a type checking guard.
            if isinstance(defstmt, (nodes.Import, nodes.ImportFrom)):
                defstmt_parent = defstmt.parent

                if (
                    isinstance(defstmt_parent, nodes.If)
                    and defstmt_parent.test.as_string() in TYPING_TYPE_CHECKS_GUARDS
                ):
                    # Exempt those definitions that are used inside the type checking
                    # guard or that are defined in both type checking guard branches.
                    used_in_branch = defstmt_parent.parent_of(node)
                    defined_in_or_else = False

                    for definition in defstmt_parent.orelse:
                        if isinstance(definition, nodes.Assign):
                            defined_in_or_else = any(
                                target.name == node.name
                                for target in definition.targets
                                if isinstance(target, nodes.AssignName)
                            )
                            if defined_in_or_else:
                                break

                    if not used_in_branch and not defined_in_or_else:
                        maybe_before_assign = True

        return maybe_before_assign, annotation_return, use_outer_definition

    @staticmethod
    def _maybe_used_and_assigned_at_once(defstmt: nodes.Statement) -> bool:
        """Check if `defstmt` has the potential to use and assign a name in the
        same statement.
        """
        if isinstance(defstmt.value, nodes.BaseContainer) and defstmt.value.elts:
            # The assignment must happen as part of the first element
            # e.g. "assert (x:= True), x"
            # NOT "assert x, (x:= True)"
            value = defstmt.value.elts[0]
        else:
            value = defstmt.value
        if isinstance(value, nodes.IfExp):
            return True
        if isinstance(value, nodes.Lambda) and isinstance(value.body, nodes.IfExp):
            return True
        return isinstance(value, nodes.Call) and (
            any(isinstance(kwarg.value, nodes.IfExp) for kwarg in value.keywords)
            or any(isinstance(arg, nodes.IfExp) for arg in value.args)
        )

    def _is_only_type_assignment(
        self, node: nodes.Name, defstmt: nodes.Statement
    ) -> bool:
        """Check if variable only gets assigned a type and never a value."""
        if not isinstance(defstmt, nodes.AnnAssign) or defstmt.value:
            return False

        if node.name in self.linter.config.additional_builtins or utils.is_builtin(
            node.name
        ):
            return False

        defstmt_frame = defstmt.frame(future=True)
        node_frame = node.frame(future=True)

        parent = node
        while parent is not defstmt_frame.parent:
            parent_scope = parent.scope()

            # Find out if any nonlocals receive values in nested functions
            for inner_func in parent_scope.nodes_of_class(nodes.FunctionDef):
                if inner_func is parent_scope:
                    continue
                if any(
                    node.name in nl.names
                    for nl in inner_func.nodes_of_class(nodes.Nonlocal)
                ) and any(
                    node.name == an.name
                    for an in inner_func.nodes_of_class(nodes.AssignName)
                ):
                    return False

            local_refs = parent_scope.locals.get(node.name, [])
            for ref_node in local_refs:
                # If local ref is in the same frame as our node, but on a later lineno
                # we don't actually care about this local ref.
                # Local refs are ordered, so we break.
                #     print(var)
                #     var = 1  # <- irrelevant
                if defstmt_frame == node_frame and ref_node.lineno > node.lineno:
                    break

                # If the parent of the local reference is anything but an AnnAssign
                # Or if the AnnAssign adds a value the variable will now have a value
                #     var = 1  # OR
                #     var: int = 1
                if (
                    not isinstance(ref_node.parent, nodes.AnnAssign)
                    or ref_node.parent.value
                ):
                    return False
            parent = parent_scope.parent
        return True

    @staticmethod
    def _is_first_level_self_reference(
        node: nodes.Name, defstmt: nodes.ClassDef, found_nodes: list[nodes.NodeNG]
    ) -> tuple[VariableVisitConsumerAction, list[nodes.NodeNG] | None]:
        """Check if a first level method's annotation or default values
        refers to its own class, and return a consumer action
        """
        if node.frame(future=True).parent == defstmt and node.statement(
            future=True
        ) == node.frame(future=True):
            # Check if used as type annotation
            # Break if postponed evaluation is enabled
            if utils.is_node_in_type_annotation_context(node):
                if not utils.is_postponed_evaluation_enabled(node):
                    return (VariableVisitConsumerAction.CONTINUE, None)
                return (VariableVisitConsumerAction.RETURN, None)
            # Check if used as default value by calling the class
            if isinstance(node.parent, nodes.Call) and isinstance(
                node.parent.parent, nodes.Arguments
            ):
                return (VariableVisitConsumerAction.CONTINUE, None)
        return (VariableVisitConsumerAction.RETURN, found_nodes)

    @staticmethod
    def _is_never_evaluated(
        defnode: nodes.NamedExpr, defnode_parent: nodes.IfExp
    ) -> bool:
        """Check if a NamedExpr is inside a side of if ... else that never
        gets evaluated
        """
        inferred_test = utils.safe_infer(defnode_parent.test)
        if isinstance(inferred_test, nodes.Const):
            if inferred_test.value is True and defnode == defnode_parent.orelse:
                return True
            if inferred_test.value is False and defnode == defnode_parent.body:
                return True
        return False

    def _ignore_class_scope(self, node):
        """Return True if the node is in a local class scope, as an assignment.

        :param node: Node considered
        :type node: astroid.Node
        :return: True if the node is in a local class scope, as an assignment. False otherwise.
        :rtype: bool
        """
        # Detect if we are in a local class scope, as an assignment.
        # For example, the following is fair game.
        #
        # class A:
        #    b = 1
        #    c = lambda b=b: b * b
        #
        # class B:
        #    tp = 1
        #    def func(self, arg: tp):
        #        ...
        # class C:
        #    tp = 2
        #    def func(self, arg=tp):
        #        ...
        # class C:
        #    class Tp:
        #        pass
        #    class D(Tp):
        #        ...

        name = node.name
        frame = node.statement(future=True).scope()
        in_annotation_or_default_or_decorator = self._defined_in_function_definition(
            node, frame
        )
        in_ancestor_list = utils.is_ancestor_name(frame, node)
        if in_annotation_or_default_or_decorator or in_ancestor_list:
            frame_locals = frame.parent.scope().locals
        else:
            frame_locals = frame.locals
        return not (
            (isinstance(frame, nodes.ClassDef) or in_annotation_or_default_or_decorator)
            and not self._in_lambda_or_comprehension_body(node, frame)
            and name in frame_locals
        )

    def _loopvar_name(self, node: astroid.Name) -> None:
        # filter variables according to node's scope
        astmts = [s for s in node.lookup(node.name)[1] if hasattr(s, "assign_type")]
        # If this variable usage exists inside a function definition
        # that exists in the same loop,
        # the usage is safe because the function will not be defined either if
        # the variable is not defined.
        scope = node.scope()
        if isinstance(scope, nodes.FunctionDef) and any(
            asmt.scope().parent_of(scope) for asmt in astmts
        ):
            return
        # Filter variables according to their respective scope. Test parent
        # and statement to avoid #74747. This is not a total fix, which would
        # introduce a mechanism similar to special attribute lookup in
        # modules. Also, in order to get correct inference in this case, the
        # scope lookup rules would need to be changed to return the initial
        # assignment (which does not exist in code per se) as well as any later
        # modifications.
        # pylint: disable-next=too-many-boolean-expressions
        if (
            not astmts
            or (
                astmts[0].parent == astmts[0].root()
                and astmts[0].parent.parent_of(node)
            )
            or (
                astmts[0].is_statement
                or not isinstance(astmts[0].parent, nodes.Module)
                and astmts[0].statement(future=True).parent_of(node)
            )
        ):
            _astmts = []
        else:
            _astmts = astmts[:1]
        for i, stmt in enumerate(astmts[1:]):
            if astmts[i].statement(future=True).parent_of(
                stmt
            ) and not in_for_else_branch(astmts[i].statement(future=True), stmt):
                continue
            _astmts.append(stmt)
        astmts = _astmts
        if len(astmts) != 1:
            return

        assign = astmts[0].assign_type()
        if not (
            isinstance(assign, (nodes.For, nodes.Comprehension, nodes.GeneratorExp))
            and assign.statement(future=True) is not node.statement(future=True)
        ):
            return

        # For functions we can do more by inferring the length of the itered object
        if not isinstance(assign, nodes.For):
            self.add_message("undefined-loop-variable", args=node.name, node=node)
            return

        try:
            inferred = next(assign.iter.infer())
        except astroid.InferenceError:
            self.add_message("undefined-loop-variable", args=node.name, node=node)
        else:
            if (
                isinstance(inferred, astroid.Instance)
                and inferred.qname() == BUILTIN_RANGE
            ):
                # Consider range() objects safe, even if they might not yield any results.
                return

            # Consider sequences.
            sequences = (
                nodes.List,
                nodes.Tuple,
                nodes.Dict,
                nodes.Set,
                astroid.objects.FrozenSet,
            )
            if not isinstance(inferred, sequences):
                self.add_message("undefined-loop-variable", args=node.name, node=node)
                return

            elements = getattr(inferred, "elts", getattr(inferred, "items", []))
            if not elements:
                self.add_message("undefined-loop-variable", args=node.name, node=node)

    def _check_is_unused(
        self,
        name,
        node,
        stmt,
        global_names,
        nonlocal_names: Iterable[str],
        comprehension_target_names: list[str],
    ) -> None:
        # Ignore some special names specified by user configuration.
        if self._is_name_ignored(stmt, name):
            return
        # Ignore names that were added dynamically to the Function scope
        if (
            isinstance(node, nodes.FunctionDef)
            and name == "__class__"
            and len(node.locals["__class__"]) == 1
            and isinstance(node.locals["__class__"][0], nodes.ClassDef)
        ):
            return

        # Ignore names imported by the global statement.
        if isinstance(stmt, (nodes.Global, nodes.Import, nodes.ImportFrom)):
            # Detect imports, assigned to global statements.
            if global_names and _import_name_is_global(stmt, global_names):
                return

        # Ignore names in comprehension targets
        if name in comprehension_target_names:
            return

        argnames = node.argnames()
        # Care about functions with unknown argument (builtins)
        if name in argnames:
            self._check_unused_arguments(name, node, stmt, argnames, nonlocal_names)
        else:
            if stmt.parent and isinstance(
                stmt.parent, (nodes.Assign, nodes.AnnAssign, nodes.Tuple)
            ):
                if name in nonlocal_names:
                    return

            qname = asname = None
            if isinstance(stmt, (nodes.Import, nodes.ImportFrom)):
                # Need the complete name, which we don't have in .locals.
                if len(stmt.names) > 1:
                    import_names = next(
                        (names for names in stmt.names if name in names), None
                    )
                else:
                    import_names = stmt.names[0]
                if import_names:
                    qname, asname = import_names
                    name = asname or qname

            if _has_locals_call_after_node(stmt, node.scope()):
                message_name = "possibly-unused-variable"
            else:
                if isinstance(stmt, nodes.Import):
                    if asname is not None:
                        msg = f"{qname} imported as {asname}"
                    else:
                        msg = f"import {name}"
                    self.add_message("unused-import", args=msg, node=stmt)
                    return
                if isinstance(stmt, nodes.ImportFrom):
                    if asname is not None:
                        msg = f"{qname} imported from {stmt.modname} as {asname}"
                    else:
                        msg = f"{name} imported from {stmt.modname}"
                    self.add_message("unused-import", args=msg, node=stmt)
                    return
                message_name = "unused-variable"

            if isinstance(stmt, nodes.FunctionDef) and stmt.decorators:
                return

            # Don't check function stubs created only for type information
            if utils.is_overload_stub(node):
                return

            # Special case for exception variable
            if isinstance(stmt.parent, nodes.ExceptHandler) and any(
                n.name == name for n in stmt.parent.nodes_of_class(nodes.Name)
            ):
                return

            self.add_message(message_name, args=name, node=stmt)

    def _is_name_ignored(self, stmt, name):
        authorized_rgx = self.linter.config.dummy_variables_rgx
        if (
            isinstance(stmt, nodes.AssignName)
            and isinstance(stmt.parent, nodes.Arguments)
            or isinstance(stmt, nodes.Arguments)
        ):
            regex = self.linter.config.ignored_argument_names
        else:
            regex = authorized_rgx
        return regex and regex.match(name)

    def _check_unused_arguments(
        self, name, node, stmt, argnames, nonlocal_names: Iterable[str]
    ):
        is_method = node.is_method()
        klass = node.parent.frame(future=True)
        if is_method and isinstance(klass, nodes.ClassDef):
            confidence = (
                INFERENCE if utils.has_known_bases(klass) else INFERENCE_FAILURE
            )
        else:
            confidence = HIGH

        if is_method:
            # Don't warn for the first argument of a (non static) method
            if node.type != "staticmethod" and name == argnames[0]:
                return
            # Don't warn for argument of an overridden method
            overridden = overridden_method(klass, node.name)
            if overridden is not None and name in overridden.argnames():
                return
            if node.name in utils.PYMETHODS and node.name not in (
                "__init__",
                "__new__",
            ):
                return
        # Don't check callback arguments
        if any(
            node.name.startswith(cb) or node.name.endswith(cb)
            for cb in self.linter.config.callbacks
        ):
            return
        # Don't check arguments of singledispatch.register function.
        if utils.is_registered_in_singledispatch_function(node):
            return

        # Don't check function stubs created only for type information
        if utils.is_overload_stub(node):
            return

        # Don't check protocol classes
        if utils.is_protocol_class(klass):
            return

        if name in nonlocal_names:
            return

        self.add_message("unused-argument", args=name, node=stmt, confidence=confidence)

    def _check_late_binding_closure(self, node: nodes.Name) -> None:
        """Check whether node is a cell var that is assigned within a containing loop.

        Special cases where we don't care about the error:
        1. When the node's function is immediately called, e.g. (lambda: i)()
        2. When the node's function is returned from within the loop, e.g. return lambda: i
        """
        if not self.linter.is_message_enabled("cell-var-from-loop"):
            return

        node_scope = node.frame(future=True)

        # If node appears in a default argument expression,
        # look at the next enclosing frame instead
        if utils.is_default_argument(node, node_scope):
            node_scope = node_scope.parent.frame(future=True)

        # Check if node is a cell var
        if (
            not isinstance(node_scope, (nodes.Lambda, nodes.FunctionDef))
            or node.name in node_scope.locals
        ):
            return

        assign_scope, stmts = node.lookup(node.name)
        if not stmts or not assign_scope.parent_of(node_scope):
            return

        if utils.is_comprehension(assign_scope):
            self.add_message("cell-var-from-loop", node=node, args=node.name)
        else:
            # Look for an enclosing For loop.
            # Currently, we only consider the first assignment
            assignment_node = stmts[0]

            maybe_for = assignment_node
            while maybe_for and not isinstance(maybe_for, nodes.For):
                if maybe_for is assign_scope:
                    break
                maybe_for = maybe_for.parent
            else:
                if (
                    maybe_for
                    and maybe_for.parent_of(node_scope)
                    and not utils.is_being_called(node_scope)
                    and node_scope.parent
                    and not isinstance(node_scope.statement(future=True), nodes.Return)
                ):
                    self.add_message("cell-var-from-loop", node=node, args=node.name)

    def _should_ignore_redefined_builtin(self, stmt):
        if not isinstance(stmt, nodes.ImportFrom):
            return False
        return stmt.modname in self.linter.config.redefining_builtins_modules

    def _allowed_redefined_builtin(self, name):
        return name in self.linter.config.allowed_redefined_builtins

    @staticmethod
    def _comprehension_between_frame_and_node(node: nodes.Name) -> bool:
        """Return True if a ComprehensionScope intervenes between `node` and its frame."""
        closest_comprehension_scope = utils.get_node_first_ancestor_of_type(
            node, nodes.ComprehensionScope
        )
        return closest_comprehension_scope is not None and node.frame(
            future=True
        ).parent_of(closest_comprehension_scope)

    def _store_type_annotation_node(self, type_annotation):
        """Given a type annotation, store all the name nodes it refers to."""
        if isinstance(type_annotation, nodes.Name):
            self._type_annotation_names.append(type_annotation.name)
            return

        if isinstance(type_annotation, nodes.Attribute):
            self._store_type_annotation_node(type_annotation.expr)
            return

        if not isinstance(type_annotation, nodes.Subscript):
            return

        if (
            isinstance(type_annotation.value, nodes.Attribute)
            and isinstance(type_annotation.value.expr, nodes.Name)
            and type_annotation.value.expr.name == TYPING_MODULE
        ):
            self._type_annotation_names.append(TYPING_MODULE)
            return

        self._type_annotation_names.extend(
            annotation.name for annotation in type_annotation.nodes_of_class(nodes.Name)
        )

    def _store_type_annotation_names(self, node):
        type_annotation = node.type_annotation
        if not type_annotation:
            return
        self._store_type_annotation_node(node.type_annotation)

    def _check_self_cls_assign(self, node: nodes.Assign) -> None:
        """Check that self/cls don't get assigned."""
        assign_names: set[str | None] = set()
        for target in node.targets:
            if isinstance(target, nodes.AssignName):
                assign_names.add(target.name)
            elif isinstance(target, nodes.Tuple):
                assign_names.update(
                    elt.name for elt in target.elts if isinstance(elt, nodes.AssignName)
                )
        scope = node.scope()
        nonlocals_with_same_name = any(
            child for child in scope.body if isinstance(child, nodes.Nonlocal)
        )
        if nonlocals_with_same_name:
            scope = node.scope().parent.scope()

        if not (
            isinstance(scope, nodes.FunctionDef)
            and scope.is_method()
            and "builtins.staticmethod" not in scope.decoratornames()
        ):
            return
        argument_names = scope.argnames()
        if not argument_names:
            return
        self_cls_name = argument_names[0]
        if self_cls_name in assign_names:
            self.add_message("self-cls-assignment", node=node, args=(self_cls_name,))

    def _check_unpacking(self, inferred, node, targets):
        """Check for unbalanced tuple unpacking
        and unpacking non sequences.
        """
        if utils.is_inside_abstract_class(node):
            return
        if utils.is_comprehension(node):
            return
        if inferred is astroid.Uninferable:
            return
        if (
            isinstance(inferred.parent, nodes.Arguments)
            and isinstance(node.value, nodes.Name)
            and node.value.name == inferred.parent.vararg
        ):
            # Variable-length argument, we can't determine the length.
            return

        # Attempt to check unpacking is properly balanced
        values = self._nodes_to_unpack(inferred)
        if values is not None:
            if len(targets) != len(values):
                # Check if we have starred nodes.
                if any(isinstance(target, nodes.Starred) for target in targets):
                    return
                self.add_message(
                    "unbalanced-tuple-unpacking",
                    node=node,
                    args=(
                        _get_unpacking_extra_info(node, inferred),
                        len(targets),
                        len(values),
                    ),
                )
        # attempt to check unpacking may be possible (i.e. RHS is iterable)
        elif not utils.is_iterable(inferred):
            self.add_message(
                "unpacking-non-sequence",
                node=node,
                args=(_get_unpacking_extra_info(node, inferred),),
            )

    @staticmethod
    def _nodes_to_unpack(node: nodes.NodeNG) -> list[nodes.NodeNG] | None:
        """Return the list of values of the `Assign` node."""
        if isinstance(node, (nodes.Tuple, nodes.List)):
            return node.itered()
        if isinstance(node, astroid.Instance) and any(
            ancestor.qname() == "typing.NamedTuple" for ancestor in node.ancestors()
        ):
            return [i for i in node.values() if isinstance(i, nodes.AssignName)]
        return None

    def _check_module_attrs(self, node, module, module_names):
        """Check that module_names (list of string) are accessible through the
        given module, if the latest access name corresponds to a module, return it
        """
        while module_names:
            name = module_names.pop(0)
            if name == "__dict__":
                module = None
                break
            try:
                module = next(module.getattr(name)[0].infer())
                if module is astroid.Uninferable:
                    return None
            except astroid.NotFoundError:
                if module.name in self._ignored_modules:
                    return None
                self.add_message(
                    "no-name-in-module", args=(name, module.name), node=node
                )
                return None
            except astroid.InferenceError:
                return None
        if module_names:
            modname = module.name if module else "__dict__"
            self.add_message(
                "no-name-in-module", node=node, args=(".".join(module_names), modname)
            )
            return None
        if isinstance(module, nodes.Module):
            return module
        return None

    def _check_all(self, node: nodes.Module, not_consumed):
        assigned = next(node.igetattr("__all__"))
        if assigned is astroid.Uninferable:
            return
        if not assigned.pytype() in {"builtins.list", "builtins.tuple"}:
            line, col = assigned.tolineno, assigned.col_offset
            self.add_message("invalid-all-format", line=line, col_offset=col, node=node)
            return
        for elt in getattr(assigned, "elts", ()):
            try:
                elt_name = next(elt.infer())
            except astroid.InferenceError:
                continue
            if elt_name is astroid.Uninferable:
                continue
            if not elt_name.parent:
                continue

            if not isinstance(elt_name, nodes.Const) or not isinstance(
                elt_name.value, str
            ):
                self.add_message("invalid-all-object", args=elt.as_string(), node=elt)
                continue

            elt_name = elt_name.value
            # If elt is in not_consumed, remove it from not_consumed
            if elt_name in not_consumed:
                del not_consumed[elt_name]
                continue

            if elt_name not in node.locals:
                if not node.package:
                    self.add_message(
                        "undefined-all-variable", args=(elt_name,), node=elt
                    )
                else:
                    basename = os.path.splitext(node.file)[0]
                    if os.path.basename(basename) == "__init__":
                        name = node.name + "." + elt_name
                        try:
                            astroid.modutils.file_from_modpath(name.split("."))
                        except ImportError:
                            self.add_message(
                                "undefined-all-variable", args=(elt_name,), node=elt
                            )
                        except SyntaxError:
                            # don't yield a syntax-error warning,
                            # because it will be later yielded
                            # when the file will be checked
                            pass

    def _check_globals(self, not_consumed):
        if self._allow_global_unused_variables:
            return
        for name, node_lst in not_consumed.items():
            for node in node_lst:
                self.add_message("unused-variable", args=(name,), node=node)

    def _check_imports(self, not_consumed):
        local_names = _fix_dot_imports(not_consumed)
        checked = set()
        unused_wildcard_imports: defaultdict[
            tuple[str, nodes.ImportFrom], list[str]
        ] = collections.defaultdict(list)
        for name, stmt in local_names:
            for imports in stmt.names:
                real_name = imported_name = imports[0]
                if imported_name == "*":
                    real_name = name
                as_name = imports[1]
                if real_name in checked:
                    continue
                if name not in (real_name, as_name):
                    continue
                checked.add(real_name)

                is_type_annotation_import = (
                    imported_name in self._type_annotation_names
                    or as_name in self._type_annotation_names
                )
                if isinstance(stmt, nodes.Import) or (
                    isinstance(stmt, nodes.ImportFrom) and not stmt.modname
                ):
                    if isinstance(stmt, nodes.ImportFrom) and SPECIAL_OBJ.search(
                        imported_name
                    ):
                        # Filter special objects (__doc__, __all__) etc.,
                        # because they can be imported for exporting.
                        continue

                    if is_type_annotation_import:
                        # Most likely a typing import if it wasn't used so far.
                        continue

                    if as_name == "_":
                        continue
                    if as_name is None:
                        msg = f"import {imported_name}"
                    else:
                        msg = f"{imported_name} imported as {as_name}"
                    if not in_type_checking_block(stmt):
                        self.add_message("unused-import", args=msg, node=stmt)
                elif isinstance(stmt, nodes.ImportFrom) and stmt.modname != FUTURE:
                    if SPECIAL_OBJ.search(imported_name):
                        # Filter special objects (__doc__, __all__) etc.,
                        # because they can be imported for exporting.
                        continue

                    if _is_from_future_import(stmt, name):
                        # Check if the name is in fact loaded from a
                        # __future__ import in another module.
                        continue

                    if is_type_annotation_import:
                        # Most likely a typing import if it wasn't used so far.
                        continue

                    if imported_name == "*":
                        unused_wildcard_imports[(stmt.modname, stmt)].append(name)
                    else:
                        if as_name is None:
                            msg = f"{imported_name} imported from {stmt.modname}"
                        else:
                            msg = f"{imported_name} imported from {stmt.modname} as {as_name}"
                        if not in_type_checking_block(stmt):
                            self.add_message("unused-import", args=msg, node=stmt)

        # Construct string for unused-wildcard-import message
        for module, unused_list in unused_wildcard_imports.items():
            if len(unused_list) == 1:
                arg_string = unused_list[0]
            else:
                arg_string = (
                    f"{', '.join(i for i in unused_list[:-1])} and {unused_list[-1]}"
                )
            self.add_message(
                "unused-wildcard-import", args=(arg_string, module[0]), node=module[1]
            )
        del self._to_consume

    def _check_metaclasses(self, node):
        """Update consumption analysis for metaclasses."""
        consumed = []  # [(scope_locals, consumed_key)]

        for child_node in node.get_children():
            if isinstance(child_node, nodes.ClassDef):
                consumed.extend(self._check_classdef_metaclasses(child_node, node))

        # Pop the consumed items, in order to avoid having
        # unused-import and unused-variable false positives
        for scope_locals, name in consumed:
            scope_locals.pop(name, None)

    def _check_classdef_metaclasses(self, klass, parent_node):
        if not klass._metaclass:
            # Skip if this class doesn't use explicitly a metaclass, but inherits it from ancestors
            return []

        consumed = []  # [(scope_locals, consumed_key)]
        metaclass = klass.metaclass()
        name = None
        if isinstance(klass._metaclass, nodes.Name):
            name = klass._metaclass.name
        elif isinstance(klass._metaclass, nodes.Attribute) and klass._metaclass.expr:
            attr = klass._metaclass.expr
            while not isinstance(attr, nodes.Name):
                attr = attr.expr
            name = attr.name
        elif metaclass:
            name = metaclass.root().name

        found = False
        name = METACLASS_NAME_TRANSFORMS.get(name, name)
        if name:
            # check enclosing scopes starting from most local
            for scope_locals, _, _, _ in self._to_consume[::-1]:
                found_nodes = scope_locals.get(name, [])
                for found_node in found_nodes:
                    if found_node.lineno <= klass.lineno:
                        consumed.append((scope_locals, name))
                        found = True
                        break
            # Check parent scope
            nodes_in_parent_scope = parent_node.locals.get(name, [])
            for found_node_parent in nodes_in_parent_scope:
                if found_node_parent.lineno <= klass.lineno:
                    found = True
                    break
        if (
            not found
            and not metaclass
            and not (
                name in nodes.Module.scope_attrs
                or utils.is_builtin(name)
                or name in self.linter.config.additional_builtins
            )
        ):
            self.add_message("undefined-variable", node=klass, args=(name,))

        return consumed

    def visit_subscript(self, node: nodes.Subscript) -> None:
        inferred_slice = utils.safe_infer(node.slice)

        self._check_potential_index_error(node, inferred_slice)

    def _check_potential_index_error(
        self, node: nodes.Subscript, inferred_slice: nodes.NodeNG | None
    ) -> None:
        """Check for the potential-index-error message."""
        # Currently we only check simple slices of a single integer
        if not isinstance(inferred_slice, nodes.Const) or not isinstance(
            inferred_slice.value, int
        ):
            return

        # If the node.value is a Tuple or List without inference it is defined in place
        if isinstance(node.value, (nodes.Tuple, nodes.List)):
            # Add 1 because iterables are 0-indexed
            if len(node.value.elts) < inferred_slice.value + 1:
                self.add_message(
                    "potential-index-error", node=node, confidence=INFERENCE
                )
            return


def register(linter: PyLinter) -> None:
    linter.register_checker(VariablesChecker(linter))<|MERGE_RESOLUTION|>--- conflicted
+++ resolved
@@ -1078,32 +1078,6 @@
             "undefined-loop-variable"
         )
 
-<<<<<<< HEAD
-=======
-    @utils.only_required_for_messages("redefined-outer-name")
-    def visit_for(self, node: nodes.For) -> None:
-        assigned_to = [a.name for a in node.target.nodes_of_class(nodes.AssignName)]
-
-        # Only check variables that are used
-        dummy_rgx = self.linter.config.dummy_variables_rgx
-        assigned_to = [var for var in assigned_to if not dummy_rgx.match(var)]
-
-        for variable in assigned_to:
-            for outer_for, outer_variables in self._loop_variables:
-                if variable in outer_variables and not in_for_else_branch(
-                    outer_for, node
-                ):
-                    self.add_message(
-                        "redefined-outer-name",
-                        args=(variable, outer_for.fromlineno),
-                        node=node,
-                    )
-                    break
-
-        self._loop_variables.append((node, assigned_to))
-
-    @utils.only_required_for_messages("redefined-outer-name")
->>>>>>> 0e35511e
     def leave_for(self, node: nodes.For) -> None:
         self._store_type_annotation_names(node)
 
