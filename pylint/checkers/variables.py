--- conflicted
+++ resolved
@@ -62,11 +62,7 @@
 import sys
 from enum import Enum
 from functools import lru_cache
-<<<<<<< HEAD
-from typing import Any, DefaultDict, List, Optional, Tuple
-=======
-from typing import DefaultDict, List, Optional, Set, Tuple
->>>>>>> b7a2ce0e
+from typing import Any, DefaultDict, List, Optional, Set, Tuple
 
 import astroid
 from astroid import nodes
