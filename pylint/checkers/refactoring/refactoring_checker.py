# Licensed under the GPL: https://www.gnu.org/licenses/old-licenses/gpl-2.0.html
# For details: https://github.com/pylint-dev/pylint/blob/main/LICENSE
# Copyright (c) https://github.com/pylint-dev/pylint/blob/main/CONTRIBUTORS.txt

from __future__ import annotations

import collections
import copy
import itertools
import tokenize
<<<<<<< HEAD
from collections.abc import Iterator, Sequence
from functools import reduce
=======
from collections.abc import Iterator
from functools import cached_property, reduce
>>>>>>> 92b9840c
from re import Pattern
from typing import TYPE_CHECKING, Any, NamedTuple, Union, cast

import astroid
from astroid import bases, nodes
from astroid.util import UninferableBase

from pylint import checkers
from pylint.checkers import utils
from pylint.checkers.base.basic_error_checker import _loop_exits_early
from pylint.checkers.utils import node_frame_class
from pylint.graph import get_cycles, get_paths
from pylint.interfaces import HIGH, INFERENCE, Confidence

if TYPE_CHECKING:
    from pylint.lint import PyLinter


NodesWithNestedBlocks = Union[nodes.Try, nodes.While, nodes.For, nodes.If]

KNOWN_INFINITE_ITERATORS = {"itertools.count", "itertools.cycle"}
BUILTIN_EXIT_FUNCS = frozenset(("quit", "exit"))
CALLS_THAT_COULD_BE_REPLACED_BY_WITH = frozenset(
    (
        "threading.lock.acquire",
        "threading._RLock.acquire",
        "threading.Semaphore.acquire",
        "multiprocessing.managers.BaseManager.start",
        "multiprocessing.managers.SyncManager.start",
    )
)
CALLS_RETURNING_CONTEXT_MANAGERS = frozenset(
    (
        "_io.open",  # regular 'open()' call
        "pathlib.Path.open",
        "codecs.open",
        "urllib.request.urlopen",
        "tempfile.NamedTemporaryFile",
        "tempfile.SpooledTemporaryFile",
        "tempfile.TemporaryDirectory",
        "tempfile.TemporaryFile",
        "zipfile.ZipFile",
        "zipfile.PyZipFile",
        "zipfile.ZipFile.open",
        "zipfile.PyZipFile.open",
        "tarfile.TarFile",
        "tarfile.TarFile.open",
        "multiprocessing.context.BaseContext.Pool",
        "subprocess.Popen",
    )
)


def _if_statement_is_always_returning(
    if_node: nodes.If, returning_node_class: nodes.NodeNG
) -> bool:
    return any(isinstance(node, returning_node_class) for node in if_node.body)


def _except_statement_is_always_returning(
    node: nodes.Try, returning_node_class: nodes.NodeNG
) -> bool:
    """Detect if all except statements return."""
    return all(
        any(isinstance(child, returning_node_class) for child in handler.body)
        for handler in node.handlers
    )


def _is_trailing_comma(tokens: list[tokenize.TokenInfo], index: int) -> bool:
    """Check if the given token is a trailing comma.

    :param tokens: Sequence of modules tokens
    :type tokens: list[tokenize.TokenInfo]
    :param int index: Index of token under check in tokens
    :returns: True if the token is a comma which trails an expression
    :rtype: bool
    """
    token = tokens[index]
    if token.exact_type != tokenize.COMMA:
        return False
    # Must have remaining tokens on the same line such as NEWLINE
    left_tokens = itertools.islice(tokens, index + 1, None)

    more_tokens_on_line = False
    for remaining_token in left_tokens:
        if remaining_token.start[0] == token.start[0]:
            more_tokens_on_line = True
            # If one of the remaining same line tokens is not NEWLINE or COMMENT
            # the comma is not trailing.
            if remaining_token.type not in (tokenize.NEWLINE, tokenize.COMMENT):
                return False

    if not more_tokens_on_line:
        return False

    def get_curline_index_start() -> int:
        """Get the index denoting the start of the current line."""
        for subindex, token in enumerate(reversed(tokens[:index])):
            # See Lib/tokenize.py and Lib/token.py in cpython for more info
            if token.type == tokenize.NEWLINE:
                return index - subindex
        return 0

    curline_start = get_curline_index_start()
    expected_tokens = {"return", "yield"}
    return any(
        "=" in prevtoken.string or prevtoken.string in expected_tokens
        for prevtoken in tokens[curline_start:index]
    )


def _is_inside_context_manager(node: nodes.Call) -> bool:
    frame = node.frame()
    if not isinstance(
        frame, (nodes.FunctionDef, astroid.BoundMethod, astroid.UnboundMethod)
    ):
        return False
    return frame.name == "__enter__" or utils.decorated_with(
        frame, "contextlib.contextmanager"
    )


def _is_a_return_statement(node: nodes.Call) -> bool:
    frame = node.frame()
    for parent in node.node_ancestors():
        if parent is frame:
            break
        if isinstance(parent, nodes.Return):
            return True
    return False


def _is_part_of_with_items(node: nodes.Call) -> bool:
    """Checks if one of the node's parents is a ``nodes.With`` node and that the node
    itself is located somewhere under its ``items``.
    """
    frame = node.frame()
    current = node
    while current != frame:
        if isinstance(current, nodes.With):
            items_start = current.items[0][0].lineno
            items_end = current.items[-1][0].tolineno
            return items_start <= node.lineno <= items_end  # type: ignore[no-any-return]
        current = current.parent
    return False


def _will_be_released_automatically(node: nodes.Call) -> bool:
    """Checks if a call that could be used in a ``with`` statement is used in an
    alternative construct which would ensure that its __exit__ method is called.
    """
    callables_taking_care_of_exit = frozenset(
        (
            "contextlib._BaseExitStack.enter_context",
            "contextlib.ExitStack.enter_context",  # necessary for Python 3.6 compatibility
        )
    )
    if not isinstance(node.parent, nodes.Call):
        return False
    func = utils.safe_infer(node.parent.func)
    if not func:
        return False
    return func.qname() in callables_taking_care_of_exit


def _is_part_of_assignment_target(node: nodes.NodeNG) -> bool:
    """Check whether use of a variable is happening as part of the left-hand
    side of an assignment.

    This requires recursive checking, because destructuring assignment can have
    arbitrarily nested tuples and lists to unpack.
    """
    if isinstance(node.parent, nodes.Assign):
        return node in node.parent.targets

    if isinstance(node.parent, nodes.AugAssign):
        return node == node.parent.target  # type: ignore[no-any-return]

    if isinstance(node.parent, (nodes.Tuple, nodes.List)):
        return _is_part_of_assignment_target(node.parent)

    return False


class ConsiderUsingWithStack(NamedTuple):
    """Stack for objects that may potentially trigger a R1732 message
    if they are not used in a ``with`` block later on.
    """

    module_scope: dict[str, nodes.NodeNG] = {}
    class_scope: dict[str, nodes.NodeNG] = {}
    function_scope: dict[str, nodes.NodeNG] = {}

    def __iter__(self) -> Iterator[dict[str, nodes.NodeNG]]:
        yield from (self.function_scope, self.class_scope, self.module_scope)

    def get_stack_for_frame(
        self, frame: nodes.FunctionDef | nodes.ClassDef | nodes.Module
    ) -> dict[str, nodes.NodeNG]:
        """Get the stack corresponding to the scope of the given frame."""
        if isinstance(frame, nodes.FunctionDef):
            return self.function_scope
        if isinstance(frame, nodes.ClassDef):
            return self.class_scope
        return self.module_scope

    def clear_all(self) -> None:
        """Convenience method to clear all stacks."""
        for stack in self:
            stack.clear()


class RefactoringChecker(checkers.BaseTokenChecker):
    """Looks for code which can be refactored.

    This checker also mixes the astroid and the token approaches
    in order to create knowledge about whether an "else if" node
    is a true "else if" node, or an "elif" node.
    """

    name = "refactoring"

    msgs = {
        "R1701": (
            "Consider merging these isinstance calls to isinstance(%s, (%s))",
            "consider-merging-isinstance",
            "Used when multiple consecutive isinstance calls can be merged into one.",
        ),
        "R1706": (
            "Consider using ternary (%s)",
            "consider-using-ternary",
            "Used when one of known pre-python 2.5 ternary syntax is used.",
        ),
        "R1709": (
            "Boolean expression may be simplified to %s",
            "simplify-boolean-expression",
            "Emitted when redundant pre-python 2.5 ternary syntax is used.",
        ),
        "R1726": (
            'Boolean condition "%s" may be simplified to "%s"',
            "simplifiable-condition",
            "Emitted when a boolean condition is able to be simplified.",
        ),
        "R1727": (
            "Boolean condition '%s' will always evaluate to '%s'",
            "condition-evals-to-constant",
            "Emitted when a boolean condition can be simplified to a constant value.",
        ),
        "R1702": (
            "Too many nested blocks (%s/%s)",
            "too-many-nested-blocks",
            "Used when a function or a method has too many nested "
            "blocks. This makes the code less understandable and "
            "maintainable.",
            {"old_names": [("R0101", "old-too-many-nested-blocks")]},
        ),
        "R1703": (
            "The if statement can be replaced with %s",
            "simplifiable-if-statement",
            "Used when an if statement can be replaced with 'bool(test)'.",
            {"old_names": [("R0102", "old-simplifiable-if-statement")]},
        ),
        "R1704": (
            "Redefining argument with the local name %r",
            "redefined-argument-from-local",
            "Used when a local name is redefining an argument, which might "
            "suggest a potential error. This is taken in account only for "
            "a handful of name binding operations, such as for iteration, "
            "with statement assignment and exception handler assignment.",
        ),
        "R1705": (
            'Unnecessary "%s" after "return", %s',
            "no-else-return",
            "Used in order to highlight an unnecessary block of "
            "code following an if containing a return statement. "
            "As such, it will warn when it encounters an else "
            "following a chain of ifs, all of them containing a "
            "return statement.",
        ),
        "R1707": (
            "Disallow trailing comma tuple",
            "trailing-comma-tuple",
            "In Python, a tuple is actually created by the comma symbol, "
            "not by the parentheses. Unfortunately, one can actually create a "
            "tuple by misplacing a trailing comma, which can lead to potential "
            "weird bugs in your code. You should always use parentheses "
            "explicitly for creating a tuple.",
        ),
        "R1708": (
            "Do not raise StopIteration in generator, use return statement instead",
            "stop-iteration-return",
            "According to PEP479, the raise of StopIteration to end the loop of "
            "a generator may lead to hard to find bugs. This PEP specify that "
            "raise StopIteration has to be replaced by a simple return statement",
        ),
        "R1710": (
            "Either all return statements in a function should return an expression, "
            "or none of them should.",
            "inconsistent-return-statements",
            "According to PEP8, if any return statement returns an expression, "
            "any return statements where no value is returned should explicitly "
            "state this as return None, and an explicit return statement "
            "should be present at the end of the function (if reachable)",
        ),
        "R1711": (
            "Useless return at end of function or method",
            "useless-return",
            'Emitted when a single "return" or "return None" statement is found '
            "at the end of function or method definition. This statement can safely be "
            "removed because Python will implicitly return None",
        ),
        "R1712": (
            "Consider using tuple unpacking for swapping variables",
            "consider-swap-variables",
            "You do not have to use a temporary variable in order to "
            'swap variables. Using "tuple unpacking" to directly swap '
            "variables makes the intention more clear.",
        ),
        "R1713": (
            "Consider using str.join(sequence) for concatenating "
            "strings from an iterable",
            "consider-using-join",
            "Using str.join(sequence) is faster, uses less memory "
            "and increases readability compared to for-loop iteration.",
        ),
        "R1714": (
            "Consider merging these comparisons with 'in' by using '%s %sin (%s)'."
            " Use a set instead if elements are hashable.",
            "consider-using-in",
            "To check if a variable is equal to one of many values, "
            'combine the values into a set or tuple and check if the variable is contained "in" it '
            "instead of checking for equality against each of the values. "
            "This is faster and less verbose.",
        ),
        "R1715": (
            "Consider using dict.get for getting values from a dict "
            "if a key is present or a default if not",
            "consider-using-get",
            "Using the builtin dict.get for getting a value from a dictionary "
            "if a key is present or a default if not, is simpler and considered "
            "more idiomatic, although sometimes a bit slower",
        ),
        "R1716": (
            "Simplify chained comparison between the operands: %s",
            "chained-comparison",
            "This message is emitted when pylint encounters boolean operation like "
            '"a < b and b < c", suggesting instead to refactor it to "a < b < c"',
        ),
        "R1717": (
            "Consider using a dictionary comprehension",
            "consider-using-dict-comprehension",
            "Emitted when we detect the creation of a dictionary "
            "using the dict() callable and a transient list. "
            "Although there is nothing syntactically wrong with this code, "
            "it is hard to read and can be simplified to a dict comprehension. "
            "Also it is faster since you don't need to create another "
            "transient list",
        ),
        "R1718": (
            "Consider using a set comprehension",
            "consider-using-set-comprehension",
            "Although there is nothing syntactically wrong with this code, "
            "it is hard to read and can be simplified to a set comprehension. "
            "Also it is faster since you don't need to create another "
            "transient list",
        ),
        "R1719": (
            "The if expression can be replaced with %s",
            "simplifiable-if-expression",
            "Used when an if expression can be replaced with 'bool(test)' "
            "or simply 'test' if the boolean cast is implicit.",
        ),
        "R1720": (
            'Unnecessary "%s" after "raise", %s',
            "no-else-raise",
            "Used in order to highlight an unnecessary block of "
            "code following an if containing a raise statement. "
            "As such, it will warn when it encounters an else "
            "following a chain of ifs, all of them containing a "
            "raise statement.",
        ),
        "R1721": (
            "Unnecessary use of a comprehension, use %s instead.",
            "unnecessary-comprehension",
            "Instead of using an identity comprehension, "
            "consider using the list, dict or set constructor. "
            "It is faster and simpler.",
        ),
        "R1722": (
            "Consider using 'sys.exit' instead",
            "consider-using-sys-exit",
            "Contrary to 'exit()' or 'quit()', 'sys.exit' does not rely on the "
            "site module being available (as the 'sys' module is always available).",
        ),
        "R1723": (
            'Unnecessary "%s" after "break", %s',
            "no-else-break",
            "Used in order to highlight an unnecessary block of "
            "code following an if containing a break statement. "
            "As such, it will warn when it encounters an else "
            "following a chain of ifs, all of them containing a "
            "break statement.",
        ),
        "R1724": (
            'Unnecessary "%s" after "continue", %s',
            "no-else-continue",
            "Used in order to highlight an unnecessary block of "
            "code following an if containing a continue statement. "
            "As such, it will warn when it encounters an else "
            "following a chain of ifs, all of them containing a "
            "continue statement.",
        ),
        "R1725": (
            "Consider using Python 3 style super() without arguments",
            "super-with-arguments",
            "Emitted when calling the super() builtin with the current class "
            "and instance. On Python 3 these arguments are the default and they can be omitted.",
        ),
        "R1728": (
            "Consider using a generator instead '%s(%s)'",
            "consider-using-generator",
            "If your container can be large using "
            "a generator will bring better performance.",
        ),
        "R1729": (
            "Use a generator instead '%s(%s)'",
            "use-a-generator",
            "Comprehension inside of 'any', 'all', 'max', 'min' or 'sum' is unnecessary. "
            "A generator would be sufficient and faster.",
        ),
        "R1730": (
            "Consider using '%s' instead of unnecessary if block",
            "consider-using-min-builtin",
            "Using the min builtin instead of a conditional improves readability and conciseness.",
        ),
        "R1731": (
            "Consider using '%s' instead of unnecessary if block",
            "consider-using-max-builtin",
            "Using the max builtin instead of a conditional improves readability and conciseness.",
        ),
        "R1732": (
            "Consider using 'with' for resource-allocating operations",
            "consider-using-with",
            "Emitted if a resource-allocating assignment or call may be replaced by a 'with' block. "
            "By using 'with' the release of the allocated resources is ensured even in the case "
            "of an exception.",
        ),
        "R1733": (
            "Unnecessary dictionary index lookup, use '%s' instead",
            "unnecessary-dict-index-lookup",
            "Emitted when iterating over the dictionary items (key-item pairs) and accessing the "
            "value by index lookup. "
            "The value can be accessed directly instead.",
        ),
        "R1734": (
            "Consider using [] instead of list()",
            "use-list-literal",
            "Emitted when using list() to create an empty list instead of the literal []. "
            "The literal is faster as it avoids an additional function call.",
        ),
        "R1735": (
            "Consider using '%s' instead of a call to 'dict'.",
            "use-dict-literal",
            "Emitted when using dict() to create a dictionary instead of a literal '{ ... }'. "
            "The literal is faster as it avoids an additional function call.",
        ),
        "R1736": (
            "Unnecessary list index lookup, use '%s' instead",
            "unnecessary-list-index-lookup",
            "Emitted when iterating over an enumeration and accessing the "
            "value by index lookup. "
            "The value can be accessed directly instead.",
        ),
        "R1737": (
            "Simplify cycle to ==",
            "chained-comparison-all-equal",
            "Emitted when items in a boolean condition are all <= or >="
            "This is equivalent to asking if they all equal.",
        ),
        "R1738": (
            "This comparison always evalutes to False",
            "impossible-comparison",
            "Emitted when there a comparison that is always False.",
        ),
    }
    options = (
        (
            "max-nested-blocks",
            {
                "default": 5,
                "type": "int",
                "metavar": "<int>",
                "help": "Maximum number of nested blocks for function / method body",
            },
        ),
        (
            "never-returning-functions",
            {
                "default": ("sys.exit", "argparse.parse_error"),
                "type": "csv",
                "metavar": "<members names>",
                "help": "Complete name of functions that never returns. When checking "
                "for inconsistent-return-statements if a never returning function is "
                "called then it will be considered as an explicit return statement "
                "and no message will be printed.",
            },
        ),
    )

    def __init__(self, linter: PyLinter) -> None:
        super().__init__(linter)
        self._return_nodes: dict[str, list[nodes.Return]] = {}
        self._consider_using_with_stack = ConsiderUsingWithStack()
        self._init()
        self._never_returning_functions: set[str] = set()

    def _init(self) -> None:
        self._nested_blocks: list[NodesWithNestedBlocks] = []
        self._elifs: list[tuple[int, int]] = []
        self._reported_swap_nodes: set[nodes.NodeNG] = set()
        self._can_simplify_bool_op: bool = False
        self._consider_using_with_stack.clear_all()

    def open(self) -> None:
        # do this in open since config not fully initialized in __init__
        self._never_returning_functions = set(
            self.linter.config.never_returning_functions
        )

    @cached_property
    def _dummy_rgx(self) -> Pattern[str]:
        return self.linter.config.dummy_variables_rgx  # type: ignore[no-any-return]

    @staticmethod
    def _is_bool_const(node: nodes.Return | nodes.Assign) -> bool:
        return isinstance(node.value, nodes.Const) and isinstance(
            node.value.value, bool
        )

    def _is_actual_elif(self, node: nodes.If | nodes.Try) -> bool:
        """Check if the given node is an actual elif.

        This is a problem we're having with the builtin ast module,
        which splits `elif` branches into a separate if statement.
        Unfortunately we need to know the exact type in certain
        cases.
        """
        if isinstance(node.parent, nodes.If):
            orelse = node.parent.orelse
            # current if node must directly follow an "else"
            if orelse and orelse == [node]:
                if (node.lineno, node.col_offset) in self._elifs:
                    return True
        return False

    def _check_simplifiable_if(self, node: nodes.If) -> None:
        """Check if the given if node can be simplified.

        The if statement can be reduced to a boolean expression
        in some cases. For instance, if there are two branches
        and both of them return a boolean value that depends on
        the result of the statement's test, then this can be reduced
        to `bool(test)` without losing any functionality.
        """

        if self._is_actual_elif(node):
            # Not interested in if statements with multiple branches.
            return
        if len(node.orelse) != 1 or len(node.body) != 1:
            return

        # Check if both branches can be reduced.
        first_branch = node.body[0]
        else_branch = node.orelse[0]
        if isinstance(first_branch, nodes.Return):
            if not isinstance(else_branch, nodes.Return):
                return
            first_branch_is_bool = self._is_bool_const(first_branch)
            else_branch_is_bool = self._is_bool_const(else_branch)
            reduced_to = "'return bool(test)'"
        elif isinstance(first_branch, nodes.Assign):
            if not isinstance(else_branch, nodes.Assign):
                return

            # Check if we assign to the same value
            first_branch_targets = [
                target.name
                for target in first_branch.targets
                if isinstance(target, nodes.AssignName)
            ]
            else_branch_targets = [
                target.name
                for target in else_branch.targets
                if isinstance(target, nodes.AssignName)
            ]
            if not first_branch_targets or not else_branch_targets:
                return
            if sorted(first_branch_targets) != sorted(else_branch_targets):
                return

            first_branch_is_bool = self._is_bool_const(first_branch)
            else_branch_is_bool = self._is_bool_const(else_branch)
            reduced_to = "'var = bool(test)'"
        else:
            return

        if not first_branch_is_bool or not else_branch_is_bool:
            return
        if not first_branch.value.value:
            # This is a case that can't be easily simplified and
            # if it can be simplified, it will usually result in a
            # code that's harder to understand and comprehend.
            # Let's take for instance `arg and arg <= 3`. This could theoretically be
            # reduced to `not arg or arg > 3`, but the net result is that now the
            # condition is harder to understand, because it requires understanding of
            # an extra clause:
            #   * first, there is the negation of truthness with `not arg`
            #   * the second clause is `arg > 3`, which occurs when arg has a
            #     a truth value, but it implies that `arg > 3` is equivalent
            #     with `arg and arg > 3`, which means that the user must
            #     think about this assumption when evaluating `arg > 3`.
            #     The original form is easier to grasp.
            return

        self.add_message("simplifiable-if-statement", node=node, args=(reduced_to,))

    def process_tokens(self, tokens: list[tokenize.TokenInfo]) -> None:
        # Process tokens and look for 'if' or 'elif'
        for index, token in enumerate(tokens):
            token_string = token[1]
            if token_string == "elif":
                # AST exists by the time process_tokens is called, so
                # it's safe to assume tokens[index+1] exists.
                # tokens[index+1][2] is the elif's position as
                # reported by CPython and PyPy,
                # token[2] is the actual position and also is
                # reported by IronPython.
                self._elifs.extend([token[2], tokens[index + 1][2]])
            elif self.linter.is_message_enabled(
                "trailing-comma-tuple"
            ) and _is_trailing_comma(tokens, index):
                self.add_message("trailing-comma-tuple", line=token.start[0])

    @utils.only_required_for_messages("consider-using-with")
    def leave_module(self, _: nodes.Module) -> None:
        # check for context managers that have been created but not used
        self._emit_consider_using_with_if_needed(
            self._consider_using_with_stack.module_scope
        )
        self._init()

    @utils.only_required_for_messages("too-many-nested-blocks", "no-else-return")
    def visit_try(self, node: nodes.Try) -> None:
        self._check_nested_blocks(node)

        self._check_superfluous_else_return(node)
        self._check_superfluous_else_raise(node)

    visit_while = visit_try

    def _check_redefined_argument_from_local(self, name_node: nodes.AssignName) -> None:
        if self._dummy_rgx and self._dummy_rgx.match(name_node.name):
            return
        if not name_node.lineno:
            # Unknown position, maybe it is a manually built AST?
            return

        scope = name_node.scope()
        if not isinstance(scope, nodes.FunctionDef):
            return

        for defined_argument in scope.args.nodes_of_class(
            nodes.AssignName, skip_klass=(nodes.Lambda,)
        ):
            if defined_argument.name == name_node.name:
                self.add_message(
                    "redefined-argument-from-local",
                    node=name_node,
                    args=(name_node.name,),
                )

    @utils.only_required_for_messages(
        "redefined-argument-from-local",
        "too-many-nested-blocks",
        "unnecessary-dict-index-lookup",
        "unnecessary-list-index-lookup",
    )
    def visit_for(self, node: nodes.For) -> None:
        self._check_nested_blocks(node)
        self._check_unnecessary_dict_index_lookup(node)
        self._check_unnecessary_list_index_lookup(node)

        for name in node.target.nodes_of_class(nodes.AssignName):
            self._check_redefined_argument_from_local(name)

    @utils.only_required_for_messages("redefined-argument-from-local")
    def visit_excepthandler(self, node: nodes.ExceptHandler) -> None:
        if node.name and isinstance(node.name, nodes.AssignName):
            self._check_redefined_argument_from_local(node.name)

    @utils.only_required_for_messages(
        "redefined-argument-from-local", "consider-using-with"
    )
    def visit_with(self, node: nodes.With) -> None:
        for var, names in node.items:
            if isinstance(var, nodes.Name):
                for stack in self._consider_using_with_stack:
                    # We don't need to restrict the stacks we search to the current scope and
                    # outer scopes, as e.g. the function_scope stack will be empty when we
                    # check a ``with`` on the class level.
                    if var.name in stack:
                        del stack[var.name]
                        break
            if not names:
                continue
            for name in names.nodes_of_class(nodes.AssignName):
                self._check_redefined_argument_from_local(name)

    def _check_superfluous_else(
        self,
        node: nodes.If | nodes.Try,
        msg_id: str,
        returning_node_class: nodes.NodeNG,
    ) -> None:
        if isinstance(node, nodes.Try) and node.finalbody:
            # Not interested in try/except/else/finally statements.
            return

        if not node.orelse:
            # Not interested in if/try statements without else.
            return

        if self._is_actual_elif(node):
            # Not interested in elif nodes; only if
            return

        if (
            isinstance(node, nodes.If)
            and _if_statement_is_always_returning(node, returning_node_class)
        ) or (
            isinstance(node, nodes.Try)
            and not node.finalbody
            and _except_statement_is_always_returning(node, returning_node_class)
        ):
            orelse = node.orelse[0]
            if (orelse.lineno, orelse.col_offset) in self._elifs:
                args = ("elif", 'remove the leading "el" from "elif"')
            else:
                args = ("else", 'remove the "else" and de-indent the code inside it')
            self.add_message(msg_id, node=node, args=args, confidence=HIGH)

    def _check_superfluous_else_return(self, node: nodes.If) -> None:
        return self._check_superfluous_else(
            node, msg_id="no-else-return", returning_node_class=nodes.Return
        )

    def _check_superfluous_else_raise(self, node: nodes.If) -> None:
        return self._check_superfluous_else(
            node, msg_id="no-else-raise", returning_node_class=nodes.Raise
        )

    def _check_superfluous_else_break(self, node: nodes.If) -> None:
        return self._check_superfluous_else(
            node, msg_id="no-else-break", returning_node_class=nodes.Break
        )

    def _check_superfluous_else_continue(self, node: nodes.If) -> None:
        return self._check_superfluous_else(
            node, msg_id="no-else-continue", returning_node_class=nodes.Continue
        )

    @staticmethod
    def _type_and_name_are_equal(node_a: Any, node_b: Any) -> bool:
        if isinstance(node_a, nodes.Name) and isinstance(node_b, nodes.Name):
            return node_a.name == node_b.name  # type: ignore[no-any-return]
        if isinstance(node_a, nodes.AssignName) and isinstance(
            node_b, nodes.AssignName
        ):
            return node_a.name == node_b.name  # type: ignore[no-any-return]
        if isinstance(node_a, nodes.Const) and isinstance(node_b, nodes.Const):
            return node_a.value == node_b.value  # type: ignore[no-any-return]
        return False

    def _is_dict_get_block(self, node: nodes.If) -> bool:
        # "if <compare node>"
        if not isinstance(node.test, nodes.Compare):
            return False

        # Does not have a single statement in the guard's body
        if len(node.body) != 1:
            return False

        # Look for a single variable assignment on the LHS and a subscript on RHS
        stmt = node.body[0]
        if not (
            isinstance(stmt, nodes.Assign)
            and len(node.body[0].targets) == 1
            and isinstance(node.body[0].targets[0], nodes.AssignName)
            and isinstance(stmt.value, nodes.Subscript)
        ):
            return False

        # The subscript's slice needs to be the same as the test variable.
        slice_value = stmt.value.slice
        if not (
            self._type_and_name_are_equal(stmt.value.value, node.test.ops[0][1])
            and self._type_and_name_are_equal(slice_value, node.test.left)
        ):
            return False

        # The object needs to be a dictionary instance
        return isinstance(utils.safe_infer(node.test.ops[0][1]), nodes.Dict)

    def _check_consider_get(self, node: nodes.If) -> None:
        if_block_ok = self._is_dict_get_block(node)
        if if_block_ok and not node.orelse:
            self.add_message("consider-using-get", node=node)
        elif (
            if_block_ok
            and len(node.orelse) == 1
            and isinstance(node.orelse[0], nodes.Assign)
            and self._type_and_name_are_equal(
                node.orelse[0].targets[0], node.body[0].targets[0]
            )
            and len(node.orelse[0].targets) == 1
        ):
            self.add_message("consider-using-get", node=node)

    @utils.only_required_for_messages(
        "too-many-nested-blocks",
        "simplifiable-if-statement",
        "no-else-return",
        "no-else-raise",
        "no-else-break",
        "no-else-continue",
        "consider-using-get",
        "consider-using-min-builtin",
        "consider-using-max-builtin",
    )
    def visit_if(self, node: nodes.If) -> None:
        self._check_simplifiable_if(node)
        self._check_nested_blocks(node)
        self._check_superfluous_else_return(node)
        self._check_superfluous_else_raise(node)
        self._check_superfluous_else_break(node)
        self._check_superfluous_else_continue(node)
        self._check_consider_get(node)
        self._check_consider_using_min_max_builtin(node)

    # pylint: disable = too-many-branches
    def _check_consider_using_min_max_builtin(self, node: nodes.If) -> None:
        """Check if the given if node can be refactored as a min/max python builtin."""
        if self._is_actual_elif(node) or node.orelse:
            # Not interested in if statements with multiple branches.
            return

        if len(node.body) != 1:
            return

        body = node.body[0]
        # Check if condition can be reduced.
        if not hasattr(body, "targets") or len(body.targets) != 1:
            return

        target = body.targets[0]
        if not (
            isinstance(node.test, nodes.Compare)
            and not isinstance(target, nodes.Subscript)
            and not isinstance(node.test.left, nodes.Subscript)
            and isinstance(body, nodes.Assign)
        ):
            return

        # Check that the assignation is on the same variable.
        if hasattr(node.test.left, "name"):
            left_operand = node.test.left.name
        elif hasattr(node.test.left, "attrname"):
            left_operand = node.test.left.attrname
        else:
            return

        if hasattr(target, "name"):
            target_assignation = target.name
        elif hasattr(target, "attrname"):
            target_assignation = target.attrname
        else:
            return

        if not (left_operand == target_assignation):
            return

        if len(node.test.ops) > 1:
            return

        if not isinstance(body.value, (nodes.Name, nodes.Const)):
            return

        operator, right_statement = node.test.ops[0]
        if isinstance(body.value, nodes.Name):
            body_value = body.value.name
        else:
            body_value = body.value.value

        if isinstance(right_statement, nodes.Name):
            right_statement_value = right_statement.name
        elif isinstance(right_statement, nodes.Const):
            right_statement_value = right_statement.value
        else:
            return

        # Verify the right part of the statement is the same.
        if right_statement_value != body_value:
            return

        if operator in {"<", "<="}:
            reduced_to = "{target} = max({target}, {item})".format(
                target=target_assignation, item=body_value
            )
            self.add_message(
                "consider-using-max-builtin", node=node, args=(reduced_to,)
            )
        elif operator in {">", ">="}:
            reduced_to = "{target} = min({target}, {item})".format(
                target=target_assignation, item=body_value
            )
            self.add_message(
                "consider-using-min-builtin", node=node, args=(reduced_to,)
            )

    @utils.only_required_for_messages("simplifiable-if-expression")
    def visit_ifexp(self, node: nodes.IfExp) -> None:
        self._check_simplifiable_ifexp(node)

    def _check_simplifiable_ifexp(self, node: nodes.IfExp) -> None:
        if not isinstance(node.body, nodes.Const) or not isinstance(
            node.orelse, nodes.Const
        ):
            return

        if not isinstance(node.body.value, bool) or not isinstance(
            node.orelse.value, bool
        ):
            return

        if isinstance(node.test, nodes.Compare):
            test_reduced_to = "test"
        else:
            test_reduced_to = "bool(test)"

        if (node.body.value, node.orelse.value) == (True, False):
            reduced_to = f"'{test_reduced_to}'"
        elif (node.body.value, node.orelse.value) == (False, True):
            reduced_to = "'not test'"
        else:
            return

        self.add_message("simplifiable-if-expression", node=node, args=(reduced_to,))

    @utils.only_required_for_messages(
        "too-many-nested-blocks",
        "inconsistent-return-statements",
        "useless-return",
        "consider-using-with",
    )
    def leave_functiondef(self, node: nodes.FunctionDef) -> None:
        # check left-over nested blocks stack
        self._emit_nested_blocks_message_if_needed(self._nested_blocks)
        # new scope = reinitialize the stack of nested blocks
        self._nested_blocks = []
        # check consistent return statements
        self._check_consistent_returns(node)
        # check for single return or return None at the end
        self._check_return_at_the_end(node)
        self._return_nodes[node.name] = []
        # check for context managers that have been created but not used
        self._emit_consider_using_with_if_needed(
            self._consider_using_with_stack.function_scope
        )
        self._consider_using_with_stack.function_scope.clear()

    @utils.only_required_for_messages("consider-using-with")
    def leave_classdef(self, _: nodes.ClassDef) -> None:
        # check for context managers that have been created but not used
        self._emit_consider_using_with_if_needed(
            self._consider_using_with_stack.class_scope
        )
        self._consider_using_with_stack.class_scope.clear()

    @utils.only_required_for_messages("stop-iteration-return")
    def visit_raise(self, node: nodes.Raise) -> None:
        self._check_stop_iteration_inside_generator(node)

    def _check_stop_iteration_inside_generator(self, node: nodes.Raise) -> None:
        """Check if an exception of type StopIteration is raised inside a generator."""
        frame = node.frame()
        if not isinstance(frame, nodes.FunctionDef) or not frame.is_generator():
            return
        if utils.node_ignores_exception(node, StopIteration):
            return
        if not node.exc:
            return
        exc = utils.safe_infer(node.exc)
        if not exc or not isinstance(exc, (bases.Instance, nodes.ClassDef)):
            return
        if self._check_exception_inherit_from_stopiteration(exc):
            self.add_message("stop-iteration-return", node=node, confidence=INFERENCE)

    @staticmethod
    def _check_exception_inherit_from_stopiteration(
        exc: nodes.ClassDef | bases.Instance,
    ) -> bool:
        """Return True if the exception node in argument inherit from StopIteration."""
        stopiteration_qname = f"{utils.EXCEPTIONS_MODULE}.StopIteration"
        return any(_class.qname() == stopiteration_qname for _class in exc.mro())

    def _check_consider_using_comprehension_constructor(self, node: nodes.Call) -> None:
        if (
            isinstance(node.func, nodes.Name)
            and node.args
            and isinstance(node.args[0], nodes.ListComp)
        ):
            if node.func.name == "dict":
                element = node.args[0].elt
                if isinstance(element, nodes.Call):
                    return

                # If we have an `IfExp` here where both the key AND value
                # are different, then don't raise the issue. See #5588
                if (
                    isinstance(element, nodes.IfExp)
                    and isinstance(element.body, (nodes.Tuple, nodes.List))
                    and len(element.body.elts) == 2
                    and isinstance(element.orelse, (nodes.Tuple, nodes.List))
                    and len(element.orelse.elts) == 2
                ):
                    key1, value1 = element.body.elts
                    key2, value2 = element.orelse.elts
                    if (
                        key1.as_string() != key2.as_string()
                        and value1.as_string() != value2.as_string()
                    ):
                        return

                message_name = "consider-using-dict-comprehension"
                self.add_message(message_name, node=node)
            elif node.func.name == "set":
                message_name = "consider-using-set-comprehension"
                self.add_message(message_name, node=node)

    def _check_consider_using_generator(self, node: nodes.Call) -> None:
        # 'any', 'all', definitely should use generator, while 'list', 'tuple',
        # 'sum', 'max', and 'min' need to be considered first
        # See https://github.com/pylint-dev/pylint/pull/3309#discussion_r576683109
        # https://github.com/pylint-dev/pylint/pull/6595#issuecomment-1125704244
        # and https://peps.python.org/pep-0289/
        checked_call = ["any", "all", "sum", "max", "min", "list", "tuple"]
        if (
            isinstance(node, nodes.Call)
            and node.func
            and isinstance(node.func, nodes.Name)
            and node.func.name in checked_call
        ):
            # functions in checked_calls take exactly one positional argument
            # check whether the argument is list comprehension
            if len(node.args) == 1 and isinstance(node.args[0], nodes.ListComp):
                # remove square brackets '[]'
                inside_comp = node.args[0].as_string()[1:-1]
                if node.keywords:
                    inside_comp = f"({inside_comp})"
                    inside_comp += ", "
                    inside_comp += ", ".join(kw.as_string() for kw in node.keywords)
                call_name = node.func.name
                if call_name in {"any", "all"}:
                    self.add_message(
                        "use-a-generator",
                        node=node,
                        args=(call_name, inside_comp),
                    )
                else:
                    self.add_message(
                        "consider-using-generator",
                        node=node,
                        args=(call_name, inside_comp),
                    )

    @utils.only_required_for_messages(
        "stop-iteration-return",
        "consider-using-dict-comprehension",
        "consider-using-set-comprehension",
        "consider-using-sys-exit",
        "super-with-arguments",
        "consider-using-generator",
        "consider-using-with",
        "use-list-literal",
        "use-dict-literal",
        "use-a-generator",
    )
    def visit_call(self, node: nodes.Call) -> None:
        self._check_raising_stopiteration_in_generator_next_call(node)
        self._check_consider_using_comprehension_constructor(node)
        self._check_quit_exit_call(node)
        self._check_super_with_arguments(node)
        self._check_consider_using_generator(node)
        self._check_consider_using_with(node)
        self._check_use_list_literal(node)
        self._check_use_dict_literal(node)

    @staticmethod
    def _has_exit_in_scope(scope: nodes.LocalsDictNodeNG) -> bool:
        exit_func = scope.locals.get("exit")
        return bool(
            exit_func and isinstance(exit_func[0], (nodes.ImportFrom, nodes.Import))
        )

    def _check_quit_exit_call(self, node: nodes.Call) -> None:
        if isinstance(node.func, nodes.Name) and node.func.name in BUILTIN_EXIT_FUNCS:
            # If we have `exit` imported from `sys` in the current or global scope,
            # exempt this instance.
            local_scope = node.scope()
            if self._has_exit_in_scope(local_scope) or self._has_exit_in_scope(
                node.root()
            ):
                return
            self.add_message("consider-using-sys-exit", node=node, confidence=HIGH)

    def _check_super_with_arguments(self, node: nodes.Call) -> None:
        if not isinstance(node.func, nodes.Name) or node.func.name != "super":
            return

        if (
            len(node.args) != 2
            or not all(isinstance(arg, nodes.Name) for arg in node.args)
            or node.args[1].name != "self"
            or (frame_class := node_frame_class(node)) is None
            or node.args[0].name != frame_class.name
        ):
            return

        self.add_message("super-with-arguments", node=node)

    def _check_raising_stopiteration_in_generator_next_call(
        self, node: nodes.Call
    ) -> None:
        """Check if a StopIteration exception is raised by the call to next function.

        If the next value has a default value, then do not add message.

        :param node: Check to see if this Call node is a next function
        :type node: :class:`nodes.Call`
        """

        def _looks_like_infinite_iterator(param: nodes.NodeNG) -> bool:
            inferred = utils.safe_infer(param)
            if isinstance(inferred, bases.Instance):
                return inferred.qname() in KNOWN_INFINITE_ITERATORS
            return False

        if isinstance(node.func, nodes.Attribute):
            # A next() method, which is now what we want.
            return

        if len(node.args) == 0:
            # handle case when builtin.next is called without args.
            # see https://github.com/pylint-dev/pylint/issues/7828
            return

        inferred = utils.safe_infer(node.func)

        if (
            isinstance(inferred, nodes.FunctionDef)
            and inferred.qname() == "builtins.next"
        ):
            frame = node.frame()
            # The next builtin can only have up to two
            # positional arguments and no keyword arguments
            has_sentinel_value = len(node.args) > 1
            if (
                isinstance(frame, nodes.FunctionDef)
                and frame.is_generator()
                and not has_sentinel_value
                and not utils.node_ignores_exception(node, StopIteration)
                and not _looks_like_infinite_iterator(node.args[0])
            ):
                self.add_message(
                    "stop-iteration-return", node=node, confidence=INFERENCE
                )

    def _check_nested_blocks(
        self,
        node: NodesWithNestedBlocks,
    ) -> None:
        """Update and check the number of nested blocks."""
        # only check block levels inside functions or methods
        if not isinstance(node.scope(), nodes.FunctionDef):
            return
        # messages are triggered on leaving the nested block. Here we save the
        # stack in case the current node isn't nested in the previous one
        nested_blocks = self._nested_blocks[:]
        if node.parent == node.scope():
            self._nested_blocks = [node]
        else:
            # go through ancestors from the most nested to the less
            for ancestor_node in reversed(self._nested_blocks):
                if ancestor_node == node.parent:
                    break
                self._nested_blocks.pop()
            # if the node is an elif, this should not be another nesting level
            if isinstance(node, nodes.If) and self._is_actual_elif(node):
                if self._nested_blocks:
                    self._nested_blocks.pop()
            self._nested_blocks.append(node)

        # send message only once per group of nested blocks
        if len(nested_blocks) > len(self._nested_blocks):
            self._emit_nested_blocks_message_if_needed(nested_blocks)

    def _emit_nested_blocks_message_if_needed(
        self, nested_blocks: list[NodesWithNestedBlocks]
    ) -> None:
        if len(nested_blocks) > self.linter.config.max_nested_blocks:
            self.add_message(
                "too-many-nested-blocks",
                node=nested_blocks[0],
                args=(len(nested_blocks), self.linter.config.max_nested_blocks),
            )

    def _emit_consider_using_with_if_needed(
        self, stack: dict[str, nodes.NodeNG]
    ) -> None:
        for node in stack.values():
            self.add_message("consider-using-with", node=node)

    @staticmethod
    def _duplicated_isinstance_types(node: nodes.BoolOp) -> dict[str, set[str]]:
        """Get the duplicated types from the underlying isinstance calls.

        :param nodes.BoolOp node: Node which should contain a bunch of isinstance calls.
        :returns: Dictionary of the comparison objects from the isinstance calls,
                  to duplicate values from consecutive calls.
        :rtype: dict
        """
        duplicated_objects: set[str] = set()
        all_types: collections.defaultdict[str, set[str]] = collections.defaultdict(set)

        for call in node.values:
            if not isinstance(call, nodes.Call) or len(call.args) != 2:
                continue

            inferred = utils.safe_infer(call.func)
            if not inferred or not utils.is_builtin_object(inferred):
                continue

            if inferred.name != "isinstance":
                continue

            isinstance_object = call.args[0].as_string()
            isinstance_types = call.args[1]

            if isinstance_object in all_types:
                duplicated_objects.add(isinstance_object)

            if isinstance(isinstance_types, nodes.Tuple):
                elems = [
                    class_type.as_string() for class_type in isinstance_types.itered()
                ]
            else:
                elems = [isinstance_types.as_string()]
            all_types[isinstance_object].update(elems)

        # Remove all keys which not duplicated
        return {
            key: value for key, value in all_types.items() if key in duplicated_objects
        }

    def _check_consider_merging_isinstance(self, node: nodes.BoolOp) -> None:
        """Check isinstance calls which can be merged together."""
        if node.op != "or":
            return

        first_args = self._duplicated_isinstance_types(node)
        for duplicated_name, class_names in first_args.items():
            names = sorted(name for name in class_names)
            self.add_message(
                "consider-merging-isinstance",
                node=node,
                args=(duplicated_name, ", ".join(names)),
            )

    def _check_consider_using_in(self, node: nodes.BoolOp) -> None:
        allowed_ops = {"or": "==", "and": "!="}

        if node.op not in allowed_ops or len(node.values) < 2:
            return

        for value in node.values:
            if (
                not isinstance(value, nodes.Compare)
                or len(value.ops) != 1
                or value.ops[0][0] not in allowed_ops[node.op]
            ):
                return
            for comparable in value.left, value.ops[0][1]:
                if isinstance(comparable, nodes.Call):
                    return

        # Gather variables and values from comparisons
        variables, values = [], []
        for value in node.values:
            variable_set = set()
            for comparable in value.left, value.ops[0][1]:
                if isinstance(comparable, (nodes.Name, nodes.Attribute)):
                    variable_set.add(comparable.as_string())
                values.append(comparable.as_string())
            variables.append(variable_set)

        # Look for (common-)variables that occur in all comparisons
        common_variables = reduce(lambda a, b: a.intersection(b), variables)

        if not common_variables:
            return

        # Gather information for the suggestion
        common_variable = sorted(list(common_variables))[0]
        values = list(collections.OrderedDict.fromkeys(values))
        values.remove(common_variable)
        values_string = ", ".join(values) if len(values) != 1 else values[0] + ","
        maybe_not = "" if node.op == "or" else "not "
        self.add_message(
            "consider-using-in",
            node=node,
            args=(common_variable, maybe_not, values_string),
            confidence=HIGH,
        )

    def _check_comparisons(self, node: nodes.BoolOp) -> None:
        graph_info = self._get_graph_from_comparison_nodes(node)
        if not graph_info:
            return
        (
            graph_dict,
            symbol_dict,
            indegree_dict,
            frequency_dict,
        ) = graph_info

        # Convert graph_dict to all strings to access the get_cycles API
        str_dict = {
            str(key): {str(dest) for dest in graph_dict[key]} for key in graph_dict
        }
        cycles = get_cycles(str_dict)
        if cycles:
            self._handle_cycles(node, symbol_dict, cycles)
            return

        paths = get_paths(graph_dict, indegree_dict, frequency_dict)

        if len(paths) < len(node.values):
            suggestions = []
            for path in paths:
                cur_statement = str(path[0])
                for i in range(len(path) - 1):
                    cur_statement += (
                        " " + symbol_dict[path[i], path[i + 1]] + " " + str(path[i + 1])
                    )
                suggestions.append(cur_statement)
            args = " and ".join(sorted(suggestions))
            self.add_message("chained-comparison", node=node, args=(args,))

    def _get_graph_from_comparison_nodes(
        self, node: nodes.BoolOp
    ) -> None | tuple[
        dict[str | int | float, set[str | int | float]],
        dict[tuple[str | int | float, str | int | float], str],
        dict[str | int | float, int],
        dict[tuple[str | int | float, str | int | float], int],
    ]:
        if node.op != "and" or len(node.values) < 2:
            return None

        graph_dict: dict[
            str | int | float, set[str | int | float]
        ] = collections.defaultdict(set)
        symbol_dict: dict[
            tuple[str | int | float, str | int | float], str
        ] = collections.defaultdict(lambda: ">")
        frequency_dict: dict[
            tuple[str | int | float, str | int | float], int
        ] = collections.defaultdict(int)
        indegree_dict: dict[str | int | float, int] = collections.defaultdict(int)
        const_values: list[int | float] = []

        for statement in node.values:
            if not isinstance(statement, nodes.Compare):
                return None
            ops = list(statement.ops)
            left_statement = statement.left
            while ops:
                left = self._get_compare_operand_value(left_statement, const_values)
                # Pop from ops or else we never advance along the statement
                operator, right_statement = ops.pop(0)
                # The operand is not a constant or variable or the operator is not a comparison
                if operator not in {"<", ">", "==", "<=", ">="} or left is None:
                    return None
                right = self._get_compare_operand_value(right_statement, const_values)
                if right is None:
                    return None

                # Make the graph always point from larger to smaller
                if operator == "<":
                    operator = ">"
                    left, right = right, left
                elif operator == "<=":
                    operator = ">="
                    left, right = right, left

                # Update maps
                graph_dict[left].add(right)
                if not graph_dict[right]:
                    graph_dict[right] = set()  # Ensure the node exists in graph
                symbol_dict[(left, right)] = operator
                indegree_dict[left] += 0  # Make sure every node has an entry
                indegree_dict[right] += 1
                frequency_dict[(left, right)] += 1

                # advance onto the next comparison if it exists
                left_statement = right_statement

        # Nothing was added and we have no recommendations
        if (
            not graph_dict
            or not symbol_dict
            or all(val == "==" for val in symbol_dict.values())
        ):
            return None

        # Link up constant nodes, i.e. create synthetic nodes between 1 and 5 such that 5 > 1
        sorted_consts = sorted(const_values)
        while sorted_consts:
            largest = sorted_consts.pop()
            for smaller in set(sorted_consts):
                if smaller < largest:
                    symbol_dict[(largest, smaller)] = ">"
                    indegree_dict[smaller] += 1
                    frequency_dict[(largest, smaller)] += 1
                    graph_dict[largest].add(smaller)

                    # Remove paths from the larger number to the smaller number's adjacent nodes
                    # This prevents duplicated paths in the output
                    for adj in graph_dict[smaller]:
                        if isinstance(adj, str):
                            graph_dict[largest].discard(adj)

        return (graph_dict, symbol_dict, indegree_dict, frequency_dict)

    def _get_compare_operand_value(
        self, node: nodes.Compare, const_values: list[int | float | None]
    ) -> str | int | float | None:
        value: str | int | float | None = None
        if isinstance(node, nodes.Name) and isinstance(node.name, str):
            value = node.name
        elif isinstance(node, nodes.Const) and isinstance(node.value, (int, float)):
            value = node.value
            const_values.append(value)
        return value

    def _handle_cycles(
        self,
        node: nodes.BoolOp,
        symbol_dict: dict[tuple[str | int | float, str | int | float], str],
        cycles: Sequence[list[str]],
    ) -> None:
        for cycle in cycles:
            all_geq = all(
                symbol_dict[(cur_item, cycle[i + 1])] == ">="
                for (i, cur_item) in enumerate(cycle)
                if i < len(cycle) - 1
            )
            all_geq = all_geq and symbol_dict[cycle[-1], cycle[0]] == ">="
            if all_geq:
                self.add_message("comparison-all-equal", node=node)
            else:
                self.add_message("impossible-comparison", node=node)

    @staticmethod
    def _apply_boolean_simplification_rules(
        operator: str, values: list[nodes.NodeNG]
    ) -> list[nodes.NodeNG]:
        """Removes irrelevant values or returns short-circuiting values.

        This function applies the following two rules:
        1) an OR expression with True in it will always be true, and the
           reverse for AND

        2) False values in OR expressions are only relevant if all values are
           false, and the reverse for AND
        """
        simplified_values: list[nodes.NodeNG] = []

        for subnode in values:
            inferred_bool = None
            if not next(subnode.nodes_of_class(nodes.Name), False):
                inferred = utils.safe_infer(subnode)
                if inferred:
                    inferred_bool = inferred.bool_value()

            if not isinstance(inferred_bool, bool):
                simplified_values.append(subnode)
            elif (operator == "or") == inferred_bool:
                return [subnode]

        return simplified_values or [nodes.Const(operator == "and")]

    def _simplify_boolean_operation(self, bool_op: nodes.BoolOp) -> nodes.BoolOp:
        """Attempts to simplify a boolean operation.

        Recursively applies simplification on the operator terms,
        and keeps track of whether reductions have been made.
        """
        children = list(bool_op.get_children())
        intermediate = [
            self._simplify_boolean_operation(child)
            if isinstance(child, nodes.BoolOp)
            else child
            for child in children
        ]
        result = self._apply_boolean_simplification_rules(bool_op.op, intermediate)
        if len(result) < len(children):
            self._can_simplify_bool_op = True
        if len(result) == 1:
            return result[0]
        simplified_bool_op = copy.copy(bool_op)
        simplified_bool_op.postinit(result)
        return simplified_bool_op

    def _check_simplifiable_condition(self, node: nodes.BoolOp) -> None:
        """Check if a boolean condition can be simplified.

        Variables will not be simplified, even if the value can be inferred,
        and expressions like '3 + 4' will remain expanded.
        """
        if not utils.is_test_condition(node):
            return

        self._can_simplify_bool_op = False
        simplified_expr = self._simplify_boolean_operation(node)

        if not self._can_simplify_bool_op:
            return

        if not next(simplified_expr.nodes_of_class(nodes.Name), False):
            self.add_message(
                "condition-evals-to-constant",
                node=node,
                args=(node.as_string(), simplified_expr.as_string()),
            )
        else:
            self.add_message(
                "simplifiable-condition",
                node=node,
                args=(node.as_string(), simplified_expr.as_string()),
            )

    @utils.only_required_for_messages(
        "consider-merging-isinstance",
        "consider-using-in",
        "chained-comparison",
        "simplifiable-condition",
        "condition-evals-to-constant",
    )
    def visit_boolop(self, node: nodes.BoolOp) -> None:
        self._check_consider_merging_isinstance(node)
        self._check_consider_using_in(node)
        self._check_comparisons(node)
        self._check_simplifiable_condition(node)

    @staticmethod
    def _is_simple_assignment(node: nodes.NodeNG | None) -> bool:
        return (
            isinstance(node, nodes.Assign)
            and len(node.targets) == 1
            and isinstance(node.targets[0], nodes.AssignName)
            and isinstance(node.value, nodes.Name)
        )

    def _check_swap_variables(self, node: nodes.Return | nodes.Assign) -> None:
        if not node.next_sibling() or not node.next_sibling().next_sibling():
            return
        assignments = [node, node.next_sibling(), node.next_sibling().next_sibling()]
        if not all(self._is_simple_assignment(node) for node in assignments):
            return
        if any(node in self._reported_swap_nodes for node in assignments):
            return
        left = [node.targets[0].name for node in assignments]
        right = [node.value.name for node in assignments]
        if left[0] == right[-1] and left[1:] == right[:-1]:
            self._reported_swap_nodes.update(assignments)
            message = "consider-swap-variables"
            self.add_message(message, node=node)

    @utils.only_required_for_messages(
        "simplify-boolean-expression",
        "consider-using-ternary",
        "consider-swap-variables",
        "consider-using-with",
    )
    def visit_assign(self, node: nodes.Assign) -> None:
        self._append_context_managers_to_stack(node)
        self.visit_return(node)  # remaining checks are identical as for return nodes

    @utils.only_required_for_messages(
        "simplify-boolean-expression",
        "consider-using-ternary",
        "consider-swap-variables",
    )
    def visit_return(self, node: nodes.Return | nodes.Assign) -> None:
        self._check_swap_variables(node)
        if self._is_and_or_ternary(node.value):
            cond, truth_value, false_value = self._and_or_ternary_arguments(node.value)
        else:
            return

        if all(
            isinstance(value, nodes.Compare) for value in (truth_value, false_value)
        ):
            return

        inferred_truth_value = utils.safe_infer(truth_value, compare_constants=True)
        if inferred_truth_value is None or isinstance(
            inferred_truth_value, UninferableBase
        ):
            return
        truth_boolean_value = inferred_truth_value.bool_value()

        if truth_boolean_value is False:
            message = "simplify-boolean-expression"
            suggestion = false_value.as_string()
        else:
            message = "consider-using-ternary"
            suggestion = f"{truth_value.as_string()} if {cond.as_string()} else {false_value.as_string()}"
        self.add_message(message, node=node, args=(suggestion,), confidence=INFERENCE)

    def _append_context_managers_to_stack(self, node: nodes.Assign) -> None:
        if _is_inside_context_manager(node):
            # if we are inside a context manager itself, we assume that it will handle
            # the resource management itself.
            return
        if isinstance(node.targets[0], (nodes.Tuple, nodes.List, nodes.Set)):
            assignees = node.targets[0].elts
            value = utils.safe_infer(node.value)
            if value is None or not hasattr(value, "elts"):
                # We cannot deduce what values are assigned, so we have to skip this
                return
            values = value.elts
        else:
            assignees = [node.targets[0]]
            values = [node.value]
        if any(isinstance(n, UninferableBase) for n in (assignees, values)):
            return
        for assignee, value in zip(assignees, values):
            if not isinstance(value, nodes.Call):
                continue
            inferred = utils.safe_infer(value.func)
            if (
                not inferred
                or inferred.qname() not in CALLS_RETURNING_CONTEXT_MANAGERS
                or not isinstance(assignee, (nodes.AssignName, nodes.AssignAttr))
            ):
                continue
            stack = self._consider_using_with_stack.get_stack_for_frame(node.frame())
            varname = (
                assignee.name
                if isinstance(assignee, nodes.AssignName)
                else assignee.attrname
            )
            if varname in stack:
                existing_node = stack[varname]
                if astroid.are_exclusive(node, existing_node):
                    # only one of the two assignments can be executed at runtime, thus it is fine
                    stack[varname] = value
                    continue
                # variable was redefined before it was used in a ``with`` block
                self.add_message(
                    "consider-using-with",
                    node=existing_node,
                )
            stack[varname] = value

    def _check_consider_using_with(self, node: nodes.Call) -> None:
        if _is_inside_context_manager(node) or _is_a_return_statement(node):
            # If we are inside a context manager itself, we assume that it will handle the
            # resource management itself.
            # If the node is a child of a return, we assume that the caller knows he is getting
            # a context manager he should use properly (i.e. in a ``with``).
            return
        if (
            node
            in self._consider_using_with_stack.get_stack_for_frame(
                node.frame()
            ).values()
        ):
            # the result of this call was already assigned to a variable and will be
            # checked when leaving the scope.
            return
        inferred = utils.safe_infer(node.func)
        if not inferred or not isinstance(
            inferred, (nodes.FunctionDef, nodes.ClassDef, bases.UnboundMethod)
        ):
            return
        could_be_used_in_with = (
            # things like ``lock.acquire()``
            inferred.qname() in CALLS_THAT_COULD_BE_REPLACED_BY_WITH
            or (
                # things like ``open("foo")`` which are not already inside a ``with`` statement
                inferred.qname() in CALLS_RETURNING_CONTEXT_MANAGERS
                and not _is_part_of_with_items(node)
            )
        )
        if could_be_used_in_with and not _will_be_released_automatically(node):
            self.add_message("consider-using-with", node=node)

    def _check_use_list_literal(self, node: nodes.Call) -> None:
        """Check if empty list is created by using the literal []."""
        if node.as_string() == "list()":
            inferred = utils.safe_infer(node.func)
            if isinstance(inferred, nodes.ClassDef) and not node.args:
                if inferred.qname() == "builtins.list":
                    self.add_message("use-list-literal", node=node)

    def _check_use_dict_literal(self, node: nodes.Call) -> None:
        """Check if dict is created by using the literal {}."""
        if not isinstance(node.func, astroid.Name) or node.func.name != "dict":
            return
        inferred = utils.safe_infer(node.func)
        if (
            isinstance(inferred, nodes.ClassDef)
            and inferred.qname() == "builtins.dict"
            and not node.args
        ):
            self.add_message(
                "use-dict-literal",
                args=(self._dict_literal_suggestion(node),),
                node=node,
                confidence=INFERENCE,
            )

    @staticmethod
    def _dict_literal_suggestion(node: nodes.Call) -> str:
        """Return a suggestion of reasonable length."""
        elements: list[str] = []
        for keyword in node.keywords:
            if len(", ".join(elements)) >= 64:
                break
            if keyword not in node.kwargs:
                elements.append(f'"{keyword.arg}": {keyword.value.as_string()}')
        for keyword in node.kwargs:
            if len(", ".join(elements)) >= 64:
                break
            elements.append(f"**{keyword.value.as_string()}")
        suggestion = ", ".join(elements)
        return f"{{{suggestion}{', ... '  if len(suggestion) > 64 else ''}}}"

    @staticmethod
    def _name_to_concatenate(node: nodes.NodeNG) -> str | None:
        """Try to extract the name used in a concatenation loop."""
        if isinstance(node, nodes.Name):
            return cast("str | None", node.name)
        if not isinstance(node, nodes.JoinedStr):
            return None

        values = [
            value for value in node.values if isinstance(value, nodes.FormattedValue)
        ]
        if len(values) != 1 or not isinstance(values[0].value, nodes.Name):
            return None
        return cast("str | None", values[0].value.name)

    def _check_consider_using_join(self, aug_assign: nodes.AugAssign) -> None:
        """We start with the augmented assignment and work our way upwards.

        Names of variables for nodes if match successful:
        result = ''  # assign
        for number in ['1', '2', '3']  # for_loop
            result += number  # aug_assign
        """
        for_loop = aug_assign.parent
        if not isinstance(for_loop, nodes.For) or len(for_loop.body) > 1:
            return
        assign = for_loop.previous_sibling()
        if not isinstance(assign, nodes.Assign):
            return
        result_assign_names = {
            target.name
            for target in assign.targets
            if isinstance(target, nodes.AssignName)
        }

        is_concat_loop = (
            aug_assign.op == "+="
            and isinstance(aug_assign.target, nodes.AssignName)
            and len(for_loop.body) == 1
            and aug_assign.target.name in result_assign_names
            and isinstance(assign.value, nodes.Const)
            and isinstance(assign.value.value, str)
            and self._name_to_concatenate(aug_assign.value) == for_loop.target.name
        )
        if is_concat_loop:
            self.add_message("consider-using-join", node=aug_assign)

    @utils.only_required_for_messages("consider-using-join")
    def visit_augassign(self, node: nodes.AugAssign) -> None:
        self._check_consider_using_join(node)

    @utils.only_required_for_messages(
        "unnecessary-comprehension",
        "unnecessary-dict-index-lookup",
        "unnecessary-list-index-lookup",
    )
    def visit_comprehension(self, node: nodes.Comprehension) -> None:
        self._check_unnecessary_comprehension(node)
        self._check_unnecessary_dict_index_lookup(node)
        self._check_unnecessary_list_index_lookup(node)

    def _check_unnecessary_comprehension(self, node: nodes.Comprehension) -> None:
        if (
            isinstance(node.parent, nodes.GeneratorExp)
            or len(node.ifs) != 0
            or len(node.parent.generators) != 1
            or node.is_async
        ):
            return

        if (
            isinstance(node.parent, nodes.DictComp)
            and isinstance(node.parent.key, nodes.Name)
            and isinstance(node.parent.value, nodes.Name)
            and isinstance(node.target, nodes.Tuple)
            and all(isinstance(elt, nodes.AssignName) for elt in node.target.elts)
        ):
            expr_list = [node.parent.key.name, node.parent.value.name]
            target_list = [elt.name for elt in node.target.elts]

        elif isinstance(node.parent, (nodes.ListComp, nodes.SetComp)):
            expr = node.parent.elt
            if isinstance(expr, nodes.Name):
                expr_list = expr.name
            elif isinstance(expr, nodes.Tuple):
                if any(not isinstance(elt, nodes.Name) for elt in expr.elts):
                    return
                expr_list = [elt.name for elt in expr.elts]
            else:
                expr_list = []
            target = node.parent.generators[0].target
            target_list = (
                target.name
                if isinstance(target, nodes.AssignName)
                else (
                    [
                        elt.name
                        for elt in target.elts
                        if isinstance(elt, nodes.AssignName)
                    ]
                    if isinstance(target, nodes.Tuple)
                    else []
                )
            )
        else:
            return
        if expr_list == target_list and expr_list:
            args: tuple[str] | None = None
            inferred = utils.safe_infer(node.iter)
            if isinstance(node.parent, nodes.DictComp) and isinstance(
                inferred, astroid.objects.DictItems
            ):
                args = (f"{node.iter.func.expr.as_string()}",)
            elif (
                isinstance(node.parent, nodes.ListComp)
                and isinstance(inferred, nodes.List)
            ) or (
                isinstance(node.parent, nodes.SetComp)
                and isinstance(inferred, nodes.Set)
            ):
                args = (f"{node.iter.as_string()}",)
            if args:
                self.add_message(
                    "unnecessary-comprehension", node=node.parent, args=args
                )
                return

            if isinstance(node.parent, nodes.DictComp):
                func = "dict"
            elif isinstance(node.parent, nodes.ListComp):
                func = "list"
            elif isinstance(node.parent, nodes.SetComp):
                func = "set"
            else:
                return

            self.add_message(
                "unnecessary-comprehension",
                node=node.parent,
                args=(f"{func}({node.iter.as_string()})",),
            )

    @staticmethod
    def _is_and_or_ternary(node: nodes.NodeNG | None) -> bool:
        """Returns true if node is 'condition and true_value or false_value' form.

        All of: condition, true_value and false_value should not be a complex boolean expression
        """
        return (
            isinstance(node, nodes.BoolOp)
            and node.op == "or"
            and len(node.values) == 2
            and isinstance(node.values[0], nodes.BoolOp)
            and not isinstance(node.values[1], nodes.BoolOp)
            and node.values[0].op == "and"
            and not isinstance(node.values[0].values[1], nodes.BoolOp)
            and len(node.values[0].values) == 2
        )

    @staticmethod
    def _and_or_ternary_arguments(
        node: nodes.BoolOp,
    ) -> tuple[nodes.NodeNG, nodes.NodeNG, nodes.NodeNG]:
        false_value = node.values[1]
        condition, true_value = node.values[0].values
        return condition, true_value, false_value

    def visit_functiondef(self, node: nodes.FunctionDef) -> None:
        self._return_nodes[node.name] = list(
            node.nodes_of_class(nodes.Return, skip_klass=nodes.FunctionDef)
        )

    def _check_consistent_returns(self, node: nodes.FunctionDef) -> None:
        """Check that all return statements inside a function are consistent.

        Return statements are consistent if:
            - all returns are explicit and if there is no implicit return;
            - all returns are empty and if there is, possibly, an implicit return.

        Args:
            node (nodes.FunctionDef): the function holding the return statements.
        """
        # explicit return statements are those with a not None value
        explicit_returns = [
            _node for _node in self._return_nodes[node.name] if _node.value is not None
        ]
        if not explicit_returns:
            return
        if len(explicit_returns) == len(
            self._return_nodes[node.name]
        ) and self._is_node_return_ended(node):
            return
        self.add_message("inconsistent-return-statements", node=node)

    def _is_if_node_return_ended(self, node: nodes.If) -> bool:
        """Check if the If node ends with an explicit return statement.

        Args:
            node (nodes.If): If node to be checked.

        Returns:
            bool: True if the node ends with an explicit statement, False otherwise.
        """
        # Do not check if inner function definition are return ended.
        is_if_returning = any(
            self._is_node_return_ended(_ifn)
            for _ifn in node.body
            if not isinstance(_ifn, nodes.FunctionDef)
        )
        if not node.orelse:
            # If there is not orelse part then the if statement is returning if :
            # - there is at least one return statement in its siblings;
            # - the if body is itself returning.
            if not self._has_return_in_siblings(node):
                return False
            return is_if_returning
        # If there is an orelse part then both if body and orelse part should return.
        is_orelse_returning = any(
            self._is_node_return_ended(_ore)
            for _ore in node.orelse
            if not isinstance(_ore, nodes.FunctionDef)
        )
        return is_if_returning and is_orelse_returning

    def _is_raise_node_return_ended(self, node: nodes.Raise) -> bool:
        """Check if the Raise node ends with an explicit return statement.

        Args:
            node (nodes.Raise): Raise node to be checked.

        Returns:
            bool: True if the node ends with an explicit statement, False otherwise.
        """
        # a Raise statement doesn't need to end with a return statement
        # but if the exception raised is handled, then the handler has to
        # ends with a return statement
        if not node.exc:
            # Ignore bare raises
            return True
        if not utils.is_node_inside_try_except(node):
            # If the raise statement is not inside a try/except statement
            # then the exception is raised and cannot be caught. No need
            # to infer it.
            return True
        exc = utils.safe_infer(node.exc)
        if (
            exc is None
            or isinstance(exc, UninferableBase)
            or not hasattr(exc, "pytype")
        ):
            return False
        exc_name = exc.pytype().split(".")[-1]
        handlers = utils.get_exception_handlers(node, exc_name)
        handlers = list(handlers) if handlers is not None else []
        if handlers:
            # among all the handlers handling the exception at least one
            # must end with a return statement
            return any(self._is_node_return_ended(_handler) for _handler in handlers)
        # if no handlers handle the exception then it's ok
        return True

    def _is_node_return_ended(self, node: nodes.NodeNG) -> bool:
        """Check if the node ends with an explicit return statement.

        Args:
            node (nodes.NodeNG): node to be checked.

        Returns:
            bool: True if the node ends with an explicit statement, False otherwise.
        """
        # Recursion base case
        if isinstance(node, nodes.Return):
            return True
        if isinstance(node, nodes.Call):
            try:
                funcdef_node = node.func.inferred()[0]
                if self._is_function_def_never_returning(funcdef_node):
                    return True
            except astroid.InferenceError:
                pass
        if isinstance(node, nodes.While):
            # A while-loop is considered return-ended if it has a
            # truthy test and no break statements
            return (node.test.bool_value() and not _loop_exits_early(node)) or any(
                self._is_node_return_ended(child) for child in node.orelse
            )
        if isinstance(node, nodes.Raise):
            return self._is_raise_node_return_ended(node)
        if isinstance(node, nodes.If):
            return self._is_if_node_return_ended(node)
        if isinstance(node, nodes.Try):
            handlers = {
                _child
                for _child in node.get_children()
                if isinstance(_child, nodes.ExceptHandler)
            }
            all_but_handler = set(node.get_children()) - handlers
            return any(
                self._is_node_return_ended(_child) for _child in all_but_handler
            ) and all(self._is_node_return_ended(_child) for _child in handlers)
        if (
            isinstance(node, nodes.Assert)
            and isinstance(node.test, nodes.Const)
            and not node.test.value
        ):
            # consider assert False as a return node
            return True
        # recurses on the children of the node
        return any(self._is_node_return_ended(_child) for _child in node.get_children())

    @staticmethod
    def _has_return_in_siblings(node: nodes.NodeNG) -> bool:
        """Returns True if there is at least one return in the node's siblings."""
        next_sibling = node.next_sibling()
        while next_sibling:
            if isinstance(next_sibling, nodes.Return):
                return True
            next_sibling = next_sibling.next_sibling()
        return False

    def _is_function_def_never_returning(
        self, node: nodes.FunctionDef | astroid.BoundMethod
    ) -> bool:
        """Return True if the function never returns, False otherwise.

        Args:
            node (nodes.FunctionDef or astroid.BoundMethod): function definition node to be analyzed.

        Returns:
            bool: True if the function never returns, False otherwise.
        """
        if isinstance(node, (nodes.FunctionDef, astroid.BoundMethod)) and node.returns:
            return (
                isinstance(node.returns, nodes.Attribute)
                and node.returns.attrname == "NoReturn"
                or isinstance(node.returns, nodes.Name)
                and node.returns.name == "NoReturn"
            )
        try:
            return node.qname() in self._never_returning_functions
        except (TypeError, AttributeError):
            return False

    def _check_return_at_the_end(self, node: nodes.FunctionDef) -> None:
        """Check for presence of a *single* return statement at the end of a
        function.

        "return" or "return None" are useless because None is the
        default return type if they are missing.

        NOTE: produces a message only if there is a single return statement
        in the function body. Otherwise _check_consistent_returns() is called!
        Per its implementation and PEP8 we can have a "return None" at the end
        of the function body if there are other return statements before that!
        """
        if len(self._return_nodes[node.name]) > 1:
            return
        if len(node.body) <= 1:
            return

        last = node.body[-1]
        if isinstance(last, nodes.Return):
            # e.g. "return"
            if last.value is None:
                self.add_message("useless-return", node=node)
            # return None"
            elif isinstance(last.value, nodes.Const) and (last.value.value is None):
                self.add_message("useless-return", node=node)

    def _check_unnecessary_dict_index_lookup(
        self, node: nodes.For | nodes.Comprehension
    ) -> None:
        """Add message when accessing dict values by index lookup."""
        # Verify that we have an .items() call and
        # that the object which is iterated is used as a subscript in the
        # body of the for.
        # Is it a proper items call?
        if (
            isinstance(node.iter, nodes.Call)
            and isinstance(node.iter.func, nodes.Attribute)
            and node.iter.func.attrname == "items"
        ):
            inferred = utils.safe_infer(node.iter.func)
            if not isinstance(inferred, astroid.BoundMethod):
                return
            iterating_object_name = node.iter.func.expr.as_string()

            # Store potential violations. These will only be reported if we don't
            # discover any writes to the collection during the loop.
            messages = []

            # Verify that the body of the for loop uses a subscript
            # with the object that was iterated. This uses some heuristics
            # in order to make sure that the same object is used in the
            # for body.

            children = (
                node.body
                if isinstance(node, nodes.For)
                else list(node.parent.get_children())
            )

            # Check if there are any for / while loops within the loop in question;
            # If so, we will be more conservative about reporting errors as we
            # can't yet do proper control flow analysis to be sure when
            # reassignment will affect us
            nested_loops = itertools.chain.from_iterable(
                child.nodes_of_class((nodes.For, nodes.While)) for child in children
            )
            has_nested_loops = next(nested_loops, None) is not None

            for child in children:
                for subscript in child.nodes_of_class(nodes.Subscript):
                    if not isinstance(subscript.value, (nodes.Name, nodes.Attribute)):
                        continue

                    value = subscript.slice

                    if isinstance(node, nodes.For) and _is_part_of_assignment_target(
                        subscript
                    ):
                        # Ignore this subscript if it is the target of an assignment
                        # Early termination; after reassignment dict index lookup will be necessary
                        return

                    if isinstance(subscript.parent, nodes.Delete):
                        # Ignore this subscript if it's used with the delete keyword
                        return

                    # Case where .items is assigned to k,v (i.e., for k, v in d.items())
                    if isinstance(value, nodes.Name):
                        if (
                            not isinstance(node.target, nodes.Tuple)
                            # Ignore 1-tuples: for k, in d.items()
                            or len(node.target.elts) < 2
                            or value.name != node.target.elts[0].name
                            or iterating_object_name != subscript.value.as_string()
                        ):
                            continue

                        if (
                            isinstance(node, nodes.For)
                            and value.lookup(value.name)[1][-1].lineno > node.lineno
                        ):
                            # Ignore this subscript if it has been redefined after
                            # the for loop. This checks for the line number using .lookup()
                            # to get the line number where the iterating object was last
                            # defined and compare that to the for loop's line number
                            continue

                        if has_nested_loops:
                            messages.append(
                                {
                                    "node": subscript,
                                    "variable": node.target.elts[1].as_string(),
                                }
                            )
                        else:
                            self.add_message(
                                "unnecessary-dict-index-lookup",
                                node=subscript,
                                args=(node.target.elts[1].as_string(),),
                            )

                    # Case where .items is assigned to single var (i.e., for item in d.items())
                    elif isinstance(value, nodes.Subscript):
                        if (
                            not isinstance(node.target, nodes.AssignName)
                            or not isinstance(value.value, nodes.Name)
                            or node.target.name != value.value.name
                            or iterating_object_name != subscript.value.as_string()
                        ):
                            continue

                        if (
                            isinstance(node, nodes.For)
                            and value.value.lookup(value.value.name)[1][-1].lineno
                            > node.lineno
                        ):
                            # Ignore this subscript if it has been redefined after
                            # the for loop. This checks for the line number using .lookup()
                            # to get the line number where the iterating object was last
                            # defined and compare that to the for loop's line number
                            continue

                        # check if subscripted by 0 (key)
                        inferred = utils.safe_infer(value.slice)
                        if not isinstance(inferred, nodes.Const) or inferred.value != 0:
                            continue

                        if has_nested_loops:
                            messages.append(
                                {
                                    "node": subscript,
                                    "variable": "1".join(
                                        value.as_string().rsplit("0", maxsplit=1)
                                    ),
                                }
                            )
                        else:
                            self.add_message(
                                "unnecessary-dict-index-lookup",
                                node=subscript,
                                args=(
                                    "1".join(value.as_string().rsplit("0", maxsplit=1)),
                                ),
                            )

            for message in messages:
                self.add_message(
                    "unnecessary-dict-index-lookup",
                    node=message["node"],
                    args=(message["variable"],),
                )

    def _check_unnecessary_list_index_lookup(
        self, node: nodes.For | nodes.Comprehension
    ) -> None:
        if (
            not isinstance(node.iter, nodes.Call)
            or not isinstance(node.iter.func, nodes.Name)
            or not node.iter.func.name == "enumerate"
        ):
            return

        preliminary_confidence = HIGH
        try:
            iterable_arg = utils.get_argument_from_call(
                node.iter, position=0, keyword="iterable"
            )
        except utils.NoSuchArgumentError:
            iterable_arg = utils.infer_kwarg_from_call(node.iter, keyword="iterable")
            preliminary_confidence = INFERENCE

        if not isinstance(iterable_arg, nodes.Name):
            return

        if not isinstance(node.target, nodes.Tuple) or len(node.target.elts) < 2:
            # enumerate() result is being assigned without destructuring
            return

        if not isinstance(node.target.elts[1], nodes.AssignName):
            # The value is not being assigned to a single variable, e.g. being
            # destructured, so we can't necessarily use it.
            return

        has_start_arg, confidence = self._enumerate_with_start(node)
        if has_start_arg:
            # enumerate is being called with start arg/kwarg so resulting index lookup
            # is not redundant, hence we should not report an error.
            return

        # Preserve preliminary_confidence if it was INFERENCE
        confidence = (
            preliminary_confidence
            if preliminary_confidence == INFERENCE
            else confidence
        )

        iterating_object_name = iterable_arg.name
        value_variable = node.target.elts[1]

        # Store potential violations. These will only be reported if we don't
        # discover any writes to the collection during the loop.
        bad_nodes = []

        children = (
            node.body
            if isinstance(node, nodes.For)
            else list(node.parent.get_children())
        )

        # Check if there are any for / while loops within the loop in question;
        # If so, we will be more conservative about reporting errors as we
        # can't yet do proper control flow analysis to be sure when
        # reassignment will affect us
        nested_loops = itertools.chain.from_iterable(
            child.nodes_of_class((nodes.For, nodes.While)) for child in children
        )
        has_nested_loops = next(nested_loops, None) is not None

        # Check if there are any if statements within the loop in question;
        # If so, we will be more conservative about reporting errors as we
        # can't yet do proper control flow analysis to be sure when
        # reassignment will affect us
        if_statements = itertools.chain.from_iterable(
            child.nodes_of_class(nodes.If) for child in children
        )
        has_if_statements = next(if_statements, None) is not None

        for child in children:
            for subscript in child.nodes_of_class(nodes.Subscript):
                if isinstance(node, nodes.For) and _is_part_of_assignment_target(
                    subscript
                ):
                    # Ignore this subscript if it is the target of an assignment
                    # Early termination; after reassignment index lookup will be necessary
                    return

                if isinstance(subscript.parent, nodes.Delete):
                    # Ignore this subscript if it's used with the delete keyword
                    return

                index = subscript.slice
                if isinstance(index, nodes.Name):
                    if (
                        index.name != node.target.elts[0].name
                        or iterating_object_name != subscript.value.as_string()
                    ):
                        continue

                    if (
                        isinstance(node, nodes.For)
                        and index.lookup(index.name)[1][-1].lineno > node.lineno
                    ):
                        # Ignore this subscript if it has been redefined after
                        # the for loop.
                        continue

                    if (
                        isinstance(node, nodes.For)
                        and index.lookup(value_variable.name)[1][-1].lineno
                        > node.lineno
                    ):
                        # The variable holding the value from iteration has been
                        # reassigned on a later line, so it can't be used.
                        continue

                    if has_nested_loops:
                        # Have found a likely issue, but since there are nested
                        # loops we don't want to report this unless we get to the
                        # end of the loop without updating the collection
                        bad_nodes.append(subscript)
                    elif has_if_statements:
                        continue
                    else:
                        self.add_message(
                            "unnecessary-list-index-lookup",
                            node=subscript,
                            args=(node.target.elts[1].name,),
                            confidence=confidence,
                        )

        for subscript in bad_nodes:
            self.add_message(
                "unnecessary-list-index-lookup",
                node=subscript,
                args=(node.target.elts[1].name,),
                confidence=confidence,
            )

    def _enumerate_with_start(
        self, node: nodes.For | nodes.Comprehension
    ) -> tuple[bool, Confidence]:
        """Check presence of `start` kwarg or second argument to enumerate.

        For example:

        `enumerate([1,2,3], start=1)`
        `enumerate([1,2,3], 1)`

        If `start` is assigned to `0`, the default value, this is equivalent to
        not calling `enumerate` with start.
        """
        confidence = HIGH

        if len(node.iter.args) > 1:
            # We assume the second argument to `enumerate` is the `start` int arg.
            # It's a reasonable assumption for now as it's the only possible argument:
            # https://docs.python.org/3/library/functions.html#enumerate
            start_arg = node.iter.args[1]
            start_val, confidence = self._get_start_value(start_arg)
            if start_val is None:
                return False, confidence
            return not start_val == 0, confidence

        for keyword in node.iter.keywords:
            if keyword.arg == "start":
                start_val, confidence = self._get_start_value(keyword.value)
                if start_val is None:
                    return False, confidence
                return not start_val == 0, confidence

        return False, confidence

    def _get_start_value(self, node: nodes.NodeNG) -> tuple[int | None, Confidence]:
        if (
            isinstance(node, (nodes.Name, nodes.Call, nodes.Attribute))
            or isinstance(node, nodes.UnaryOp)
            and isinstance(node.operand, nodes.Attribute)
        ):
            inferred = utils.safe_infer(node)
            start_val = inferred.value if inferred else None
            return start_val, INFERENCE
        if isinstance(node, nodes.UnaryOp):
            return node.operand.value, HIGH
        if isinstance(node, nodes.Const):
            return node.value, HIGH
        return None, HIGH<|MERGE_RESOLUTION|>--- conflicted
+++ resolved
@@ -8,13 +8,8 @@
 import copy
 import itertools
 import tokenize
-<<<<<<< HEAD
 from collections.abc import Iterator, Sequence
-from functools import reduce
-=======
-from collections.abc import Iterator
 from functools import cached_property, reduce
->>>>>>> 92b9840c
 from re import Pattern
 from typing import TYPE_CHECKING, Any, NamedTuple, Union, cast
 
