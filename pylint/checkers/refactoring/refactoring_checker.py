--- conflicted
+++ resolved
@@ -21,12 +21,8 @@
 from pylint import checkers
 from pylint.checkers import utils
 from pylint.checkers.utils import node_frame_class
-<<<<<<< HEAD
 from pylint.graph import get_cycles, get_paths
-from pylint.interfaces import HIGH
-=======
 from pylint.interfaces import HIGH, INFERENCE, Confidence
->>>>>>> aeaa16d4
 
 if TYPE_CHECKING:
     from pylint.lint import PyLinter
