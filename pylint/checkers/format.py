--- conflicted
+++ resolved
@@ -44,11 +44,7 @@
 """
 
 import keyword
-<<<<<<< HEAD
 import os
-import sys
-=======
->>>>>>> 05d3e15d
 import tokenize
 from functools import reduce  # pylint: disable=redefined-builtin
 from typing import List
