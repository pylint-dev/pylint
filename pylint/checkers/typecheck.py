# Copyright (c) 2006-2014 LOGILAB S.A. (Paris, FRANCE) <contact@logilab.fr>
# Copyright (c) 2009 James Lingard <jchl@aristanetworks.com>
# Copyright (c) 2012-2014 Google, Inc.
# Copyright (c) 2014-2020 Claudiu Popa <pcmanticore@gmail.com>
# Copyright (c) 2014 David Shea <dshea@redhat.com>
# Copyright (c) 2014 Steven Myint <hg@stevenmyint.com>
# Copyright (c) 2014 Holger Peters <email@holger-peters.de>
# Copyright (c) 2014 Arun Persaud <arun@nubati.net>
# Copyright (c) 2015 Anentropic <ego@anentropic.com>
# Copyright (c) 2015 Dmitry Pribysh <dmand@yandex.ru>
# Copyright (c) 2015 Rene Zhang <rz99@cornell.edu>
# Copyright (c) 2015 Radu Ciorba <radu@devrandom.ro>
# Copyright (c) 2015 Ionel Cristian Maries <contact@ionelmc.ro>
# Copyright (c) 2016, 2019 Ashley Whetter <ashley@awhetter.co.uk>
# Copyright (c) 2016 Alexander Todorov <atodorov@otb.bg>
# Copyright (c) 2016 Jürgen Hermann <jh@web.de>
# Copyright (c) 2016 Jakub Wilk <jwilk@jwilk.net>
# Copyright (c) 2016 Filipe Brandenburger <filbranden@google.com>
# Copyright (c) 2017, 2021 Ville Skyttä <ville.skytta@iki.fi>
# Copyright (c) 2017-2018, 2020 hippo91 <guillaume.peillex@gmail.com>
# Copyright (c) 2017 Łukasz Rogalski <rogalski.91@gmail.com>
# Copyright (c) 2017 Derek Gustafson <degustaf@gmail.com>
# Copyright (c) 2018-2019, 2021 Nick Drozd <nicholasdrozd@gmail.com>
# Copyright (c) 2018 Pablo Galindo <Pablogsal@gmail.com>
# Copyright (c) 2018 Jim Robertson <jrobertson98atx@gmail.com>
# Copyright (c) 2018 Lucas Cimon <lucas.cimon@gmail.com>
# Copyright (c) 2018 Mike Frysinger <vapier@gmail.com>
# Copyright (c) 2018 Ben Green <benhgreen@icloud.com>
# Copyright (c) 2018 Konstantin <Github@pheanex.de>
# Copyright (c) 2018 Justin Li <justinnhli@users.noreply.github.com>
# Copyright (c) 2018 Bryce Guinta <bryce.paul.guinta@gmail.com>
# Copyright (c) 2019-2021 Pierre Sassoulas <pierre.sassoulas@gmail.com>
# Copyright (c) 2019 Andy Palmer <25123779+ninezerozeronine@users.noreply.github.com>
# Copyright (c) 2019 mattlbeck <17108752+mattlbeck@users.noreply.github.com>
# Copyright (c) 2019 Martin Vielsmaier <martin.vielsmaier@gmail.com>
# Copyright (c) 2019 Santiago Castro <bryant@montevideo.com.uy>
# Copyright (c) 2019 yory8 <39745367+yory8@users.noreply.github.com>
# Copyright (c) 2019 Federico Bond <federicobond@gmail.com>
# Copyright (c) 2019 Pascal Corpet <pcorpet@users.noreply.github.com>
# Copyright (c) 2020 Peter Kolbus <peter.kolbus@gmail.com>
# Copyright (c) 2020 Julien Palard <julien@palard.fr>
# Copyright (c) 2020 Ram Rachum <ram@rachum.com>
# Copyright (c) 2020 Anthony Sottile <asottile@umich.edu>
# Copyright (c) 2020 Anubhav <35621759+anubh-v@users.noreply.github.com>
# Copyright (c) 2021 Marc Mueller <30130371+cdce8p@users.noreply.github.com>
# Copyright (c) 2021 Tushar Sadhwani <tushar.sadhwani000@gmail.com>
# Copyright (c) 2021 Daniël van Noord <13665637+DanielNoord@users.noreply.github.com>
# Copyright (c) 2021 David Liu <david@cs.toronto.edu>
# Copyright (c) 2021 doranid <ddandd@gmail.com>
# Copyright (c) 2021 Yu Shao, Pang <36848472+yushao2@users.noreply.github.com>
# Copyright (c) 2021 Andrew Haigh <nelfin@gmail.com>
# Copyright (c) 2021 Jens H. Nielsen <Jens.Nielsen@microsoft.com>
# Copyright (c) 2021 Ikraduya Edian <ikraduya@gmail.com>

# Licensed under the GPL: https://www.gnu.org/licenses/old-licenses/gpl-2.0.html
# For details: https://github.com/PyCQA/pylint/blob/main/LICENSE

"""try to find more bugs in the code using astroid inference capabilities
"""

import fnmatch
import heapq
import itertools
import operator
import re
import shlex
import sys
import types
from collections import deque
from collections.abc import Sequence
from functools import singledispatch
from typing import Any, Callable, Iterator, List, Optional, Pattern, Tuple

import astroid
from astroid import bases, exceptions, nodes

from pylint.checkers import BaseChecker, utils
from pylint.checkers.utils import (
    check_messages,
    decorated_with,
    decorated_with_property,
    has_known_bases,
    is_builtin_object,
    is_classdef_type,
    is_comprehension,
    is_inside_abstract_class,
    is_iterable,
    is_mapping,
    is_overload_stub,
    is_postponed_evaluation_enabled,
    is_super,
    node_ignores_exception,
    safe_infer,
    supports_delitem,
    supports_getitem,
    supports_membership_test,
    supports_setitem,
)
from pylint.interfaces import INFERENCE, IAstroidChecker
from pylint.utils import get_global_option

STR_FORMAT = {"builtins.str.format"}
ASYNCIO_COROUTINE = "asyncio.coroutines.coroutine"
BUILTIN_TUPLE = "builtins.tuple"
TYPE_ANNOTATION_NODES_TYPES = (
    nodes.AnnAssign,
    nodes.Arguments,
    nodes.FunctionDef,
)


def _unflatten(iterable):
    for index, elem in enumerate(iterable):
        if isinstance(elem, Sequence) and not isinstance(elem, str):
            yield from _unflatten(elem)
        elif elem and not index:
            # We're interested only in the first element.
            yield elem


def _flatten_container(iterable):
    # Flatten nested containers into a single iterable
    for item in iterable:
        if isinstance(item, (list, tuple, types.GeneratorType)):
            yield from _flatten_container(item)
        else:
            yield item


def _is_owner_ignored(owner, attrname, ignored_classes, ignored_modules):
    """Check if the given owner should be ignored

    This will verify if the owner's module is in *ignored_modules*
    or the owner's module fully qualified name is in *ignored_modules*
    or if the *ignored_modules* contains a pattern which catches
    the fully qualified name of the module.

    Also, similar checks are done for the owner itself, if its name
    matches any name from the *ignored_classes* or if its qualified
    name can be found in *ignored_classes*.
    """
    ignored_modules = set(ignored_modules)
    module_name = owner.root().name
    module_qname = owner.root().qname()

    for ignore in ignored_modules:
        # Try to match the module name / fully qualified name directly
        if module_qname in ignored_modules or module_name in ignored_modules:
            return True

        # Try to see if the ignores pattern match against the module name.
        if fnmatch.fnmatch(module_qname, ignore):
            return True

        # Otherwise we might have a root module name being ignored,
        # and the qualified owner has more levels of depth.
        parts = deque(module_name.split("."))
        current_module = ""

        while parts:
            part = parts.popleft()
            if not current_module:
                current_module = part
            else:
                current_module += f".{part}"
            if current_module in ignored_modules:
                return True

    # Match against ignored classes.
    ignored_classes = set(ignored_classes)
    qname = owner.qname() if hasattr(owner, "qname") else ""
    return any(ignore in (attrname, qname) for ignore in ignored_classes)


@singledispatch
def _node_names(node):
    if not hasattr(node, "locals"):
        return []
    return node.locals.keys()


@_node_names.register(nodes.ClassDef)
@_node_names.register(astroid.Instance)
def _(node):
    values = itertools.chain(node.instance_attrs.keys(), node.locals.keys())

    try:
        mro = node.mro()[1:]
    except (NotImplementedError, TypeError, astroid.MroError):
        mro = node.ancestors()

    other_values = [value for cls in mro for value in _node_names(cls)]
    return itertools.chain(values, other_values)


def _string_distance(seq1, seq2):
    seq2_length = len(seq2)

    row = list(range(1, seq2_length + 1)) + [0]
    for seq1_index, seq1_char in enumerate(seq1):
        last_row = row
        row = [0] * seq2_length + [seq1_index + 1]

        for seq2_index, seq2_char in enumerate(seq2):
            row[seq2_index] = min(
                last_row[seq2_index] + 1,
                row[seq2_index - 1] + 1,
                last_row[seq2_index - 1] + (seq1_char != seq2_char),
            )

    return row[seq2_length - 1]


def _similar_names(owner, attrname, distance_threshold, max_choices):
    """Given an owner and a name, try to find similar names

    The similar names are searched given a distance metric and only
    a given number of choices will be returned.
    """
    possible_names = []
    names = _node_names(owner)

    for name in names:
        if name == attrname:
            continue

        distance = _string_distance(attrname, name)
        if distance <= distance_threshold:
            possible_names.append((name, distance))

    # Now get back the values with a minimum, up to the given
    # limit or choices.
    picked = [
        name
        for (name, _) in heapq.nsmallest(
            max_choices, possible_names, key=operator.itemgetter(1)
        )
    ]
    return sorted(picked)


def _missing_member_hint(owner, attrname, distance_threshold, max_choices):
    names = _similar_names(owner, attrname, distance_threshold, max_choices)
    if not names:
        # No similar name.
        return ""

    names = [repr(name) for name in names]
    if len(names) == 1:
        names = ", ".join(names)
    else:
        names = f"one of {', '.join(names[:-1])} or {names[-1]}"

    return f"; maybe {names}?"


MSGS = {
    "E1101": (
        "%s %r has no %r member%s",
        "no-member",
        "Used when a variable is accessed for an unexistent member.",
        {"old_names": [("E1103", "maybe-no-member")]},
    ),
    "I1101": (
        "%s %r has no %r member%s, but source is unavailable. Consider "
        "adding this module to extension-pkg-allow-list if you want "
        "to perform analysis based on run-time introspection of living objects.",
        "c-extension-no-member",
        "Used when a variable is accessed for non-existent member of C "
        "extension. Due to unavailability of source static analysis is impossible, "
        "but it may be performed by introspecting living objects in run-time.",
    ),
    "E1102": (
        "%s is not callable",
        "not-callable",
        "Used when an object being called has been inferred to a non "
        "callable object.",
    ),
    "E1111": (
        "Assigning result of a function call, where the function has no return",
        "assignment-from-no-return",
        "Used when an assignment is done on a function call but the "
        "inferred function doesn't return anything.",
    ),
    "E1120": (
        "No value for argument %s in %s call",
        "no-value-for-parameter",
        "Used when a function call passes too few arguments.",
    ),
    "E1121": (
        "Too many positional arguments for %s call",
        "too-many-function-args",
        "Used when a function call passes too many positional arguments.",
    ),
    "E1123": (
        "Unexpected keyword argument %r in %s call",
        "unexpected-keyword-arg",
        "Used when a function call passes a keyword argument that "
        "doesn't correspond to one of the function's parameter names.",
    ),
    "E1124": (
        "Argument %r passed by position and keyword in %s call",
        "redundant-keyword-arg",
        "Used when a function call would result in assigning multiple "
        "values to a function parameter, one value from a positional "
        "argument and one from a keyword argument.",
    ),
    "E1125": (
        "Missing mandatory keyword argument %r in %s call",
        "missing-kwoa",
        (
            "Used when a function call does not pass a mandatory"
            " keyword-only argument."
        ),
    ),
    "E1126": (
        "Sequence index is not an int, slice, or instance with __index__",
        "invalid-sequence-index",
        "Used when a sequence type is indexed with an invalid type. "
        "Valid types are ints, slices, and objects with an __index__ "
        "method.",
    ),
    "E1127": (
        "Slice index is not an int, None, or instance with __index__",
        "invalid-slice-index",
        "Used when a slice index is not an integer, None, or an object "
        "with an __index__ method.",
    ),
    "E1128": (
        "Assigning result of a function call, where the function returns None",
        "assignment-from-none",
        "Used when an assignment is done on a function call but the "
        "inferred function returns nothing but None.",
        {"old_names": [("W1111", "old-assignment-from-none")]},
    ),
    "E1129": (
        "Context manager '%s' doesn't implement __enter__ and __exit__.",
        "not-context-manager",
        "Used when an instance in a with statement doesn't implement "
        "the context manager protocol(__enter__/__exit__).",
    ),
    "E1130": (
        "%s",
        "invalid-unary-operand-type",
        "Emitted when a unary operand is used on an object which does not "
        "support this type of operation.",
    ),
    "E1131": (
        "%s",
        "unsupported-binary-operation",
        "Emitted when a binary arithmetic operation between two "
        "operands is not supported.",
    ),
    "E1132": (
        "Got multiple values for keyword argument %r in function call",
        "repeated-keyword",
        "Emitted when a function call got multiple values for a keyword.",
    ),
    "E1135": (
        "Value '%s' doesn't support membership test",
        "unsupported-membership-test",
        "Emitted when an instance in membership test expression doesn't "
        "implement membership protocol (__contains__/__iter__/__getitem__).",
    ),
    "E1136": (
        "Value '%s' is unsubscriptable",
        "unsubscriptable-object",
        "Emitted when a subscripted value doesn't support subscription "
        "(i.e. doesn't define __getitem__ method or __class_getitem__ for a class).",
    ),
    "E1137": (
        "%r does not support item assignment",
        "unsupported-assignment-operation",
        "Emitted when an object does not support item assignment "
        "(i.e. doesn't define __setitem__ method).",
    ),
    "E1138": (
        "%r does not support item deletion",
        "unsupported-delete-operation",
        "Emitted when an object does not support item deletion "
        "(i.e. doesn't define __delitem__ method).",
    ),
    "E1139": (
        "Invalid metaclass %r used",
        "invalid-metaclass",
        "Emitted whenever we can detect that a class is using, "
        "as a metaclass, something which might be invalid for using as "
        "a metaclass.",
    ),
    "E1140": (
        "Dict key is unhashable",
        "unhashable-dict-key",
        "Emitted when a dict key is not hashable "
        "(i.e. doesn't define __hash__ method).",
    ),
    "E1141": (
        "Unpacking a dictionary in iteration without calling .items()",
        "dict-iter-missing-items",
        "Emitted when trying to iterate through a dict without calling .items()",
    ),
    "E1142": (
        "'await' should be used within an async function",
        "await-outside-async",
        "Emitted when await is used outside an async function.",
    ),
    "W1113": (
        "Keyword argument before variable positional arguments list "
        "in the definition of %s function",
        "keyword-arg-before-vararg",
        "When defining a keyword argument before variable positional arguments, one can "
        "end up in having multiple values passed for the aforementioned parameter in "
        "case the method is called with keyword arguments.",
    ),
    "W1114": (
        "Positional arguments appear to be out of order",
        "arguments-out-of-order",
        "Emitted  when the caller's argument names fully match the parameter "
        "names in the function signature but do not have the same order.",
    ),
    "W1115": (
        "Non-string value assigned to __name__",
        "non-str-assignment-to-dunder-name",
        "Emitted when a non-string value is assigned to __name__",
    ),
    "W1116": (
        "Second argument of isinstance is not a type",
        "isinstance-second-argument-not-valid-type",
        "Emitted when the second argument of an isinstance call is not a type.",
    ),
}

# builtin sequence types in Python 2 and 3.
SEQUENCE_TYPES = {
    "str",
    "unicode",
    "list",
    "tuple",
    "bytearray",
    "xrange",
    "range",
    "bytes",
    "memoryview",
}


def _emit_no_member(
    node,
    owner,
    owner_name,
    mixin_class_rgx: Pattern[str],
    ignored_mixins=True,
    ignored_none=True,
):
    """Try to see if no-member should be emitted for the given owner.

    The following cases are ignored:

        * the owner is a function and it has decorators.
        * the owner is an instance and it has __getattr__, __getattribute__ implemented
        * the module is explicitly ignored from no-member checks
        * the owner is a class and the name can be found in its metaclass.
        * The access node is protected by an except handler, which handles
          AttributeError, Exception or bare except.
        * The node is guarded behind and `IF` or `IFExp` node
    """
    # pylint: disable=too-many-return-statements
    if node_ignores_exception(node, AttributeError):
        return False
    if ignored_none and isinstance(owner, nodes.Const) and owner.value is None:
        return False
    if is_super(owner) or getattr(owner, "type", None) == "metaclass":
        return False
    if owner_name and ignored_mixins and mixin_class_rgx.match(owner_name):
        return False
    if isinstance(owner, nodes.FunctionDef) and (
        owner.decorators or owner.is_abstract()
    ):
        return False
    if isinstance(owner, (astroid.Instance, nodes.ClassDef)):
        if owner.has_dynamic_getattr():
            # Issue #2565: Don't ignore enums, as they have a `__getattr__` but it's not
            # invoked at this point.
            try:
                metaclass = owner.metaclass()
            except astroid.MroError:
                return False
            if metaclass:
                # Renamed in Python 3.10 to `EnumType`
                return metaclass.qname() in {"enum.EnumMeta", "enum.EnumType"}
            return False
        if not has_known_bases(owner):
            return False

        # Exclude typed annotations, since these might actually exist
        # at some point during the runtime of the program.
        if utils.is_attribute_typed_annotation(owner, node.attrname):
            return False
    if isinstance(owner, astroid.objects.Super):
        # Verify if we are dealing with an invalid Super object.
        # If it is invalid, then there's no point in checking that
        # it has the required attribute. Also, don't fail if the
        # MRO is invalid.
        try:
            owner.super_mro()
        except (astroid.MroError, astroid.SuperError):
            return False
        if not all(has_known_bases(base) for base in owner.type.mro()):
            return False
    if isinstance(owner, nodes.Module):
        try:
            owner.getattr("__getattr__")
            return False
        except astroid.NotFoundError:
            pass
    if owner_name and node.attrname.startswith("_" + owner_name):
        # Test if an attribute has been mangled ('private' attribute)
        unmangled_name = node.attrname.split("_" + owner_name)[-1]
        try:
            if owner.getattr(unmangled_name, context=None) is not None:
                return False
        except astroid.NotFoundError:
            return True
    if (
        owner.parent
        and isinstance(owner.parent, nodes.ClassDef)
        and owner.parent.name == "EnumMeta"
        and owner_name == "__members__"
        and node.attrname in {"items", "values", "keys"}
    ):
        # Avoid false positive on Enum.__members__.{items(), values, keys}
        # See https://github.com/PyCQA/pylint/issues/4123
        return False
    # Don't emit no-member if guarded behind `IF` or `IFExp`
    #   * Walk up recursively until if statement is found.
    #   * Check if condition can be inferred as `Const`,
    #       would evaluate as `False`,
    #       and wheater the node is part of the `body`.
    #   * Continue checking until scope of node is reached.
    scope: nodes.NodeNG = node.scope()
    node_origin: nodes.NodeNG = node
    parent: nodes.NodeNG = node.parent
    while parent != scope:
        if isinstance(parent, (nodes.If, nodes.IfExp)):
            inferred = safe_infer(parent.test)
            if (  # pylint: disable=too-many-boolean-expressions
                isinstance(inferred, nodes.Const)
                and inferred.bool_value() is False
                and (
                    isinstance(parent, nodes.If)
                    and node_origin in parent.body
                    or isinstance(parent, nodes.IfExp)
                    and node_origin == parent.body
                )
            ):
                return False
        node_origin, parent = parent, parent.parent

    return True


def _determine_callable(callable_obj):
    # Ordering is important, since BoundMethod is a subclass of UnboundMethod,
    # and Function inherits Lambda.
    parameters = 0
    if hasattr(callable_obj, "implicit_parameters"):
        parameters = callable_obj.implicit_parameters()
    if isinstance(callable_obj, astroid.BoundMethod):
        # Bound methods have an extra implicit 'self' argument.
        return callable_obj, parameters, callable_obj.type
    if isinstance(callable_obj, astroid.UnboundMethod):
        return callable_obj, parameters, "unbound method"
    if isinstance(callable_obj, nodes.FunctionDef):
        return callable_obj, parameters, callable_obj.type
    if isinstance(callable_obj, nodes.Lambda):
        return callable_obj, parameters, "lambda"
    if isinstance(callable_obj, nodes.ClassDef):
        # Class instantiation, lookup __new__ instead.
        # If we only find object.__new__, we can safely check __init__
        # instead. If __new__ belongs to builtins, then we look
        # again for __init__ in the locals, since we won't have
        # argument information for the builtin __new__ function.
        try:
            # Use the last definition of __new__.
            new = callable_obj.local_attr("__new__")[-1]
        except astroid.NotFoundError:
            new = None

        from_object = new and new.parent.scope().name == "object"
        from_builtins = new and new.root().name in sys.builtin_module_names

        if not new or from_object or from_builtins:
            try:
                # Use the last definition of __init__.
                callable_obj = callable_obj.local_attr("__init__")[-1]
            except astroid.NotFoundError as e:
                # do nothing, covered by no-init.
                raise ValueError from e
        else:
            callable_obj = new

        if not isinstance(callable_obj, nodes.FunctionDef):
            raise ValueError
        # both have an extra implicit 'cls'/'self' argument.
        return callable_obj, parameters, "constructor"

    raise ValueError


def _has_parent_of_type(node, node_type, statement):
    """Check if the given node has a parent of the given type."""
    parent = node.parent
    while not isinstance(parent, node_type) and statement.parent_of(parent):
        parent = parent.parent
    return isinstance(parent, node_type)


def _no_context_variadic_keywords(node, scope):
    statement = node.statement(future=True)
    variadics = ()

    if isinstance(scope, nodes.Lambda) and not isinstance(scope, nodes.FunctionDef):
        variadics = list(node.keywords or []) + node.kwargs
    elif isinstance(statement, (nodes.Return, nodes.Expr, nodes.Assign)) and isinstance(
        statement.value, nodes.Call
    ):
        call = statement.value
        variadics = list(call.keywords or []) + call.kwargs

    return _no_context_variadic(node, scope.args.kwarg, nodes.Keyword, variadics)


def _no_context_variadic_positional(node, scope):
<<<<<<< HEAD
    variadics = ()
    if isinstance(scope, nodes.Lambda) and not isinstance(scope, nodes.FunctionDef):
        variadics = node.starargs + node.kwargs
    else:
        statement = node.statement(future=True)
        if isinstance(
            statement, (nodes.Expr, nodes.Return, nodes.Assign)
        ) and isinstance(statement.value, nodes.Call):
            call = statement.value
            variadics = call.starargs + call.kwargs

=======
    variadics = node.starargs + node.kwargs
>>>>>>> 7b79386b
    return _no_context_variadic(node, scope.args.vararg, nodes.Starred, variadics)


def _no_context_variadic(node, variadic_name, variadic_type, variadics):
    """Verify if the given call node has variadic nodes without context

    This is a workaround for handling cases of nested call functions
    which don't have the specific call context at hand.
    Variadic arguments (variable positional arguments and variable
    keyword arguments) are inferred, inherently wrong, by astroid
    as a Tuple, respectively a Dict with empty elements.
    This can lead pylint to believe that a function call receives
    too few arguments.
    """
    scope = node.scope()
    is_in_lambda_scope = not isinstance(scope, nodes.FunctionDef) and isinstance(
        scope, nodes.Lambda
    )
    statement = node.statement(future=True)
    for name in statement.nodes_of_class(nodes.Name):
        if name.name != variadic_name:
            continue

        inferred = safe_infer(name)
        if isinstance(inferred, (nodes.List, nodes.Tuple)):
            length = len(inferred.elts)
        elif isinstance(inferred, nodes.Dict):
            length = len(inferred.items)
        else:
            continue

        if is_in_lambda_scope and isinstance(inferred.parent, nodes.Arguments):
            # The statement of the variadic will be the assignment itself,
            # so we need to go the lambda instead
            inferred_statement = inferred.parent.parent
        else:
            inferred_statement = inferred.statement(future=True)

        if not length and isinstance(inferred_statement, nodes.Lambda):
            is_in_starred_context = _has_parent_of_type(node, variadic_type, statement)
            used_as_starred_argument = any(
                variadic.value == name or variadic.value.parent_of(name)
                for variadic in variadics
            )
            if is_in_starred_context or used_as_starred_argument:
                return True
    return False


def _is_invalid_metaclass(metaclass):
    try:
        mro = metaclass.mro()
    except NotImplementedError:
        # Cannot have a metaclass which is not a newstyle class.
        return True
    else:
        if not any(is_builtin_object(cls) and cls.name == "type" for cls in mro):
            return True
    return False


def _infer_from_metaclass_constructor(cls, func: nodes.FunctionDef):
    """Try to infer what the given *func* constructor is building

    :param astroid.FunctionDef func:
        A metaclass constructor. Metaclass definitions can be
        functions, which should accept three arguments, the name of
        the class, the bases of the class and the attributes.
        The function could return anything, but usually it should
        be a proper metaclass.
    :param astroid.ClassDef cls:
        The class for which the *func* parameter should generate
        a metaclass.
    :returns:
        The class generated by the function or None,
        if we couldn't infer it.
    :rtype: astroid.ClassDef
    """
    context = astroid.context.InferenceContext()

    class_bases = nodes.List()
    class_bases.postinit(elts=cls.bases)

    attrs = nodes.Dict()
    local_names = [(name, values[-1]) for name, values in cls.locals.items()]
    attrs.postinit(local_names)

    builder_args = nodes.Tuple()
    builder_args.postinit([cls.name, class_bases, attrs])

    context.callcontext = astroid.context.CallContext(builder_args)
    try:
        inferred = next(func.infer_call_result(func, context), None)
    except astroid.InferenceError:
        return None
    return inferred or None


def _is_c_extension(module_node):
    return (
        not astroid.modutils.is_standard_module(module_node.name)
        and not module_node.fully_defined()
    )


def _is_invalid_isinstance_type(arg):
    # Return True if we are sure that arg is not a type
    inferred = utils.safe_infer(arg)
    if not inferred:
        # Cannot infer it so skip it.
        return False
    if isinstance(inferred, nodes.Tuple):
        return any(_is_invalid_isinstance_type(elt) for elt in inferred.elts)
    if isinstance(inferred, nodes.ClassDef):
        return False
    if isinstance(inferred, astroid.Instance) and inferred.qname() == BUILTIN_TUPLE:
        return False
    return True


class TypeChecker(BaseChecker):
    """try to find bugs in the code using type inference"""

    __implements__ = (IAstroidChecker,)

    # configuration section name
    name = "typecheck"
    # messages
    msgs = MSGS
    priority = -1
    # configuration options
    options = (
        (
            "ignore-on-opaque-inference",
            {
                "default": True,
                "type": "yn",
                "metavar": "<y or n>",
                "help": "This flag controls whether pylint should warn about "
                "no-member and similar checks whenever an opaque object "
                "is returned when inferring. The inference can return "
                "multiple potential results while evaluating a Python object, "
                "but some branches might not be evaluated, which results in "
                "partial inference. In that case, it might be useful to still emit "
                "no-member and other checks for the rest of the inferred objects.",
            },
        ),
        (
            "mixin-class-rgx",
            {
                "default": ".*[Mm]ixin",
                "type": "regexp",
                "metavar": "<regexp>",
                "help": "Regex pattern to define which classes are considered mixins "
                "ignore-mixin-members is set to 'yes'",
            },
        ),
        (
            "ignore-mixin-members",
            {
                "default": True,
                "type": "yn",
                "metavar": "<y or n>",
                "help": "Tells whether missing members accessed in mixin "
                "class should be ignored. A class is considered mixin if its name matches "
                "the mixin-class-rgx option.",
            },
        ),
        (
            "ignore-none",
            {
                "default": True,
                "type": "yn",
                "metavar": "<y or n>",
                "help": "Tells whether to warn about missing members when the owner "
                "of the attribute is inferred to be None.",
            },
        ),
        (
            "ignored-modules",
            {
                "default": (),
                "type": "csv",
                "metavar": "<module names>",
                "help": "List of module names for which member attributes "
                "should not be checked (useful for modules/projects "
                "where namespaces are manipulated during runtime and "
                "thus existing member attributes cannot be "
                "deduced by static analysis). It supports qualified "
                "module names, as well as Unix pattern matching.",
            },
        ),
        # the defaults here are *stdlib* names that (almost) always
        # lead to false positives, since their idiomatic use is
        # 'too dynamic' for pylint to grok.
        (
            "ignored-classes",
            {
                "default": ("optparse.Values", "thread._local", "_thread._local"),
                "type": "csv",
                "metavar": "<members names>",
                "help": "List of class names for which member attributes "
                "should not be checked (useful for classes with "
                "dynamically set attributes). This supports "
                "the use of qualified names.",
            },
        ),
        (
            "generated-members",
            {
                "default": (),
                "type": "string",
                "metavar": "<members names>",
                "help": "List of members which are set dynamically and \
missed by pylint inference system, and so shouldn't trigger E1101 when \
accessed. Python regular expressions are accepted.",
            },
        ),
        (
            "contextmanager-decorators",
            {
                "default": ["contextlib.contextmanager"],
                "type": "csv",
                "metavar": "<decorator names>",
                "help": "List of decorators that produce context managers, "
                "such as contextlib.contextmanager. Add to this list "
                "to register other decorators that produce valid "
                "context managers.",
            },
        ),
        (
            "missing-member-hint-distance",
            {
                "default": 1,
                "type": "int",
                "metavar": "<member hint edit distance>",
                "help": "The minimum edit distance a name should have in order "
                "to be considered a similar match for a missing member name.",
            },
        ),
        (
            "missing-member-max-choices",
            {
                "default": 1,
                "type": "int",
                "metavar": "<member hint max choices>",
                "help": "The total number of similar names that should be taken in "
                "consideration when showing a hint for a missing member.",
            },
        ),
        (
            "missing-member-hint",
            {
                "default": True,
                "type": "yn",
                "metavar": "<missing member hint>",
                "help": "Show a hint with possible names when a member name was not "
                "found. The aspect of finding the hint is based on edit distance.",
            },
        ),
        (
            "signature-mutators",
            {
                "default": [],
                "type": "csv",
                "metavar": "<decorator names>",
                "help": "List of decorators that change the signature of "
                "a decorated function.",
            },
        ),
    )

    def open(self) -> None:
        py_version = get_global_option(self, "py-version")
        self._py310_plus = py_version >= (3, 10)
        self._mixin_class_rgx = get_global_option(self, "mixin-class-rgx")

    @astroid.decorators.cachedproperty
    def _suggestion_mode(self):
        return get_global_option(self, "suggestion-mode", default=True)

    @astroid.decorators.cachedproperty
    def _compiled_generated_members(self) -> Tuple[Pattern, ...]:
        # do this lazily since config not fully initialized in __init__
        # generated_members may contain regular expressions
        # (surrounded by quote `"` and followed by a comma `,`)
        # REQUEST,aq_parent,"[a-zA-Z]+_set{1,2}"' =>
        # ('REQUEST', 'aq_parent', '[a-zA-Z]+_set{1,2}')
        generated_members = self.config.generated_members
        if isinstance(generated_members, str):
            gen = shlex.shlex(generated_members)
            gen.whitespace += ","
            gen.wordchars += r"[]-+\.*?()|"
            generated_members = tuple(tok.strip('"') for tok in gen)
        return tuple(re.compile(exp) for exp in generated_members)

    @check_messages("keyword-arg-before-vararg")
    def visit_functiondef(self, node: nodes.FunctionDef) -> None:
        # check for keyword arg before varargs
        if node.args.vararg and node.args.defaults:
            self.add_message("keyword-arg-before-vararg", node=node, args=(node.name))

    visit_asyncfunctiondef = visit_functiondef

    @check_messages("invalid-metaclass")
    def visit_classdef(self, node: nodes.ClassDef) -> None:
        def _metaclass_name(metaclass):
            # pylint: disable=unidiomatic-typecheck
            if isinstance(metaclass, (nodes.ClassDef, nodes.FunctionDef)):
                return metaclass.name
            if type(metaclass) is bases.Instance:
                # Really do mean type, not isinstance, since subclasses of bases.Instance
                # like Const or Dict should use metaclass.as_string below.
                return str(metaclass)
            return metaclass.as_string()

        metaclass = node.declared_metaclass()
        if not metaclass:
            return

        if isinstance(metaclass, nodes.FunctionDef):
            # Try to infer the result.
            metaclass = _infer_from_metaclass_constructor(node, metaclass)
            if not metaclass:
                # Don't do anything if we cannot infer the result.
                return

        if isinstance(metaclass, nodes.ClassDef):
            if _is_invalid_metaclass(metaclass):
                self.add_message(
                    "invalid-metaclass", node=node, args=(_metaclass_name(metaclass),)
                )
        else:
            self.add_message(
                "invalid-metaclass", node=node, args=(_metaclass_name(metaclass),)
            )

    def visit_assignattr(self, node: nodes.AssignAttr) -> None:
        if isinstance(node.assign_type(), nodes.AugAssign):
            self.visit_attribute(node)

    def visit_delattr(self, node: nodes.DelAttr) -> None:
        self.visit_attribute(node)

    @check_messages("no-member", "c-extension-no-member")
    def visit_attribute(self, node: nodes.Attribute) -> None:
        """check that the accessed attribute exists

        to avoid too much false positives for now, we'll consider the code as
        correct if a single of the inferred nodes has the accessed attribute.

        function/method, super call and metaclasses are ignored
        """
        if any(
            pattern.match(name)
            for name in (node.attrname, node.as_string())
            for pattern in self._compiled_generated_members
        ):
            return

        try:
            inferred = list(node.expr.infer())
        except astroid.InferenceError:
            return

        # list of (node, nodename) which are missing the attribute
        missingattr = set()

        non_opaque_inference_results = [
            owner
            for owner in inferred
            if owner is not astroid.Uninferable and not isinstance(owner, nodes.Unknown)
        ]
        if (
            len(non_opaque_inference_results) != len(inferred)
            and self.config.ignore_on_opaque_inference
        ):
            # There is an ambiguity in the inference. Since we can't
            # make sure that we won't emit a false positive, we just stop
            # whenever the inference returns an opaque inference object.
            return
        for owner in non_opaque_inference_results:
            name = getattr(owner, "name", None)
            if _is_owner_ignored(
                owner, name, self.config.ignored_classes, self.config.ignored_modules
            ):
                continue

            qualname = f"{owner.pytype()}.{node.attrname}"
            if any(
                pattern.match(qualname) for pattern in self._compiled_generated_members
            ):
                return

            try:
                if not [
                    n
                    for n in owner.getattr(node.attrname)
                    if not isinstance(n.statement(future=True), nodes.AugAssign)
                ]:
                    missingattr.add((owner, name))
                    continue
            except exceptions.StatementMissing:
                continue
            except AttributeError:
                continue
            except astroid.DuplicateBasesError:
                continue
            except astroid.NotFoundError:
                # This can't be moved before the actual .getattr call,
                # because there can be more values inferred and we are
                # stopping after the first one which has the attribute in question.
                # The problem is that if the first one has the attribute,
                # but we continue to the next values which doesn't have the
                # attribute, then we'll have a false positive.
                # So call this only after the call has been made.
                if not _emit_no_member(
                    node,
                    owner,
                    name,
                    self._mixin_class_rgx,
                    ignored_mixins=self.config.ignore_mixin_members,
                    ignored_none=self.config.ignore_none,
                ):
                    continue
                missingattr.add((owner, name))
                continue
            # stop on the first found
            break
        else:
            # we have not found any node with the attributes, display the
            # message for inferred nodes
            done = set()
            for owner, name in missingattr:
                if isinstance(owner, astroid.Instance):
                    actual = owner._proxied
                else:
                    actual = owner
                if actual in done:
                    continue
                done.add(actual)

                msg, hint = self._get_nomember_msgid_hint(node, owner)
                self.add_message(
                    msg,
                    node=node,
                    args=(owner.display_type(), name, node.attrname, hint),
                    confidence=INFERENCE,
                )

    def _get_nomember_msgid_hint(self, node, owner):
        suggestions_are_possible = self._suggestion_mode and isinstance(
            owner, nodes.Module
        )
        if suggestions_are_possible and _is_c_extension(owner):
            msg = "c-extension-no-member"
            hint = ""
        else:
            msg = "no-member"
            if self.config.missing_member_hint:
                hint = _missing_member_hint(
                    owner,
                    node.attrname,
                    self.config.missing_member_hint_distance,
                    self.config.missing_member_max_choices,
                )
            else:
                hint = ""
        return msg, hint

    @check_messages(
        "assignment-from-no-return",
        "assignment-from-none",
        "non-str-assignment-to-dunder-name",
    )
    def visit_assign(self, node: nodes.Assign) -> None:
        """
        Process assignments in the AST.
        """

        self._check_assignment_from_function_call(node)
        self._check_dundername_is_string(node)

    def _check_assignment_from_function_call(self, node):
        """check that if assigning to a function call, the function is
        possibly returning something valuable
        """
        if not isinstance(node.value, nodes.Call):
            return

        function_node = safe_infer(node.value.func)
        funcs = (nodes.FunctionDef, astroid.UnboundMethod, astroid.BoundMethod)
        if not isinstance(function_node, funcs):
            return

        # Unwrap to get the actual function object
        if isinstance(function_node, astroid.BoundMethod) and isinstance(
            function_node._proxied, astroid.UnboundMethod
        ):
            function_node = function_node._proxied._proxied

        # Make sure that it's a valid function that we can analyze.
        # Ordered from less expensive to more expensive checks.
        # pylint: disable=too-many-boolean-expressions
        if (
            not function_node.is_function
            or isinstance(function_node, nodes.AsyncFunctionDef)
            or function_node.decorators
            or function_node.is_generator()
            or function_node.is_abstract(pass_is_abstract=False)
            or utils.is_error(function_node)
            or not function_node.root().fully_defined()
        ):
            return

        returns = list(
            function_node.nodes_of_class(nodes.Return, skip_klass=nodes.FunctionDef)
        )
        if not returns:
            self.add_message("assignment-from-no-return", node=node)
        else:
            for rnode in returns:
                if not (
                    isinstance(rnode.value, nodes.Const)
                    and rnode.value.value is None
                    or rnode.value is None
                ):
                    break
            else:
                self.add_message("assignment-from-none", node=node)

    def _check_dundername_is_string(self, node):
        """
        Check a string is assigned to self.__name__
        """

        # Check the left hand side of the assignment is <something>.__name__
        lhs = node.targets[0]
        if not isinstance(lhs, nodes.AssignAttr):
            return
        if not lhs.attrname == "__name__":
            return

        # If the right hand side is not a string
        rhs = node.value
        if isinstance(rhs, nodes.Const) and isinstance(rhs.value, str):
            return
        inferred = utils.safe_infer(rhs)
        if not inferred:
            return
        if not (isinstance(inferred, nodes.Const) and isinstance(inferred.value, str)):
            # Add the message
            self.add_message("non-str-assignment-to-dunder-name", node=node)

    def _check_uninferable_call(self, node):
        """
        Check that the given uninferable Call node does not
        call an actual function.
        """
        if not isinstance(node.func, nodes.Attribute):
            return

        # Look for properties. First, obtain
        # the lhs of the Attribute node and search the attribute
        # there. If that attribute is a property or a subclass of properties,
        # then most likely it's not callable.

        expr = node.func.expr
        klass = safe_infer(expr)
        if (
            klass is None
            or klass is astroid.Uninferable
            or not isinstance(klass, astroid.Instance)
        ):
            return

        try:
            attrs = klass._proxied.getattr(node.func.attrname)
        except astroid.NotFoundError:
            return

        for attr in attrs:
            if attr is astroid.Uninferable:
                continue
            if not isinstance(attr, nodes.FunctionDef):
                continue

            # Decorated, see if it is decorated with a property.
            # Also, check the returns and see if they are callable.
            if decorated_with_property(attr):

                try:
                    all_returns_are_callable = all(
                        return_node.callable() or return_node is astroid.Uninferable
                        for return_node in attr.infer_call_result(node)
                    )
                except astroid.InferenceError:
                    continue

                if not all_returns_are_callable:
                    self.add_message(
                        "not-callable", node=node, args=node.func.as_string()
                    )
                    break

    def _check_argument_order(self, node, call_site, called, called_param_names):
        """Match the supplied argument names against the function parameters.
        Warn if some argument names are not in the same order as they are in
        the function signature.
        """
        # Check for called function being an object instance function
        # If so, ignore the initial 'self' argument in the signature
        try:
            is_classdef = isinstance(called.parent, nodes.ClassDef)
            if is_classdef and called_param_names[0] == "self":
                called_param_names = called_param_names[1:]
        except IndexError:
            return

        try:
            # extract argument names, if they have names
            calling_parg_names = [p.name for p in call_site.positional_arguments]

            # Additionally get names of keyword arguments to use in a full match
            # against parameters
            calling_kwarg_names = [
                arg.name for arg in call_site.keyword_arguments.values()
            ]
        except AttributeError:
            # the type of arg does not provide a `.name`. In this case we
            # stop checking for out-of-order arguments because it is only relevant
            # for named variables.
            return

        # Don't check for ordering if there is an unmatched arg or param
        arg_set = set(calling_parg_names) | set(calling_kwarg_names)
        param_set = set(called_param_names)
        if arg_set != param_set:
            return

        # Warn based on the equality of argument ordering
        if calling_parg_names != called_param_names[: len(calling_parg_names)]:
            self.add_message("arguments-out-of-order", node=node, args=())

    def _check_isinstance_args(self, node):
        if len(node.args) != 2:
            # isinstance called with wrong number of args
            return

        second_arg = node.args[1]
        if _is_invalid_isinstance_type(second_arg):
            self.add_message("isinstance-second-argument-not-valid-type", node=node)

    # pylint: disable=too-many-branches,too-many-locals
    @check_messages(*(list(MSGS.keys())))
    def visit_call(self, node: nodes.Call) -> None:
        """check that called functions/methods are inferred to callable objects,
        and that the arguments passed to the function match the parameters in
        the inferred function's definition
        """
        called = safe_infer(node.func)
        # only function, generator and object defining __call__ are allowed
        # Ignore instances of descriptors since astroid cannot properly handle them
        # yet
        if called and not called.callable():
            if isinstance(called, astroid.Instance) and (
                not has_known_bases(called)
                or (
                    called.parent is not None
                    and isinstance(called.scope(), nodes.ClassDef)
                    and "__get__" in called.locals
                )
            ):
                # Don't emit if we can't make sure this object is callable.
                pass
            else:
                self.add_message("not-callable", node=node, args=node.func.as_string())
        else:
            self._check_uninferable_call(node)

        try:
            called, implicit_args, callable_name = _determine_callable(called)
        except ValueError:
            # Any error occurred during determining the function type, most of
            # those errors are handled by different warnings.
            return

        if called.args.args is None:
            if called.name == "isinstance":
                # Verify whether second argument of isinstance is a valid type
                self._check_isinstance_args(node)
            # Built-in functions have no argument information.
            return

        if len(called.argnames()) != len(set(called.argnames())):
            # Duplicate parameter name (see duplicate-argument).  We can't really
            # make sense of the function call in this case, so just return.
            return

        # Build the set of keyword arguments, checking for duplicate keywords,
        # and count the positional arguments.
        call_site = astroid.arguments.CallSite.from_call(node)

        # Warn about duplicated keyword arguments, such as `f=24, **{'f': 24}`
        for keyword in call_site.duplicated_keywords:
            self.add_message("repeated-keyword", node=node, args=(keyword,))

        if call_site.has_invalid_arguments() or call_site.has_invalid_keywords():
            # Can't make sense of this.
            return

        # Has the function signature changed in ways we cannot reliably detect?
        if hasattr(called, "decorators") and decorated_with(
            called, self.config.signature_mutators
        ):
            return

        num_positional_args = len(call_site.positional_arguments)
        keyword_args = list(call_site.keyword_arguments.keys())
        overload_function = is_overload_stub(called)

        # Determine if we don't have a context for our call and we use variadics.
        node_scope = node.scope()
        if isinstance(node_scope, (nodes.Lambda, nodes.FunctionDef)):
            has_no_context_positional_variadic = _no_context_variadic_positional(
                node, node_scope
            )
            has_no_context_keywords_variadic = _no_context_variadic_keywords(
                node, node_scope
            )
        else:
            has_no_context_positional_variadic = (
                has_no_context_keywords_variadic
            ) = False

        # These are coming from the functools.partial implementation in astroid
        already_filled_positionals = getattr(called, "filled_positionals", 0)
        already_filled_keywords = getattr(called, "filled_keywords", {})

        keyword_args += list(already_filled_keywords)
        num_positional_args += implicit_args + already_filled_positionals

        # Analyze the list of formal parameters.
        args = list(itertools.chain(called.args.posonlyargs or (), called.args.args))
        num_mandatory_parameters = len(args) - len(called.args.defaults)
        parameters: List[List[Any]] = []
        parameter_name_to_index = {}
        for i, arg in enumerate(args):
            if isinstance(arg, nodes.Tuple):
                name = None
                # Don't store any parameter names within the tuple, since those
                # are not assignable from keyword arguments.
            else:
                assert isinstance(arg, nodes.AssignName)
                # This occurs with:
                #    def f( (a), (b) ): pass
                name = arg.name
                parameter_name_to_index[name] = i
            if i >= num_mandatory_parameters:
                defval = called.args.defaults[i - num_mandatory_parameters]
            else:
                defval = None
            parameters.append([(name, defval), False])

        kwparams = {}
        for i, arg in enumerate(called.args.kwonlyargs):
            if isinstance(arg, nodes.Keyword):
                name = arg.arg
            else:
                assert isinstance(arg, nodes.AssignName)
                name = arg.name
            kwparams[name] = [called.args.kw_defaults[i], False]

        self._check_argument_order(
            node, call_site, called, [p[0][0] for p in parameters]
        )

        # 1. Match the positional arguments.
        for i in range(num_positional_args):
            if i < len(parameters):
                parameters[i][1] = True
            elif called.args.vararg is not None:
                # The remaining positional arguments get assigned to the *args
                # parameter.
                break
            elif not overload_function:
                # Too many positional arguments.
                self.add_message(
                    "too-many-function-args", node=node, args=(callable_name,)
                )
                break

        # 2. Match the keyword arguments.
        for keyword in keyword_args:
            if keyword in parameter_name_to_index:
                i = parameter_name_to_index[keyword]
                if parameters[i][1]:
                    # Duplicate definition of function parameter.

                    # Might be too hardcoded, but this can actually
                    # happen when using str.format and `self` is passed
                    # by keyword argument, as in `.format(self=self)`.
                    # It's perfectly valid to so, so we're just skipping
                    # it if that's the case.
                    if not (keyword == "self" and called.qname() in STR_FORMAT):
                        self.add_message(
                            "redundant-keyword-arg",
                            node=node,
                            args=(keyword, callable_name),
                        )
                else:
                    parameters[i][1] = True
            elif keyword in kwparams:
                if kwparams[keyword][1]:
                    # Duplicate definition of function parameter.
                    self.add_message(
                        "redundant-keyword-arg",
                        node=node,
                        args=(keyword, callable_name),
                    )
                else:
                    kwparams[keyword][1] = True
            elif called.args.kwarg is not None:
                # The keyword argument gets assigned to the **kwargs parameter.
                pass
            elif not overload_function:
                # Unexpected keyword argument.
                self.add_message(
                    "unexpected-keyword-arg", node=node, args=(keyword, callable_name)
                )

        # 3. Match the **kwargs, if any.
        if node.kwargs:
            for i, [(name, defval), assigned] in enumerate(parameters):
                # Assume that *kwargs provides values for all remaining
                # unassigned named parameters.
                if name is not None:
                    parameters[i][1] = True
                else:
                    # **kwargs can't assign to tuples.
                    pass

        # Check that any parameters without a default have been assigned
        # values.
        for [(name, defval), assigned] in parameters:
            if (defval is None) and not assigned:
                display_name = "<tuple>" if name is None else repr(name)
                if not has_no_context_positional_variadic and not overload_function:
                    self.add_message(
                        "no-value-for-parameter",
                        node=node,
                        args=(display_name, callable_name),
                    )

        for name, val in kwparams.items():
            defval, assigned = val
            if (
                defval is None
                and not assigned
                and not has_no_context_keywords_variadic
                and not overload_function
            ):
                self.add_message("missing-kwoa", node=node, args=(name, callable_name))

    def _check_invalid_sequence_index(self, subscript: nodes.Subscript):
        # Look for index operations where the parent is a sequence type.
        # If the types can be determined, only allow indices to be int,
        # slice or instances with __index__.
        parent_type = safe_infer(subscript.value)
        if not isinstance(
            parent_type, (nodes.ClassDef, astroid.Instance)
        ) or not has_known_bases(parent_type):
            return None

        # Determine what method on the parent this index will use
        # The parent of this node will be a Subscript, and the parent of that
        # node determines if the Subscript is a get, set, or delete operation.
        if subscript.ctx is astroid.Store:
            methodname = "__setitem__"
        elif subscript.ctx is astroid.Del:
            methodname = "__delitem__"
        else:
            methodname = "__getitem__"

        # Check if this instance's __getitem__, __setitem__, or __delitem__, as
        # appropriate to the statement, is implemented in a builtin sequence
        # type. This way we catch subclasses of sequence types but skip classes
        # that override __getitem__ and which may allow non-integer indices.
        try:
            methods = astroid.interpreter.dunder_lookup.lookup(parent_type, methodname)
            if methods is astroid.Uninferable:
                return None
            itemmethod = methods[0]
        except (
            astroid.AttributeInferenceError,
            IndexError,
        ):
            return None
        if (
            not isinstance(itemmethod, nodes.FunctionDef)
            or itemmethod.root().name != "builtins"
            or not itemmethod.parent
            or itemmethod.parent.name not in SEQUENCE_TYPES
        ):
            return None

        # For ExtSlice objects coming from visit_extslice, no further
        # inference is necessary, since if we got this far the ExtSlice
        # is an error.
        if isinstance(subscript.value, nodes.ExtSlice):
            index_type = subscript.value
        else:
            index_type = safe_infer(subscript.slice)
        if index_type is None or index_type is astroid.Uninferable:
            return None
        # Constants must be of type int
        if isinstance(index_type, nodes.Const):
            if isinstance(index_type.value, int):
                return None
        # Instance values must be int, slice, or have an __index__ method
        elif isinstance(index_type, astroid.Instance):
            if index_type.pytype() in {"builtins.int", "builtins.slice"}:
                return None
            try:
                index_type.getattr("__index__")
                return None
            except astroid.NotFoundError:
                pass
        elif isinstance(index_type, nodes.Slice):
            # A slice can be present
            # here after inferring the index node, which could
            # be a `slice(...)` call for instance.
            return self._check_invalid_slice_index(index_type)

        # Anything else is an error
        self.add_message("invalid-sequence-index", node=subscript)
        return None

    @check_messages("invalid-sequence-index")
    def visit_extslice(self, node: nodes.ExtSlice) -> None:
        if not node.parent or not hasattr(node.parent, "value"):
            return None
        # Check extended slice objects as if they were used as a sequence
        # index to check if the object being sliced can support them
        return self._check_invalid_sequence_index(node.parent)

    def _check_invalid_slice_index(self, node: nodes.Slice) -> None:
        # Check the type of each part of the slice
        invalid_slices_nodes: List[nodes.NodeNG] = []
        for index in (node.lower, node.upper, node.step):
            if index is None:
                continue

            index_type = safe_infer(index)
            if index_type is None or index_type is astroid.Uninferable:
                continue

            # Constants must of type int or None
            if isinstance(index_type, nodes.Const):
                if isinstance(index_type.value, (int, type(None))):
                    continue
            # Instance values must be of type int, None or an object
            # with __index__
            elif isinstance(index_type, astroid.Instance):
                if index_type.pytype() in {"builtins.int", "builtins.NoneType"}:
                    continue

                try:
                    index_type.getattr("__index__")
                    return
                except astroid.NotFoundError:
                    pass
            invalid_slices_nodes.append(index)

        if not invalid_slices_nodes:
            return

        # Anything else is an error, unless the object that is indexed
        # is a custom object, which knows how to handle this kind of slices
        parent = node.parent
        if isinstance(parent, nodes.ExtSlice):
            parent = parent.parent
        if isinstance(parent, nodes.Subscript):
            inferred = safe_infer(parent.value)
            if inferred is None or inferred is astroid.Uninferable:
                # Don't know what this is
                return
            known_objects = (
                nodes.List,
                nodes.Dict,
                nodes.Tuple,
                astroid.objects.FrozenSet,
                nodes.Set,
            )
            if not isinstance(inferred, known_objects):
                # Might be an instance that knows how to handle this slice object
                return
        for snode in invalid_slices_nodes:
            self.add_message("invalid-slice-index", node=snode)

    @check_messages("not-context-manager")
    def visit_with(self, node: nodes.With) -> None:
        for ctx_mgr, _ in node.items:
            context = astroid.context.InferenceContext()
            inferred = safe_infer(ctx_mgr, context=context)
            if inferred is None or inferred is astroid.Uninferable:
                continue

            if isinstance(inferred, astroid.bases.Generator):
                # Check if we are dealing with a function decorated
                # with contextlib.contextmanager.
                if decorated_with(
                    inferred.parent, self.config.contextmanager_decorators
                ):
                    continue
                # If the parent of the generator is not the context manager itself,
                # that means that it could have been returned from another
                # function which was the real context manager.
                # The following approach is more of a hack rather than a real
                # solution: walk all the inferred statements for the
                # given *ctx_mgr* and if you find one function scope
                # which is decorated, consider it to be the real
                # manager and give up, otherwise emit not-context-manager.
                # See the test file for not_context_manager for a couple
                # of self explaining tests.

                # Retrieve node from all previusly visited nodes in the the inference history
                context_path_names: Iterator[Any] = filter(
                    None, _unflatten(context.path)
                )
                inferred_paths = _flatten_container(
                    safe_infer(path) for path in context_path_names
                )
                for inferred_path in inferred_paths:
                    if not inferred_path:
                        continue
                    scope = inferred_path.scope()
                    if not isinstance(scope, nodes.FunctionDef):
                        continue
                    if decorated_with(scope, self.config.contextmanager_decorators):
                        break
                else:
                    self.add_message(
                        "not-context-manager", node=node, args=(inferred.name,)
                    )
            else:
                try:
                    inferred.getattr("__enter__")
                    inferred.getattr("__exit__")
                except astroid.NotFoundError:
                    if isinstance(inferred, astroid.Instance):
                        # If we do not know the bases of this class,
                        # just skip it.
                        if not has_known_bases(inferred):
                            continue
                        # Just ignore mixin classes.
                        if self.config.ignore_mixin_members:
                            if inferred.name[-5:].lower() == "mixin":
                                continue

                    self.add_message(
                        "not-context-manager", node=node, args=(inferred.name,)
                    )

    @check_messages("invalid-unary-operand-type")
    def visit_unaryop(self, node: nodes.UnaryOp) -> None:
        """Detect TypeErrors for unary operands."""

        for error in node.type_errors():
            # Let the error customize its output.
            self.add_message("invalid-unary-operand-type", args=str(error), node=node)

    @check_messages("unsupported-binary-operation")
    def visit_binop(self, node: nodes.BinOp) -> None:
        if node.op == "|":
            self._detect_unsupported_alternative_union_syntax(node)

    def _detect_unsupported_alternative_union_syntax(self, node: nodes.BinOp) -> None:
        """Detect if unsupported alternative Union syntax (PEP 604) was used."""
        if self._py310_plus:  # 310+ supports the new syntax
            return

        if isinstance(
            node.parent, TYPE_ANNOTATION_NODES_TYPES
        ) and not is_postponed_evaluation_enabled(node):
            # Use in type annotations only allowed if
            # postponed evaluation is enabled.
            self._check_unsupported_alternative_union_syntax(node)

        if isinstance(
            node.parent,
            (
                nodes.Assign,
                nodes.Call,
                nodes.Keyword,
                nodes.Dict,
                nodes.Tuple,
                nodes.Set,
                nodes.List,
                nodes.BinOp,
            ),
        ):
            # Check other contexts the syntax might appear, but are invalid.
            # Make sure to filter context if postponed evaluation is enabled
            # and parent is allowed node type.
            allowed_nested_syntax = False
            if is_postponed_evaluation_enabled(node):
                parent_node = node.parent
                while True:
                    if isinstance(parent_node, TYPE_ANNOTATION_NODES_TYPES):
                        allowed_nested_syntax = True
                        break
                    parent_node = parent_node.parent
                    if isinstance(parent_node, nodes.Module):
                        break
            if not allowed_nested_syntax:
                self._check_unsupported_alternative_union_syntax(node)

    def _check_unsupported_alternative_union_syntax(self, node: nodes.BinOp) -> None:
        """Check if left or right node is of type `type`."""
        msg = "unsupported operand type(s) for |"
        for n in (node.left, node.right):
            n = astroid.helpers.object_type(n)
            if isinstance(n, nodes.ClassDef) and is_classdef_type(n):
                self.add_message("unsupported-binary-operation", args=msg, node=node)
                break

    @check_messages("unsupported-binary-operation")
    def _visit_binop(self, node: nodes.BinOp) -> None:
        """Detect TypeErrors for binary arithmetic operands."""
        self._check_binop_errors(node)

    @check_messages("unsupported-binary-operation")
    def _visit_augassign(self, node: nodes.AugAssign) -> None:
        """Detect TypeErrors for augmented binary arithmetic operands."""
        self._check_binop_errors(node)

    def _check_binop_errors(self, node):
        for error in node.type_errors():
            # Let the error customize its output.
            if any(
                isinstance(obj, nodes.ClassDef) and not has_known_bases(obj)
                for obj in (error.left_type, error.right_type)
            ):
                continue
            self.add_message("unsupported-binary-operation", args=str(error), node=node)

    def _check_membership_test(self, node):
        if is_inside_abstract_class(node):
            return
        if is_comprehension(node):
            return
        inferred = safe_infer(node)
        if inferred is None or inferred is astroid.Uninferable:
            return
        if not supports_membership_test(inferred):
            self.add_message(
                "unsupported-membership-test", args=node.as_string(), node=node
            )

    @check_messages("unsupported-membership-test")
    def visit_compare(self, node: nodes.Compare) -> None:
        if len(node.ops) != 1:
            return

        op, right = node.ops[0]
        if op in {"in", "not in"}:
            self._check_membership_test(right)

    @check_messages(
        "unsubscriptable-object",
        "unsupported-assignment-operation",
        "unsupported-delete-operation",
        "unhashable-dict-key",
        "invalid-sequence-index",
        "invalid-slice-index",
    )
    def visit_subscript(self, node: nodes.Subscript) -> None:
        self._check_invalid_sequence_index(node)

        supported_protocol: Optional[Callable[[Any, Any], bool]] = None
        if isinstance(node.value, (nodes.ListComp, nodes.DictComp)):
            return

        if isinstance(node.value, nodes.Dict):
            # Assert dict key is hashable
            inferred = safe_infer(node.slice)
            if inferred and inferred != astroid.Uninferable:
                try:
                    hash_fn = next(inferred.igetattr("__hash__"))
                except astroid.InferenceError:
                    pass
                else:
                    if getattr(hash_fn, "value", True) is None:
                        self.add_message("unhashable-dict-key", node=node.value)

        if node.ctx == astroid.Load:
            supported_protocol = supports_getitem
            msg = "unsubscriptable-object"
        elif node.ctx == astroid.Store:
            supported_protocol = supports_setitem
            msg = "unsupported-assignment-operation"
        elif node.ctx == astroid.Del:
            supported_protocol = supports_delitem
            msg = "unsupported-delete-operation"

        if isinstance(node.value, nodes.SetComp):
            self.add_message(msg, args=node.value.as_string(), node=node.value)
            return

        if is_inside_abstract_class(node):
            return

        inferred = safe_infer(node.value)

        if inferred is None or inferred is astroid.Uninferable:
            return

        if getattr(inferred, "decorators", None):
            first_decorator = astroid.helpers.safe_infer(inferred.decorators.nodes[0])
            if isinstance(first_decorator, nodes.ClassDef):
                inferred = first_decorator.instantiate_class()
            else:
                return  # It would be better to handle function
                # decorators, but let's start slow.

        if supported_protocol and not supported_protocol(inferred, node):
            self.add_message(msg, args=node.value.as_string(), node=node.value)

    @check_messages("dict-items-missing-iter")
    def visit_for(self, node: nodes.For) -> None:
        if not isinstance(node.target, nodes.Tuple):
            # target is not a tuple
            return
        if not len(node.target.elts) == 2:
            # target is not a tuple of two elements
            return

        iterable = node.iter
        if not isinstance(iterable, nodes.Name):
            # it's not a bare variable
            return

        inferred = safe_infer(iterable)
        if not inferred:
            return
        if not isinstance(inferred, nodes.Dict):
            # the iterable is not a dict
            return

        if all(isinstance(i[0], nodes.Tuple) for i in inferred.items):
            # if all keys are tuples
            return

        self.add_message("dict-iter-missing-items", node=node)


class IterableChecker(BaseChecker):
    """
    Checks for non-iterables used in an iterable context.
    Contexts include:
    - for-statement
    - starargs in function call
    - `yield from`-statement
    - list, dict and set comprehensions
    - generator expressions
    Also checks for non-mappings in function call kwargs.
    """

    __implements__ = (IAstroidChecker,)
    name = "typecheck"

    msgs = {
        "E1133": (
            "Non-iterable value %s is used in an iterating context",
            "not-an-iterable",
            "Used when a non-iterable value is used in place where "
            "iterable is expected",
        ),
        "E1134": (
            "Non-mapping value %s is used in a mapping context",
            "not-a-mapping",
            "Used when a non-mapping value is used in place where "
            "mapping is expected",
        ),
    }

    @staticmethod
    def _is_asyncio_coroutine(node):
        if not isinstance(node, nodes.Call):
            return False

        inferred_func = safe_infer(node.func)
        if not isinstance(inferred_func, nodes.FunctionDef):
            return False
        if not inferred_func.decorators:
            return False
        for decorator in inferred_func.decorators.nodes:
            inferred_decorator = safe_infer(decorator)
            if not isinstance(inferred_decorator, nodes.FunctionDef):
                continue
            if inferred_decorator.qname() != ASYNCIO_COROUTINE:
                continue
            return True
        return False

    def _check_iterable(self, node, check_async=False):
        if is_inside_abstract_class(node) or is_comprehension(node):
            return
        inferred = safe_infer(node)
        if not inferred:
            return
        if not is_iterable(inferred, check_async=check_async):
            self.add_message("not-an-iterable", args=node.as_string(), node=node)

    def _check_mapping(self, node):
        if is_inside_abstract_class(node):
            return
        if isinstance(node, nodes.DictComp):
            return
        inferred = safe_infer(node)
        if inferred is None or inferred is astroid.Uninferable:
            return
        if not is_mapping(inferred):
            self.add_message("not-a-mapping", args=node.as_string(), node=node)

    @check_messages("not-an-iterable")
    def visit_for(self, node: nodes.For) -> None:
        self._check_iterable(node.iter)

    @check_messages("not-an-iterable")
    def visit_asyncfor(self, node: nodes.AsyncFor) -> None:
        self._check_iterable(node.iter, check_async=True)

    @check_messages("not-an-iterable")
    def visit_yieldfrom(self, node: nodes.YieldFrom) -> None:
        if self._is_asyncio_coroutine(node.value):
            return
        self._check_iterable(node.value)

    @check_messages("not-an-iterable", "not-a-mapping")
    def visit_call(self, node: nodes.Call) -> None:
        for stararg in node.starargs:
            self._check_iterable(stararg.value)
        for kwarg in node.kwargs:
            self._check_mapping(kwarg.value)

    @check_messages("not-an-iterable")
    def visit_listcomp(self, node: nodes.ListComp) -> None:
        for gen in node.generators:
            self._check_iterable(gen.iter, check_async=gen.is_async)

    @check_messages("not-an-iterable")
    def visit_dictcomp(self, node: nodes.DictComp) -> None:
        for gen in node.generators:
            self._check_iterable(gen.iter, check_async=gen.is_async)

    @check_messages("not-an-iterable")
    def visit_setcomp(self, node: nodes.SetComp) -> None:
        for gen in node.generators:
            self._check_iterable(gen.iter, check_async=gen.is_async)

    @check_messages("not-an-iterable")
    def visit_generatorexp(self, node: nodes.GeneratorExp) -> None:
        for gen in node.generators:
            self._check_iterable(gen.iter, check_async=gen.is_async)

    @check_messages("await-outside-async")
    def visit_await(self, node: nodes.Await) -> None:
        self._check_await_outside_coroutine(node)

    def _check_await_outside_coroutine(self, node: nodes.Await) -> None:
        node_scope = node.scope()
        while not isinstance(node_scope, nodes.Module):
            if isinstance(node_scope, nodes.AsyncFunctionDef):
                return
            if isinstance(node_scope, nodes.FunctionDef):
                break
            node_scope = node_scope.parent.scope()
        self.add_message("await-outside-async", node=node)


def register(linter):
    """required method to auto register this checker"""
    linter.register_checker(TypeChecker(linter))
    linter.register_checker(IterableChecker(linter))<|MERGE_RESOLUTION|>--- conflicted
+++ resolved
@@ -630,21 +630,7 @@
 
 
 def _no_context_variadic_positional(node, scope):
-<<<<<<< HEAD
-    variadics = ()
-    if isinstance(scope, nodes.Lambda) and not isinstance(scope, nodes.FunctionDef):
-        variadics = node.starargs + node.kwargs
-    else:
-        statement = node.statement(future=True)
-        if isinstance(
-            statement, (nodes.Expr, nodes.Return, nodes.Assign)
-        ) and isinstance(statement.value, nodes.Call):
-            call = statement.value
-            variadics = call.starargs + call.kwargs
-
-=======
     variadics = node.starargs + node.kwargs
->>>>>>> 7b79386b
     return _no_context_variadic(node, scope.args.vararg, nodes.Starred, variadics)
 
 
