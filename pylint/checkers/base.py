--- conflicted
+++ resolved
@@ -419,18 +419,7 @@
                 nice_stats[node_type]["percent_badname"] = f"{percent:.2f}"
             except KeyError:
                 nice_stats[node_type]["percent_badname"] = "NC"
-<<<<<<< HEAD
-    lines: Tuple[str, ...] = (
-        "type",
-        "number",
-        "old number",
-        "difference",
-        "%documented",
-        "%badname",
-    )
-=======
     lines = ["type", "number", "old number", "difference", "%documented", "%badname"]
->>>>>>> 0687d5ca
     for node_type in ("module", "class", "method", "function"):
         new = stats[node_type]
         old: Optional[Union[str, int]] = old_stats.get(node_type, None)  # type: ignore
