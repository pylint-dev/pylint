# -*- coding: utf-8 -*-
# Copyright (c) 2006-2015 LOGILAB S.A. (Paris, FRANCE) <contact@logilab.fr>
# Copyright (c) 2012-2014 Google, Inc.
# Copyright (c) 2013-2016 Claudiu Popa <pcmanticore@gmail.com>
# Copyright (c) 2014 Brett Cannon <brett@python.org>
# Copyright (c) 2015 Radu Ciorba <radu@devrandom.ro>
# Copyright (c) 2015 Michael Kefeder <oss@multiwave.ch>
# Copyright (c) 2015 Dmitry Pribysh <dmand@yandex.ru>
# Copyright (c) 2015 Stephane Wirtel <stephane@wirtel.be>
# Copyright (c) 2015 Nick Bastin <nick.bastin@gmail.com>
# Copyright (c) 2016 Alex Jurkiewicz <alex@jurkiewi.cz>
# Copyright (c) 2016 Yannack <yannack@users.noreply.github.com>
# Copyright (c) 2016 Laura Médioni <lmedioni@logilab.fr>
# Copyright (c) 2016 Ashley Whetter <ashley@awhetter.co.uk>

# Licensed under the GPL: https://www.gnu.org/licenses/old-licenses/gpl-2.0.html
# For details: https://github.com/PyCQA/pylint/blob/master/COPYING

"""basic checker for Python code"""

import collections
import itertools
import sys
import re

import six
from six.moves import zip  # pylint: disable=redefined-builtin

import astroid
import astroid.bases
import astroid.scoped_nodes

from pylint import checkers
from pylint import exceptions
from pylint import interfaces
from pylint.checkers import utils
from pylint import reporters
from pylint.reporters.ureports import nodes as reporter_nodes


class NamingStyle(object):
    CLASS_NAME_RGX = None
    MOD_NAME_RGX = None
    CONST_NAME_RGX = None
    COMP_VAR_RGX = None
    DEFAULT_NAME_RGX = None
    CLASS_ATTRIBUTE_RGX = None

    @classmethod
    def get_regex(cls, node_type):
        return {
            'module': cls.MOD_NAME_RGX,
            'const': cls.CONST_NAME_RGX,
            'class': cls.CLASS_NAME_RGX,
            'function': cls.DEFAULT_NAME_RGX,
            'method': cls.DEFAULT_NAME_RGX,
            'attr': cls.DEFAULT_NAME_RGX,
            'argument': cls.DEFAULT_NAME_RGX,
            'variable': cls.DEFAULT_NAME_RGX,
            'class_attribute': cls.CLASS_ATTRIBUTE_RGX,
            'inlinevar': cls.COMP_VAR_RGX,
        }[node_type]


class SnakeCaseStyle(NamingStyle):
    # TODO: figure out appropriate regular expressions
    CLASS_NAME_RGX = re.compile('[A-Z_][a-zA-Z0-9]+$')
    MOD_NAME_RGX = re.compile('(([a-z_][a-z0-9_]*)|([A-Z][a-zA-Z0-9]+))$')
    CONST_NAME_RGX = re.compile('(([A-Z_][A-Z0-9_]*)|(__.*__))$')
    COMP_VAR_RGX = re.compile('[A-Za-z_][A-Za-z0-9_]*$')
    DEFAULT_NAME_RGX = re.compile('(([a-z][a-z0-9_]{2,30})|(_[a-z0-9_]*))$')
    CLASS_ATTRIBUTE_RGX = re.compile(r'([A-Za-z_][A-Za-z0-9_]{2,30}|(__.*__))$')


class CamelCaseStyle(NamingStyle):
    # TODO: figure out appropriate regular expressions
    CLASS_NAME_RGX = re.compile('[A-Z_][a-zA-Z0-9]+$')
    MOD_NAME_RGX = re.compile('(([a-z_][a-zA-Z0-9]*)|([A-Z][a-zA-Z0-9]+))$')
    CONST_NAME_RGX = re.compile('(([A-Z_][A-Z0-9_]*)|(__.*__))$')
    COMP_VAR_RGX = re.compile('[A-Za-z_][A-Za-z0-9]*$')
    DEFAULT_NAME_RGX = re.compile('(([a-z_][a-zA-Z0-9]{2,30})|(__[a-z][a-zA-Z0-9]+__))$')
    CLASS_ATTRIBUTE_RGX = re.compile(r'([A-Za-z_][A-Za-z0-9]{2,30}|(__.*__))$')


class PascalCaseStyle(NamingStyle):
    # TODO: figure out appropriate regular expressions
    CLASS_NAME_RGX = re.compile('[A-Z_][a-zA-Z0-9]+$')
    MOD_NAME_RGX = re.compile('[A-Z_][a-zA-Z0-9]+$')
    CONST_NAME_RGX = re.compile('(([A-Z_][A-Za-z0-9_]*)|(__.*__))$')
    COMP_VAR_RGX = re.compile('[A-Z_][a-zA-Z0-9]+$')
    DEFAULT_NAME_RGX = re.compile('[A-Z_][a-zA-Z0-9]+$')
    CLASS_ATTRIBUTE_RGX = re.compile('[A-Z_][a-zA-Z0-9]+$')


class UpperCaseStyle(NamingStyle):
    # TODO: figure out appropriate regular expressions
    CLASS_NAME_RGX = re.compile('[A-Z_][A-Z0-9_]+$')
    MOD_NAME_RGX = re.compile('[A-Z_][A-Z0-9_]+$')
    CONST_NAME_RGX = re.compile('(([A-Z_][A-Z0-9_]*)|(__.*__))$')
    COMP_VAR_RGX = re.compile('[A-Z_][A-Z0-9]+$')
    DEFAULT_NAME_RGX = re.compile('[A-Z_][A-Z0-9]+$')
    CLASS_ATTRIBUTE_RGX = re.compile('[A-Z_][A-Z0-9]+$')


NAMING_STYLES = {'snake_case': SnakeCaseStyle, 'camelCase': CamelCaseStyle,
                 'PascalCase': PascalCaseStyle, 'UPPER_CASE': UpperCaseStyle}

DEFAULT_NAMING_STYLE_NAME = 'snake_case'
DEFAULT_NAMING_STYLE = NAMING_STYLES[DEFAULT_NAMING_STYLE_NAME]

# do not require a doc string on private/system methods
NO_REQUIRED_DOC_RGX = re.compile('^_')
REVERSED_PROTOCOL_METHOD = '__reversed__'
SEQUENCE_PROTOCOL_METHODS = ('__getitem__', '__len__')
REVERSED_METHODS = (SEQUENCE_PROTOCOL_METHODS,
                    (REVERSED_PROTOCOL_METHOD, ))
TYPECHECK_COMPARISON_OPERATORS = frozenset(('is', 'is not', '==',
                                            '!=', 'in', 'not in'))
LITERAL_NODE_TYPES = (astroid.Const, astroid.Dict, astroid.List, astroid.Set)
UNITTEST_CASE = 'unittest.case'
BUILTINS = six.moves.builtins.__name__
TYPE_QNAME = "%s.type" % BUILTINS
PY33 = sys.version_info >= (3, 3)
PY3K = sys.version_info >= (3, 0)
PY35 = sys.version_info >= (3, 5)

# Name categories that are always consistent with all naming conventions.
EXEMPT_NAME_CATEGORIES = {'exempt', 'ignore'}

# A mapping from builtin-qname -> symbol, to be used when generating messages
# about dangerous default values as arguments
DEFAULT_ARGUMENT_SYMBOLS = dict(
    zip(['.'.join([BUILTINS, x]) for x in ('set', 'dict', 'list')],
        ['set()', '{}', '[]'])
)
REVERSED_COMPS = {'<': '>', '<=': '>=', '>': '<', '>=': '<='}


def _redefines_import(node):
    """ Detect that the given node (AssignName) is inside an
    exception handler and redefines an import from the tryexcept body.
    Returns True if the node redefines an import, False otherwise.
    """
    current = node
    while current and not isinstance(current.parent, astroid.ExceptHandler):
        current = current.parent
    if not current or not utils.error_of_type(current.parent, ImportError):
        return False
    try_block = current.parent.parent
    for import_node in try_block.nodes_of_class((astroid.ImportFrom, astroid.Import)):
        for name, alias in import_node.names:
            if alias:
                if alias == node.name:
                    return True
            elif name == node.name:
                return True
    return False


def in_loop(node):
    """return True if the node is inside a kind of for loop"""
    parent = node.parent
    while parent is not None:
        if isinstance(parent, (astroid.For, astroid.ListComp, astroid.SetComp,
                               astroid.DictComp, astroid.GeneratorExp)):
            return True
        parent = parent.parent
    return False


def in_nested_list(nested_list, obj):
    """return true if the object is an element of <nested_list> or of a nested
    list
    """
    for elmt in nested_list:
        if isinstance(elmt, (list, tuple)):
            if in_nested_list(elmt, obj):
                return True
        elif elmt == obj:
            return True
    return False


def _loop_exits_early(loop):
    """Returns true if a loop has a break statement in its body."""
    loop_nodes = (astroid.For, astroid.While)
    # Loop over body explicitly to avoid matching break statements
    # in orelse.
    for child in loop.body:
        if isinstance(child, loop_nodes):
            # break statement may be in orelse of child loop.
            # pylint: disable=superfluous-parens
            for orelse in (child.orelse or ()):
                for _ in orelse.nodes_of_class(astroid.Break, skip_klass=loop_nodes):
                    return True
            continue
        for _ in child.nodes_of_class(astroid.Break, skip_klass=loop_nodes):
            return True
    return False


def _is_multi_naming_match(match, node_type, confidence):
    return (match is not None and
            match.lastgroup is not None and
            match.lastgroup not in EXEMPT_NAME_CATEGORIES
            and (node_type != 'method' or confidence != interfaces.INFERENCE_FAILURE))


if sys.version_info < (3, 0):
    BUILTIN_PROPERTY = '__builtin__.property'
else:
    BUILTIN_PROPERTY = 'builtins.property'


def _get_properties(config):
    """Returns a tuple of property classes and names.

    Property classes are fully qualified, such as 'abc.abstractproperty' and
    property names are the actual names, such as 'abstract_property'.
    """
    property_classes = set((BUILTIN_PROPERTY,))
    property_names = set()  # Not returning 'property', it has its own check.
    if config is not None:
        property_classes.update(config.property_classes)
        property_names.update((prop.rsplit('.', 1)[-1]
                               for prop in config.property_classes))
    return property_classes, property_names


def _determine_function_name_type(node, config=None):
    """Determine the name type whose regex the a function's name should match.

    :param node: A function node.
    :type node: astroid.node_classes.NodeNG
    :param config: Configuration from which to pull additional property classes.
    :type config: :class:`optparse.Values`

    :returns: One of ('function', 'method', 'attr')
    :rtype: str
    """
    property_classes, property_names = _get_properties(config)
    if not node.is_method():
        return 'function'
    if node.decorators:
        decorators = node.decorators.nodes
    else:
        decorators = []
    for decorator in decorators:
        # If the function is a property (decorated with @property
        # or @abc.abstractproperty), the name type is 'attr'.
        if (isinstance(decorator, astroid.Name) or
                (isinstance(decorator, astroid.Attribute) and
                 decorator.attrname in property_names)):
            infered = utils.safe_infer(decorator)
            if infered and infered.qname() in property_classes:
                return 'attr'
        # If the function is decorated using the prop_method.{setter,getter}
        # form, treat it like an attribute as well.
        elif (isinstance(decorator, astroid.Attribute) and
              decorator.attrname in ('setter', 'deleter')):
            return 'attr'
    return 'method'


def _has_abstract_methods(node):
    """
    Determine if the given `node` has abstract methods.

    The methods should be made abstract by decorating them
    with `abc` decorators.
    """
    return len(utils.unimplemented_abstract_methods(node)) > 0


def report_by_type_stats(sect, stats, old_stats):
    """make a report of

    * percentage of different types documented
    * percentage of different types with a bad name
    """
    # percentage of different types documented and/or with a bad name
    nice_stats = {}
    for node_type in ('module', 'class', 'method', 'function'):
        try:
            total = stats[node_type]
        except KeyError:
            raise exceptions.EmptyReportError()
        nice_stats[node_type] = {}
        if total != 0:
            try:
                documented = total - stats['undocumented_'+node_type]
                percent = (documented * 100.) / total
                nice_stats[node_type]['percent_documented'] = '%.2f' % percent
            except KeyError:
                nice_stats[node_type]['percent_documented'] = 'NC'
            try:
                percent = (stats['badname_'+node_type] * 100.) / total
                nice_stats[node_type]['percent_badname'] = '%.2f' % percent
            except KeyError:
                nice_stats[node_type]['percent_badname'] = 'NC'
    lines = ('type', 'number', 'old number', 'difference',
             '%documented', '%badname')
    for node_type in ('module', 'class', 'method', 'function'):
        new = stats[node_type]
        old = old_stats.get(node_type, None)
        if old is not None:
            diff_str = reporters.diff_string(old, new)
        else:
            old, diff_str = 'NC', 'NC'
        lines += (node_type, str(new), str(old), diff_str,
                  nice_stats[node_type].get('percent_documented', '0'),
                  nice_stats[node_type].get('percent_badname', '0'))
    sect.append(reporter_nodes.Table(children=lines, cols=6, rheaders=1))


def redefined_by_decorator(node):
    """return True if the object is a method redefined via decorator.

    For example:
        @property
        def x(self): return self._x
        @x.setter
        def x(self, value): self._x = value
    """
    if node.decorators:
        for decorator in node.decorators.nodes:
            if (isinstance(decorator, astroid.Attribute) and
                    getattr(decorator.expr, 'name', None) == node.name):
                return True
    return False


class _BasicChecker(checkers.BaseChecker):
    __implements__ = interfaces.IAstroidChecker
    name = 'basic'


class BasicErrorChecker(_BasicChecker):
    msgs = {
        'E0100': ('__init__ method is a generator',
                  'init-is-generator',
                  'Used when the special class method __init__ is turned into a '
                  'generator by a yield in its body.'),
        'E0101': ('Explicit return in __init__',
                  'return-in-init',
                  'Used when the special class method __init__ has an explicit '
                  'return value.'),
        'E0102': ('%s already defined line %s',
                  'function-redefined',
                  'Used when a function / class / method is redefined.'),
        'E0103': ('%r not properly in loop',
                  'not-in-loop',
                  'Used when break or continue keywords are used outside a loop.'),
        'E0104': ('Return outside function',
                  'return-outside-function',
                  'Used when a "return" statement is found outside a function or '
                  'method.'),
        'E0105': ('Yield outside function',
                  'yield-outside-function',
                  'Used when a "yield" statement is found outside a function or '
                  'method.'),
        'E0106': ('Return with argument inside generator',
                  'return-arg-in-generator',
                  'Used when a "return" statement with an argument is found '
                  'outside in a generator function or method (e.g. with some '
                  '"yield" statements).',
                  {'maxversion': (3, 3)}),
        'E0107': ("Use of the non-existent %s operator",
                  'nonexistent-operator',
                  "Used when you attempt to use the C-style pre-increment or"
                  "pre-decrement operator -- and ++, which doesn't exist in Python."),
        'E0108': ('Duplicate argument name %s in function definition',
                  'duplicate-argument-name',
                  'Duplicate argument names in function definitions are syntax'
                  ' errors.'),
        'E0110': ('Abstract class %r with abstract methods instantiated',
                  'abstract-class-instantiated',
                  'Used when an abstract class with `abc.ABCMeta` as metaclass '
                  'has abstract methods and is instantiated.'),
        'W0120': ('Else clause on loop without a break statement',
                  'useless-else-on-loop',
                  'Loops should only have an else clause if they can exit early '
                  'with a break statement, otherwise the statements under else '
                  'should be on the same scope as the loop itself.'),
        'E0112': ('More than one starred expression in assignment',
                  'too-many-star-expressions',
                  'Emitted when there are more than one starred '
                  'expressions (`*x`) in an assignment. This is a SyntaxError.',
                  {'minversion': (3, 0)}),
        'E0113': ('Starred assignment target must be in a list or tuple',
                  'invalid-star-assignment-target',
                  'Emitted when a star expression is used as a starred '
                  'assignment target.',
                  {'minversion': (3, 0)}),
        'E0114': ('Can use starred expression only in assignment target',
                  'star-needs-assignment-target',
                  'Emitted when a star expression is not used in an '
                  'assignment target.',
                  {'minversion': (3, 0)}),
        'E0115': ('Name %r is nonlocal and global',
                  'nonlocal-and-global',
                  'Emitted when a name is both nonlocal and global.',
                  {'minversion': (3, 0)}),
        'E0116': ("'continue' not supported inside 'finally' clause",
                  'continue-in-finally',
                  'Emitted when the `continue` keyword is found '
                  'inside a finally clause, which is a SyntaxError.'),
        'E0117': ("nonlocal name %s found without binding",
                  'nonlocal-without-binding',
                  'Emitted when a nonlocal variable does not have an attached '
                  'name somewhere in the parent scopes',
                  {'minversion': (3, 0)}),
        'E0118': ("Name %r is used prior to global declaration",
                  'used-prior-global-declaration',
                  'Emitted when a name is used prior a global declaration, '
                  'which results in an error since Python 3.6.',
                  {'minversion': (3, 6)}),
        }

    @utils.check_messages('function-redefined')
    def visit_classdef(self, node):
        self._check_redefinition('class', node)

    @utils.check_messages('too-many-star-expressions',
                          'invalid-star-assignment-target')
    def visit_assign(self, node):
        starred = list(node.targets[0].nodes_of_class(astroid.Starred))
        if len(starred) > 1:
            self.add_message('too-many-star-expressions', node=node)

        # Check *a = b
        if isinstance(node.targets[0], astroid.Starred):
            self.add_message('invalid-star-assignment-target', node=node)

    @utils.check_messages('star-needs-assignment-target')
    def visit_starred(self, node):
        """Check that a Starred expression is used in an assignment target."""
        if isinstance(node.parent, astroid.Call):
            # f(*args) is converted to Call(args=[Starred]), so ignore
            # them for this check.
            return
        if PY35 and isinstance(node.parent,
                               (astroid.List, astroid.Tuple,
                                astroid.Set, astroid.Dict)):
            # PEP 448 unpacking.
            return

        stmt = node.statement()
        if not isinstance(stmt, astroid.Assign):
            return

        if stmt.value is node or stmt.value.parent_of(node):
            self.add_message('star-needs-assignment-target', node=node)

    @utils.check_messages('init-is-generator', 'return-in-init',
                          'function-redefined', 'return-arg-in-generator',
                          'duplicate-argument-name', 'nonlocal-and-global',
                          'used-prior-global-declaration')
    def visit_functiondef(self, node):
        self._check_nonlocal_and_global(node)
        self._check_name_used_prior_global(node)
        if (not redefined_by_decorator(node) and
                not utils.is_registered_in_singledispatch_function(node)):
            self._check_redefinition(node.is_method() and 'method' or 'function', node)
        # checks for max returns, branch, return in __init__
        returns = node.nodes_of_class(astroid.Return,
                                      skip_klass=(astroid.FunctionDef,
                                                  astroid.ClassDef))
        if node.is_method() and node.name == '__init__':
            if node.is_generator():
                self.add_message('init-is-generator', node=node)
            else:
                values = [r.value for r in returns]
                # Are we returning anything but None from constructors
                if any(v for v in values if not utils.is_none(v)):
                    self.add_message('return-in-init', node=node)
        elif node.is_generator():
            # make sure we don't mix non-None returns and yields
            if not PY33:
                for retnode in returns:
                    if isinstance(retnode.value, astroid.Const) and \
                           retnode.value.value is not None:
                        self.add_message('return-arg-in-generator', node=node,
                                         line=retnode.fromlineno)
        # Check for duplicate names
        args = set()
        for name in node.argnames():
            if name in args:
                self.add_message('duplicate-argument-name', node=node, args=(name,))
            else:
                args.add(name)

    visit_asyncfunctiondef = visit_functiondef

    def _check_name_used_prior_global(self, node):

        scope_globals = {
            name: child
            for child in node.nodes_of_class(astroid.Global)
            for name in child.names
            if child.scope() is node
        }

        for node_name in node.nodes_of_class(astroid.Name):
            if node_name.scope() is not node:
                continue

            name = node_name.name
            corresponding_global = scope_globals.get(name)
            if not corresponding_global:
                continue

            global_lineno = corresponding_global.fromlineno
            if global_lineno and global_lineno > node_name.fromlineno:
                self.add_message('used-prior-global-declaration',
                                 node=node_name, args=(name, ))

    def _check_nonlocal_and_global(self, node):
        """Check that a name is both nonlocal and global."""
        def same_scope(current):
            return current.scope() is node

        from_iter = itertools.chain.from_iterable
        nonlocals = set(from_iter(
            child.names for child in node.nodes_of_class(astroid.Nonlocal)
            if same_scope(child)))
        global_vars = set(from_iter(
            child.names for child in node.nodes_of_class(astroid.Global)
            if same_scope(child)))
        for name in nonlocals.intersection(global_vars):
            self.add_message('nonlocal-and-global',
                             args=(name, ), node=node)

    @utils.check_messages('return-outside-function')
    def visit_return(self, node):
        if not isinstance(node.frame(), astroid.FunctionDef):
            self.add_message('return-outside-function', node=node)

    @utils.check_messages('yield-outside-function')
    def visit_yield(self, node):
        self._check_yield_outside_func(node)

    @utils.check_messages('yield-outside-function')
    def visit_yieldfrom(self, node):
        self._check_yield_outside_func(node)

    @utils.check_messages('not-in-loop', 'continue-in-finally')
    def visit_continue(self, node):
        self._check_in_loop(node, 'continue')

    @utils.check_messages('not-in-loop')
    def visit_break(self, node):
        self._check_in_loop(node, 'break')

    @utils.check_messages('useless-else-on-loop')
    def visit_for(self, node):
        self._check_else_on_loop(node)

    @utils.check_messages('useless-else-on-loop')
    def visit_while(self, node):
        self._check_else_on_loop(node)

    @utils.check_messages('nonexistent-operator')
    def visit_unaryop(self, node):
        """check use of the non-existent ++ and -- operator operator"""
        if ((node.op in '+-') and
                isinstance(node.operand, astroid.UnaryOp) and
                (node.operand.op == node.op)):
            self.add_message('nonexistent-operator', node=node, args=node.op*2)

    def _check_nonlocal_without_binding(self, node, name):
        current_scope = node.scope()
        while True:
            if current_scope.parent is None:
                break

            if not isinstance(current_scope, (astroid.ClassDef, astroid.FunctionDef)):
                self.add_message('nonlocal-without-binding', args=(name, ),
                                 node=node)
                return

            if name not in current_scope.locals:
                current_scope = current_scope.parent.scope()
                continue

            # Okay, found it.
            return

        if not isinstance(current_scope, astroid.FunctionDef):
            self.add_message('nonlocal-without-binding', args=(name, ), node=node)

    @utils.check_messages('nonlocal-without-binding')
    def visit_nonlocal(self, node):
        for name in node.names:
            self._check_nonlocal_without_binding(node, name)

    @utils.check_messages('abstract-class-instantiated')
    def visit_call(self, node):
        """ Check instantiating abstract class with
        abc.ABCMeta as metaclass.
        """
        try:
            infered = next(node.func.infer())
        except astroid.InferenceError:
            return

        if not isinstance(infered, astroid.ClassDef):
            return

        klass = utils.node_frame_class(node)
        if klass is infered:
            # Don't emit the warning if the class is instantiated
            # in its own body or if the call is not an instance
            # creation. If the class is instantiated into its own
            # body, we're expecting that it knows what it is doing.
            return

        # __init__ was called
        metaclass = infered.metaclass()
        abstract_methods = _has_abstract_methods(infered)
        if metaclass is None:
            # Python 3.4 has `abc.ABC`, which won't be detected
            # by ClassNode.metaclass()
            for ancestor in infered.ancestors():
                if ancestor.qname() == 'abc.ABC' and abstract_methods:
                    self.add_message('abstract-class-instantiated',
                                     args=(infered.name, ),
                                     node=node)
                    break
            return
        if metaclass.qname() == 'abc.ABCMeta' and abstract_methods:
            self.add_message('abstract-class-instantiated',
                             args=(infered.name, ),
                             node=node)

    def _check_yield_outside_func(self, node):
        if not isinstance(node.frame(), (astroid.FunctionDef, astroid.Lambda)):
            self.add_message('yield-outside-function', node=node)

    def _check_else_on_loop(self, node):
        """Check that any loop with an else clause has a break statement."""
        if node.orelse and not _loop_exits_early(node):
            self.add_message('useless-else-on-loop', node=node,
                             # This is not optimal, but the line previous
                             # to the first statement in the else clause
                             # will usually be the one that contains the else:.
                             line=node.orelse[0].lineno - 1)

    def _check_in_loop(self, node, node_name):
        """check that a node is inside a for or while loop"""
        _node = node.parent
        while _node:
            if isinstance(_node, (astroid.For, astroid.While)):
                if node not in _node.orelse:
                    return

            if isinstance(_node, (astroid.ClassDef, astroid.FunctionDef)):
                break
            if (isinstance(_node, astroid.TryFinally)
                    and node in _node.finalbody
                    and isinstance(node, astroid.Continue)):
                self.add_message('continue-in-finally', node=node)

            _node = _node.parent

        self.add_message('not-in-loop', node=node, args=node_name)

    def _check_redefinition(self, redeftype, node):
        """check for redefinition of a function / method / class name"""
        defined_self = node.parent.frame()[node.name]
        if defined_self is not node and not astroid.are_exclusive(node, defined_self):
            self.add_message('function-redefined', node=node,
                             args=(redeftype, defined_self.fromlineno))


class BasicChecker(_BasicChecker):
    """checks for :
    * doc strings
    * number of arguments, local variables, branches, returns and statements in
functions, methods
    * required module attributes
    * dangerous default values as arguments
    * redefinition of function / method / class
    * uses of the global statement
    """

    __implements__ = interfaces.IAstroidChecker

    name = 'basic'
    msgs = {
        'W0101': ('Unreachable code',
                  'unreachable',
                  'Used when there is some code behind a "return" or "raise" '
                  'statement, which will never be accessed.'),
        'W0102': ('Dangerous default value %s as argument',
                  'dangerous-default-value',
                  'Used when a mutable value as list or dictionary is detected in '
                  'a default value for an argument.'),
        'W0104': ('Statement seems to have no effect',
                  'pointless-statement',
                  'Used when a statement doesn\'t have (or at least seems to) '
                  'any effect.'),
        'W0105': ('String statement has no effect',
                  'pointless-string-statement',
                  'Used when a string is used as a statement (which of course '
                  'has no effect). This is a particular case of W0104 with its '
                  'own message so you can easily disable it if you\'re using '
                  'those strings as documentation, instead of comments.'),
        'W0106': ('Expression "%s" is assigned to nothing',
                  'expression-not-assigned',
                  'Used when an expression that is not a function call is assigned '
                  'to nothing. Probably something else was intended.'),
        'W0108': ('Lambda may not be necessary',
                  'unnecessary-lambda',
                  'Used when the body of a lambda expression is a function call '
                  'on the same argument list as the lambda itself; such lambda '
                  'expressions are in all but a few cases replaceable with the '
                  'function being called in the body of the lambda.'),
        'W0109': ("Duplicate key %r in dictionary",
                  'duplicate-key',
                  'Used when a dictionary expression binds the same key multiple '
                  'times.'),
        'W0122': ('Use of exec',
                  'exec-used',
                  'Used when you use the "exec" statement (function for Python '
                  '3), to discourage its usage. That doesn\'t '
                  'mean you cannot use it !'),
        'W0123': ('Use of eval',
                  'eval-used',
                  'Used when you use the "eval" function, to discourage its '
                  'usage. Consider using `ast.literal_eval` for safely evaluating '
                  'strings containing Python expressions '
                  'from untrusted sources. '),
        'W0150': ("%s statement in finally block may swallow exception",
                  'lost-exception',
                  'Used when a break or a return statement is found inside the '
                  'finally clause of a try...finally block: the exceptions raised '
                  'in the try clause will be silently swallowed instead of being '
                  're-raised.'),
        'W0199': ('Assert called on a 2-uple. Did you mean \'assert x,y\'?',
                  'assert-on-tuple',
                  'A call of assert on a tuple will always evaluate to true if '
                  'the tuple is not empty, and will always evaluate to false if '
                  'it is.'),
        'W0124': ('Following "as" with another context manager looks like a tuple.',
                  'confusing-with-statement',
                  'Emitted when a `with` statement component returns multiple values '
                  'and uses name binding with `as` only for a part of those values, '
                  'as in with ctx() as a, b. This can be misleading, since it\'s not '
                  'clear if the context manager returns a tuple or if the node without '
                  'a name binding is another context manager.'),
        'W0125': ('Using a conditional statement with a constant value',
                  'using-constant-test',
                  'Emitted when a conditional statement (If or ternary if) '
                  'uses a constant value for its test. This might not be what '
                  'the user intended to do.'),
        'E0111': ('The first reversed() argument is not a sequence',
                  'bad-reversed-sequence',
                  'Used when the first argument to reversed() builtin '
                  'isn\'t a sequence (does not implement __reversed__, '
                  'nor __getitem__ and __len__'),

    }

    reports = (('RP0101', 'Statistics by type', report_by_type_stats),)

    def __init__(self, linter):
        _BasicChecker.__init__(self, linter)
        self.stats = None
        self._tryfinallys = None

    def open(self):
        """initialize visit variables and statistics
        """
        self._tryfinallys = []
        self.stats = self.linter.add_stats(module=0, function=0,
                                           method=0, class_=0)

    @utils.check_messages('using-constant-test')
    def visit_if(self, node):
        self._check_using_constant_test(node, node.test)

    @utils.check_messages('using-constant-test')
    def visit_ifexp(self, node):
        self._check_using_constant_test(node, node.test)

    @utils.check_messages('using-constant-test')
    def visit_comprehension(self, node):
        if node.ifs:
            for if_test in node.ifs:
                self._check_using_constant_test(node, if_test)

    def _check_using_constant_test(self, node, test):
        const_nodes = (
            astroid.Module,
            astroid.scoped_nodes.GeneratorExp,
            astroid.Lambda, astroid.FunctionDef, astroid.ClassDef,
            astroid.bases.Generator, astroid.UnboundMethod,
            astroid.BoundMethod, astroid.Module)
        structs = (astroid.Dict, astroid.Tuple, astroid.Set)

        # These nodes are excepted, since they are not constant
        # values, requiring a computation to happen. The only type
        # of node in this list which doesn't have this property is
        # Attribute, which is excepted because the conditional statement
        # can be used to verify that the attribute was set inside a class,
        # which is definitely a valid use case.
        except_nodes = (astroid.Attribute, astroid.Call,
                        astroid.BinOp, astroid.BoolOp, astroid.UnaryOp,
                        astroid.Subscript)
        inferred = None
        emit = isinstance(test, (astroid.Const, ) + structs + const_nodes)
        if not isinstance(test, except_nodes):
            inferred = utils.safe_infer(test)

        if emit or isinstance(inferred, const_nodes):
            self.add_message('using-constant-test', node=node)

    def visit_module(self, _):
        """check module name, docstring and required arguments
        """
        self.stats['module'] += 1

    def visit_classdef(self, node): # pylint: disable=unused-argument
        """check module name, docstring and redefinition
        increment branch counter
        """
        self.stats['class'] += 1

    @utils.check_messages('pointless-statement', 'pointless-string-statement',
                          'expression-not-assigned')
    def visit_expr(self, node):
        """check for various kind of statements without effect"""
        expr = node.value
        if isinstance(expr, astroid.Const) and isinstance(expr.value,
                                                          six.string_types):
            # treat string statement in a separated message
            # Handle PEP-257 attribute docstrings.
            # An attribute docstring is defined as being a string right after
            # an assignment at the module level, class level or __init__ level.
            scope = expr.scope()
            if isinstance(scope, (astroid.ClassDef, astroid.Module, astroid.FunctionDef)):
                if isinstance(scope, astroid.FunctionDef) and scope.name != '__init__':
                    pass
                else:
                    sibling = expr.previous_sibling()
                    if (sibling is not None and sibling.scope() is scope and
                            isinstance(sibling, astroid.Assign)):
                        return
            self.add_message('pointless-string-statement', node=node)
            return
        # ignore if this is :
        # * a direct function call
        # * the unique child of a try/except body
        # * a yield (which are wrapped by a discard node in _ast XXX)
        # warn W0106 if we have any underlying function call (we can't predict
        # side effects), else pointless-statement
        if (isinstance(expr, (astroid.Yield, astroid.Await, astroid.Call)) or
                (isinstance(node.parent, astroid.TryExcept) and
                 node.parent.body == [node])):
            return
        if any(expr.nodes_of_class(astroid.Call)):
            self.add_message('expression-not-assigned', node=node,
                             args=expr.as_string())
        else:
            self.add_message('pointless-statement', node=node)

    @staticmethod
    def _filter_vararg(node, call_args):
        # Return the arguments for the given call which are
        # not passed as vararg.
        for arg in call_args:
            if isinstance(arg, astroid.Starred):
                if (isinstance(arg.value, astroid.Name)
                        and arg.value.name != node.args.vararg):
                    yield arg
            else:
                yield arg

    @staticmethod
    def _has_variadic_argument(args, variadic_name):
        if not args:
            return True
        for arg in args:
            if isinstance(arg.value, astroid.Name):
                if arg.value.name != variadic_name:
                    return True
            else:
                return True
        return False

    @utils.check_messages('unnecessary-lambda')
    def visit_lambda(self, node):
        """check whether or not the lambda is suspicious
        """
        # if the body of the lambda is a call expression with the same
        # argument list as the lambda itself, then the lambda is
        # possibly unnecessary and at least suspicious.
        if node.args.defaults:
            # If the arguments of the lambda include defaults, then a
            # judgment cannot be made because there is no way to check
            # that the defaults defined by the lambda are the same as
            # the defaults defined by the function called in the body
            # of the lambda.
            return
        call = node.body
        if not isinstance(call, astroid.Call):
            # The body of the lambda must be a function call expression
            # for the lambda to be unnecessary.
            return
        if (isinstance(node.body.func, astroid.Attribute) and
                isinstance(node.body.func.expr, astroid.Call)):
            # Chained call, the intermediate call might
            # return something else (but we don't check that, yet).
            return

        ordinary_args = list(node.args.args)
        new_call_args = list(self._filter_vararg(node, call.args))
        if node.args.kwarg:
            if self._has_variadic_argument(call.kwargs, node.args.kwarg):
                return
        elif call.kwargs or call.keywords:
            return

        if node.args.vararg:
            if self._has_variadic_argument(call.starargs, node.args.vararg):
                return
        elif call.starargs:
            return

        # The "ordinary" arguments must be in a correspondence such that:
        # ordinary_args[i].name == call.args[i].name.
        if len(ordinary_args) != len(new_call_args):
            return
        for arg, passed_arg in zip(ordinary_args, new_call_args):
            if not isinstance(passed_arg, astroid.Name):
                return
            if arg.name != passed_arg.name:
                return

        self.add_message('unnecessary-lambda', line=node.fromlineno,
                         node=node)

    @utils.check_messages('dangerous-default-value')
    def visit_functiondef(self, node):
        """check function name, docstring, arguments, redefinition,
        variable names, max locals
        """
        self.stats[node.is_method() and 'method' or 'function'] += 1
        self._check_dangerous_default(node)

    visit_asyncfunctiondef = visit_functiondef

    def _check_dangerous_default(self, node):
        # check for dangerous default values as arguments
        is_iterable = lambda n: isinstance(n, (astroid.List,
                                               astroid.Set,
                                               astroid.Dict))
        for default in node.args.defaults:
            try:
                value = next(default.infer())
            except astroid.InferenceError:
                continue

            if (isinstance(value, astroid.Instance) and
                    value.qname() in DEFAULT_ARGUMENT_SYMBOLS):

                if value is default:
                    msg = DEFAULT_ARGUMENT_SYMBOLS[value.qname()]
                elif isinstance(value, astroid.Instance) or is_iterable(value):
                    # We are here in the following situation(s):
                    #   * a dict/set/list/tuple call which wasn't inferred
                    #     to a syntax node ({}, () etc.). This can happen
                    #     when the arguments are invalid or unknown to
                    #     the inference.
                    #   * a variable from somewhere else, which turns out to be a list
                    #     or a dict.
                    if is_iterable(default):
                        msg = value.pytype()
                    elif isinstance(default, astroid.Call):
                        msg = '%s() (%s)' % (value.name, value.qname())
                    else:
                        msg = '%s (%s)' % (default.as_string(), value.qname())
                else:
                    # this argument is a name
                    msg = '%s (%s)' % (default.as_string(),
                                       DEFAULT_ARGUMENT_SYMBOLS[value.qname()])
                self.add_message('dangerous-default-value',
                                 node=node,
                                 args=(msg, ))

    @utils.check_messages('unreachable', 'lost-exception')
    def visit_return(self, node):
        """1 - check is the node has a right sibling (if so, that's some
        unreachable code)
        2 - check is the node is inside the finally clause of a try...finally
        block
        """
        self._check_unreachable(node)
        # Is it inside final body of a try...finally bloc ?
        self._check_not_in_finally(node, 'return', (astroid.FunctionDef,))

    @utils.check_messages('unreachable')
    def visit_continue(self, node):
        """check is the node has a right sibling (if so, that's some unreachable
        code)
        """
        self._check_unreachable(node)

    @utils.check_messages('unreachable', 'lost-exception')
    def visit_break(self, node):
        """1 - check is the node has a right sibling (if so, that's some
        unreachable code)
        2 - check is the node is inside the finally clause of a try...finally
        block
        """
        # 1 - Is it right sibling ?
        self._check_unreachable(node)
        # 2 - Is it inside final body of a try...finally bloc ?
        self._check_not_in_finally(node, 'break', (astroid.For, astroid.While,))

    @utils.check_messages('unreachable')
    def visit_raise(self, node):
        """check if the node has a right sibling (if so, that's some unreachable
        code)
        """
        self._check_unreachable(node)

    @utils.check_messages('exec-used')
    def visit_exec(self, node):
        """just print a warning on exec statements"""
        self.add_message('exec-used', node=node)

    @utils.check_messages('eval-used', 'exec-used', 'bad-reversed-sequence')
    def visit_call(self, node):
        """visit a Call node -> check if this is not a blacklisted builtin
        call and check for * or ** use
        """
        if isinstance(node.func, astroid.Name):
            name = node.func.name
            # ignore the name if it's not a builtin (i.e. not defined in the
            # locals nor globals scope)
            if not (name in node.frame() or
                    name in node.root()):
                if name == 'exec':
                    self.add_message('exec-used', node=node)
                elif name == 'reversed':
                    self._check_reversed(node)
                elif name == 'eval':
                    self.add_message('eval-used', node=node)

    @utils.check_messages('assert-on-tuple')
    def visit_assert(self, node):
        """check the use of an assert statement on a tuple."""
        if node.fail is None and isinstance(node.test, astroid.Tuple) and \
                len(node.test.elts) == 2:
            self.add_message('assert-on-tuple', node=node)

    @utils.check_messages('duplicate-key')
    def visit_dict(self, node):
        """check duplicate key in dictionary"""
        keys = set()
        for k, _ in node.items:
            if isinstance(k, astroid.Const):
                key = k.value
                if key in keys:
                    self.add_message('duplicate-key', node=node, args=key)
                keys.add(key)

    def visit_tryfinally(self, node):
        """update try...finally flag"""
        self._tryfinallys.append(node)

    def leave_tryfinally(self, node): # pylint: disable=unused-argument
        """update try...finally flag"""
        self._tryfinallys.pop()

    def _check_unreachable(self, node):
        """check unreachable code"""
        unreach_stmt = node.next_sibling()
        if unreach_stmt is not None:
            self.add_message('unreachable', node=unreach_stmt)

    def _check_not_in_finally(self, node, node_name, breaker_classes=()):
        """check that a node is not inside a finally clause of a
        try...finally statement.
        If we found before a try...finally bloc a parent which its type is
        in breaker_classes, we skip the whole check."""
        # if self._tryfinallys is empty, we're not a in try...finally bloc
        if not self._tryfinallys:
            return
        # the node could be a grand-grand...-children of the try...finally
        _parent = node.parent
        _node = node
        while _parent and not isinstance(_parent, breaker_classes):
            if hasattr(_parent, 'finalbody') and _node in _parent.finalbody:
                self.add_message('lost-exception', node=node, args=node_name)
                return
            _node = _parent
            _parent = _node.parent

    def _check_reversed(self, node):
        """ check that the argument to `reversed` is a sequence """
        try:
            argument = utils.safe_infer(utils.get_argument_from_call(node, position=0))
        except utils.NoSuchArgumentError:
            pass
        else:
            if argument is astroid.YES:
                return
            if argument is None:
                # Nothing was infered.
                # Try to see if we have iter().
                if isinstance(node.args[0], astroid.Call):
                    try:
                        func = next(node.args[0].func.infer())
                    except astroid.InferenceError:
                        return
                    if (getattr(func, 'name', None) == 'iter' and
                            utils.is_builtin_object(func)):
                        self.add_message('bad-reversed-sequence', node=node)
                return

            if isinstance(argument, astroid.Instance):
                if (argument._proxied.name == 'dict' and
                        utils.is_builtin_object(argument._proxied)):
                    self.add_message('bad-reversed-sequence', node=node)
                    return
                elif any(ancestor.name == 'dict' and utils.is_builtin_object(ancestor)
                         for ancestor in argument._proxied.ancestors()):
                    # Mappings aren't accepted by reversed(), unless
                    # they provide explicitly a __reversed__ method.
                    try:
                        argument.locals[REVERSED_PROTOCOL_METHOD]
                    except KeyError:
                        self.add_message('bad-reversed-sequence', node=node)
                    return

                for methods in REVERSED_METHODS:
                    for meth in methods:
                        try:
                            argument.getattr(meth)
                        except astroid.NotFoundError:
                            break
                    else:
                        break
                else:
                    self.add_message('bad-reversed-sequence', node=node)
            elif not isinstance(argument, (astroid.List, astroid.Tuple)):
                # everything else is not a proper sequence for reversed()
                self.add_message('bad-reversed-sequence', node=node)

    @utils.check_messages('confusing-with-statement')
    def visit_with(self, node):
        if not PY3K:
            # in Python 2 a "with" statement with multiple managers coresponds
            # to multiple nested AST "With" nodes
            pairs = []
            parent_node = node.parent
            if isinstance(parent_node, astroid.With):
                # we only care about the direct parent, since this method
                # gets called for each with node anyway
                pairs.extend(parent_node.items)
            pairs.extend(node.items)
        else:
            # in PY3K a "with" statement with multiple managers coresponds
            # to one AST "With" node with multiple items
            pairs = node.items
        if pairs:
            for prev_pair, pair in zip(pairs, pairs[1:]):
                if (isinstance(prev_pair[1], astroid.AssignName) and
                        (pair[1] is None and not isinstance(pair[0], astroid.Call))):
                    # don't emit a message if the second is a function call
                    # there's no way that can be mistaken for a name assignment
                    if PY3K or node.lineno == node.parent.lineno:
                        # if the line number doesn't match
                        # we assume it's a nested "with"
                        self.add_message('confusing-with-statement', node=node)


KNOWN_NODE_TYPES = frozenset(
    ["module", "const", "class", "function", "method", "attr",
     "argument", "variable", "class_attribute", "inlinevar"]
)


HUMAN_READABLE_TYPES = {
    'module': 'module',
    'const': 'constant',
    'class': 'class',
    'function': 'function',
    'method':  'method',
    'attr': 'attribute',
    'argument': 'argument',
    'variable': 'variable',
    'class_attribute': 'class attribute',
    'inlinevar': 'inline iteration'
}

DEFAULT_NAMING_STYLES = {
    "module": "snake_case",
    "const": "UPPER_CASE",
    "class": "PascalCase",
    "function": "snake_case",
    "method": "snake_case",
    "attr": "snake_case",
    "argument": "snake_case",
    "variable": "snake_case",
    "class_attribute": "snake_case",
    "inlinevar": "snake_case"
}


def _create_naming_options():
    name_options = []
    for name_type in KNOWN_NODE_TYPES:
        human_readable_name = HUMAN_READABLE_TYPES[name_type]
        default_style = DEFAULT_NAMING_STYLES[name_type]
        name_type = name_type.replace('_', '-')
        name_options.append((
            '%s-naming-style' % (name_type,),
            {'default': default_style,
             'type': 'choice', 'choices': list(NAMING_STYLES.keys()), 'metavar': '<style>',
             'help': 'Naming style matching correct %s names' % (human_readable_name,)}),)
        name_options.append((
            '%s-rgx' % (name_type,),
            {'default': None, 'type': 'regexp', 'metavar': '<regexp>',
             'help': 'Regular expression matching correct %s names. Overrides %s-naming-style'
                     % (human_readable_name, name_type,)}))
        name_options.append((
            '%s-name-hint' % (name_type,),
            {'default': None, 'type': 'string', 'metavar': '<string>',
             'help': 'Naming hint for %s names' % (human_readable_name,)}))
    return tuple(name_options)


class NameChecker(_BasicChecker):

    msgs = {
        'C0102': ('Black listed name "%s"',
                  'blacklisted-name',
                  'Used when the name is listed in the black list (unauthorized '
                  'names).'),
        'C0103': ('%s name "%s" doesn\'t conform to %s',
                  'invalid-name',
                  'Used when the name doesn\'t match the regular expression '
                  'associated to its type (constant, variable, class...).'),
        'W0111': ('Name %s will become a keyword in Python %s',
                  'assign-to-new-keyword',
                  'Used when assignment will become invalid in future '
                  'Python release due to introducing new keyword'),
    }

    options = (('good-names',
                {'default' : ('i', 'j', 'k', 'ex', 'Run', '_'),
                 'type' :'csv', 'metavar' : '<names>',
                 'help' : 'Good variable names which should always be accepted,'
                          ' separated by a comma'}
               ),
               ('bad-names',
                {'default' : ('foo', 'bar', 'baz', 'toto', 'tutu', 'tata'),
                 'type' :'csv', 'metavar' : '<names>',
                 'help' : 'Bad variable names which should always be refused, '
                          'separated by a comma'}
               ),
               ('name-group',
                {'default' : (),
                 'type' :'csv', 'metavar' : '<name1:name2>',
                 'help' : ('Colon-delimited sets of names that determine each'
                           ' other\'s naming style when the name regexes'
                           ' allow several styles.')}
               ),
               ('include-naming-hint',
                {'default': False, 'type' : 'yn', 'metavar' : '<y_or_n>',
                 'help': 'Include a hint for the correct naming format with invalid-name'}
               ),
               ('property-classes',
                {'default': ('abc.abstractproperty',),
                 'type': 'csv',
                 'metavar': '<decorator names>',
                 'help': 'List of decorators that produce properties, such as '
                         'abc.abstractproperty. Add to this list to register '
                         'other decorators that produce valid properties.'}
               ),
              ) + _create_naming_options()

    KEYWORD_ONSET = {
        (3, 0): {'True', 'False'},
        (3, 7): {'async', 'await'}
    }

    def __init__(self, linter):
        _BasicChecker.__init__(self, linter)
        self._name_category = {}
        self._name_group = {}
        self._bad_names = {}
        self._name_regexps = {}
        self._name_hints = {}

    def open(self):
        self.stats = self.linter.add_stats(badname_module=0,
                                           badname_class=0, badname_function=0,
                                           badname_method=0, badname_attr=0,
                                           badname_const=0,
                                           badname_variable=0,
                                           badname_inlinevar=0,
                                           badname_argument=0,
                                           badname_class_attribute=0)
        for group in self.config.name_group:
            for name_type in group.split(':'):
                self._name_group[name_type] = 'group_%s' % (group,)

<<<<<<< HEAD
        regexps, hints = self._create_naming_rules()
        self._name_regexps = regexps
        self._name_hints = hints

    def _create_naming_rules(self):
        regexps = {}
        hints = {}

        for name_type in KNOWN_NODE_TYPES:
            naming_style_option_name = "%s_naming_style" % (name_type,)
            naming_style_name = getattr(self.config, naming_style_option_name)

            regexps[name_type] = NAMING_STYLES[naming_style_name].get_regex(name_type)

            custom_regex_setting_name = "%s_rgx" % (name_type, )
            custom_regex = getattr(self.config, custom_regex_setting_name, None)
            if custom_regex is not None:
                regexps[name_type] = custom_regex

            hints[name_type] = regexps[name_type].pattern
            hint_value_name = "%s_name_hint" % (name_type,)
            hint_value = getattr(self.config, hint_value_name, None)
            if hint_value is not None:
                hints[name_type] = hint_value

        return regexps, hints

    @check_messages('blacklisted-name', 'invalid-name')
=======
    @utils.check_messages('blacklisted-name', 'invalid-name')
>>>>>>> 4293a540
    def visit_module(self, node):
        self._check_name('module', node.name.split('.')[-1], node)
        self._bad_names = {}

    def leave_module(self, node): # pylint: disable=unused-argument
        for all_groups in six.itervalues(self._bad_names):
            if len(all_groups) < 2:
                continue
            groups = collections.defaultdict(list)
            min_warnings = sys.maxsize
            for group in six.itervalues(all_groups):
                groups[len(group)].append(group)
                min_warnings = min(len(group), min_warnings)
            if len(groups[min_warnings]) > 1:
                by_line = sorted(groups[min_warnings],
                                 key=lambda group: min(warning[0].lineno for warning in group))
                warnings = itertools.chain(*by_line[1:])
            else:
                warnings = groups[min_warnings][0]
            for args in warnings:
                self._raise_name_warning(*args)

    @utils.check_messages('blacklisted-name', 'invalid-name', 'assign-to-new-keyword')
    def visit_classdef(self, node):
        self._check_assign_to_new_keyword_violation(node.name, node)
        self._check_name('class', node.name, node)
        for attr, anodes in six.iteritems(node.instance_attrs):
            if not any(node.instance_attr_ancestors(attr)):
                self._check_name('attr', attr, anodes[0])

    @utils.check_messages('blacklisted-name', 'invalid-name', 'assign-to-new-keyword')
    def visit_functiondef(self, node):
        # Do not emit any warnings if the method is just an implementation
        # of a base class method.
        self._check_assign_to_new_keyword_violation(node.name, node)
        confidence = interfaces.HIGH
        if node.is_method():
            if utils.overrides_a_method(node.parent.frame(), node.name):
                return
            confidence = (interfaces.INFERENCE if utils.has_known_bases(node.parent.frame())
                          else interfaces.INFERENCE_FAILURE)

        self._check_name(_determine_function_name_type(node,
                                                       config=self.config),
                         node.name, node, confidence)
        # Check argument names
        args = node.args.args
        if args is not None:
            self._recursive_check_names(args, node)

    visit_asyncfunctiondef = visit_functiondef

    @utils.check_messages('blacklisted-name', 'invalid-name')
    def visit_global(self, node):
        for name in node.names:
            self._check_name('const', name, node)

    @utils.check_messages('blacklisted-name', 'invalid-name', 'assign-to-new-keyword')
    def visit_assignname(self, node):
        """check module level assigned names"""
        self._check_assign_to_new_keyword_violation(node.name, node)
        frame = node.frame()
        ass_type = node.assign_type()
        if isinstance(ass_type, astroid.Comprehension):
            self._check_name('inlinevar', node.name, node)
        elif isinstance(frame, astroid.Module):
            if isinstance(ass_type, astroid.Assign) and not in_loop(ass_type):
                if isinstance(utils.safe_infer(ass_type.value), astroid.ClassDef):
                    self._check_name('class', node.name, node)
                else:
                    if not _redefines_import(node):
                        # Don't emit if the name redefines an import
                        # in an ImportError except handler.
                        self._check_name('const', node.name, node)
            elif isinstance(ass_type, astroid.ExceptHandler):
                self._check_name('variable', node.name, node)
        elif isinstance(frame, astroid.FunctionDef):
            # global introduced variable aren't in the function locals
            if node.name in frame and node.name not in frame.argnames():
                if not _redefines_import(node):
                    self._check_name('variable', node.name, node)
        elif isinstance(frame, astroid.ClassDef):
            if not list(frame.local_attr_ancestors(node.name)):
                self._check_name('class_attribute', node.name, node)

    def _recursive_check_names(self, args, node):
        """check names in a possibly recursive list <arg>"""
        for arg in args:
            if isinstance(arg, astroid.AssignName):
                self._check_name('argument', arg.name, node)
            else:
                self._recursive_check_names(arg.elts, node)

    def _find_name_group(self, node_type):
        return self._name_group.get(node_type, node_type)

    def _raise_name_warning(self, node, node_type, name, confidence):
<<<<<<< HEAD
        type_label = HUMAN_READABLE_TYPES[node_type]
        hint = ''
        if self.config.include_naming_hint:
            hint = ' (hint: %s)' % (self._name_hints[node_type],)
        self.add_message('invalid-name', node=node, args=(type_label, name, hint),
=======
        type_label = _NAME_TYPES[node_type][1]

        hint_name = node_type.replace('_', '-') + '-name-hint'
        hint_part = '%r template' % hint_name

        if self.config.include_naming_hint:
            hint_rgx = getattr(self.config, hint_name.replace('-', '_'))
            hint_part += ' (hint: %r)' % hint_rgx

        args = (
            type_label.capitalize(),
            name,
            hint_part
        )

        self.add_message('invalid-name', node=node, args=args,
>>>>>>> 4293a540
                         confidence=confidence)
        self.stats['badname_' + node_type] += 1

    def _check_name(self, node_type, name, node, confidence=interfaces.HIGH):
        """check for a name using the type's regexp"""
        if utils.is_inside_except(node):
            clobbering, _ = utils.clobber_in_except(node)
            if clobbering:
                return
        if name in self.config.good_names:
            return
        if name in self.config.bad_names:
            self.stats['badname_' + node_type] += 1
            self.add_message('blacklisted-name', node=node, args=name)
            return
        regexp = self._name_regexps[node_type]
        match = regexp.match(name)

        if _is_multi_naming_match(match, node_type, confidence):
            name_group = self._find_name_group(node_type)
            bad_name_group = self._bad_names.setdefault(name_group, {})
            warnings = bad_name_group.setdefault(match.lastgroup, [])
            warnings.append((node, node_type, name, confidence))

        if match is None:
            self._raise_name_warning(node, node_type, name, confidence)

    def _check_assign_to_new_keyword_violation(self, name, node):
        keyword_first_version = self._name_became_keyword_in_version(
            name, self.KEYWORD_ONSET
        )
        if keyword_first_version is not None:
            self.add_message('assign-to-new-keyword',
                             node=node, args=(name, keyword_first_version),
                             confidence=interfaces.HIGH)

    @staticmethod
    def _name_became_keyword_in_version(name, rules):
        for version, keywords in rules.items():
            if name in keywords and sys.version_info < version:
                return '.'.join(map(str, version))
        return None


class DocStringChecker(_BasicChecker):
    msgs = {
        'C0111': ('Missing %s docstring', # W0131
                  'missing-docstring',
                  'Used when a module, function, class or method has no docstring.'
                  'Some special methods like __init__ doesn\'t necessary require a '
                  'docstring.'),
        'C0112': ('Empty %s docstring', # W0132
                  'empty-docstring',
                  'Used when a module, function, class or method has an empty '
                  'docstring (it would be too easy ;).'),
        }
    options = (('no-docstring-rgx',
                {'default' : NO_REQUIRED_DOC_RGX,
                 'type' : 'regexp', 'metavar' : '<regexp>',
                 'help' : 'Regular expression which should only match '
                          'function or class names that do not require a '
                          'docstring.'}
               ),
               ('docstring-min-length',
                {'default' : -1,
                 'type' : 'int', 'metavar' : '<int>',
                 'help': ('Minimum line length for functions/classes that'
                          ' require docstrings, shorter ones are exempt.')}
               ),
              )

    def open(self):
        self.stats = self.linter.add_stats(undocumented_module=0,
                                           undocumented_function=0,
                                           undocumented_method=0,
                                           undocumented_class=0)

    @utils.check_messages('missing-docstring', 'empty-docstring')
    def visit_module(self, node):
        self._check_docstring('module', node)

    @utils.check_messages('missing-docstring', 'empty-docstring')
    def visit_classdef(self, node):
        if self.config.no_docstring_rgx.match(node.name) is None:
            self._check_docstring('class', node)

    @staticmethod
    def _is_setter_or_deleter(node):
        names = {'setter', 'deleter'}
        for decorator in node.decorators.nodes:
            if (isinstance(decorator, astroid.Attribute)
                    and decorator.attrname in names):
                return True
        return False

    @utils.check_messages('missing-docstring', 'empty-docstring')
    def visit_functiondef(self, node):
        if self.config.no_docstring_rgx.match(node.name) is None:
            ftype = 'method' if node.is_method() else 'function'
            if node.decorators and self._is_setter_or_deleter(node):
                return

            if isinstance(node.parent.frame(), astroid.ClassDef):
                overridden = False
                confidence = (interfaces.INFERENCE if utils.has_known_bases(node.parent.frame())
                              else interfaces.INFERENCE_FAILURE)
                # check if node is from a method overridden by its ancestor
                for ancestor in node.parent.frame().ancestors():
                    if node.name in ancestor and \
                       isinstance(ancestor[node.name], astroid.FunctionDef):
                        overridden = True
                        break
                self._check_docstring(ftype, node,
                                      report_missing=not overridden,
                                      confidence=confidence)
            else:
                self._check_docstring(ftype, node)

    visit_asyncfunctiondef = visit_functiondef

    def _check_docstring(self, node_type, node, report_missing=True,
                         confidence=interfaces.HIGH):
        """check the node has a non empty docstring"""
        docstring = node.doc
        if docstring is None:
            if not report_missing:
                return
            if node.body:
                lines = node.body[-1].lineno - node.body[0].lineno + 1
            else:
                lines = 0

            if node_type == 'module' and not lines:
                # If the module has no body, there's no reason
                # to require a docstring.
                return
            max_lines = self.config.docstring_min_length

            if node_type != 'module' and max_lines > -1 and lines < max_lines:
                return
            self.stats['undocumented_'+node_type] += 1
            if (node.body and isinstance(node.body[0], astroid.Expr) and
                    isinstance(node.body[0].value, astroid.Call)):
                # Most likely a string with a format call. Let's see.
                func = utils.safe_infer(node.body[0].value.func)
                if (isinstance(func, astroid.BoundMethod)
                        and isinstance(func.bound, astroid.Instance)):
                    # Strings in Python 3, others in Python 2.
                    if PY3K and func.bound.name == 'str':
                        return
                    elif func.bound.name in ('str', 'unicode', 'bytes'):
                        return
            self.add_message('missing-docstring', node=node, args=(node_type,),
                             confidence=confidence)
        elif not docstring.strip():
            self.stats['undocumented_'+node_type] += 1
            self.add_message('empty-docstring', node=node, args=(node_type,),
                             confidence=confidence)


class PassChecker(_BasicChecker):
    """check if the pass statement is really necessary"""
    msgs = {'W0107': ('Unnecessary pass statement',
                      'unnecessary-pass',
                      'Used when a "pass" statement that can be avoided is '
                      'encountered.'),
           }

    @utils.check_messages('unnecessary-pass')
    def visit_pass(self, node):
        if len(node.parent.child_sequence(node)) > 1:
            self.add_message('unnecessary-pass', node=node)


class LambdaForComprehensionChecker(_BasicChecker):
    """check for using a lambda where a comprehension would do.

    See <http://www.artima.com/weblogs/viewpost.jsp?thread=98196>
    where GvR says comprehensions would be clearer.
    """

    msgs = {'W0110': ('map/filter on lambda could be replaced by comprehension',
                      'deprecated-lambda',
                      'Used when a lambda is the first argument to "map" or '
                      '"filter". It could be clearer as a list '
                      'comprehension or generator expression.',
                      {'maxversion': (3, 0)}),
           }

    @utils.check_messages('deprecated-lambda')
    def visit_call(self, node):
        """visit a Call node, check if map or filter are called with a
        lambda
        """
        if not node.args:
            return
        if not isinstance(node.args[0], astroid.Lambda):
            return
        infered = utils.safe_infer(node.func)
        if (utils.is_builtin_object(infered)
                and infered.name in ['map', 'filter']):
            self.add_message('deprecated-lambda', node=node)


def _is_one_arg_pos_call(call):
    """Is this a call with exactly 1 argument,
    where that argument is positional?
    """
    return (isinstance(call, astroid.Call)
            and len(call.args) == 1 and not call.keywords)


class ComparisonChecker(_BasicChecker):
    """Checks for comparisons

    - singleton comparison: 'expr == True', 'expr == False' and 'expr == None'
    - yoda condition: 'const "comp" right' where comp can be '==', '!=', '<',
      '<=', '>' or '>=', and right can be a variable, an attribute, a method or
      a function
    """
    msgs = {'C0121': ('Comparison to %s should be %s',
                      'singleton-comparison',
                      'Used when an expression is compared to singleton '
                      'values like True, False or None.'),
            'C0122': ('Comparison should be %s',
                      'misplaced-comparison-constant',
                      'Used when the constant is placed on the left side '
                      'of a comparison. It is usually clearer in intent to '
                      'place it in the right hand side of the comparison.'),
            'C0123': ('Using type() instead of isinstance() for a typecheck.',
                      'unidiomatic-typecheck',
                      'The idiomatic way to perform an explicit typecheck in '
                      'Python is to use isinstance(x, Y) rather than '
                      'type(x) == Y, type(x) is Y. Though there are unusual '
                      'situations where these give different results.',
                      {'old_names': [('W0154', 'unidiomatic-typecheck')]}),
            'R0123': ('Comparison to literal',
                      'literal-comparison',
                      'Used when comparing an object to a literal, which is usually '
                      'what you do not want to do, since you can compare to a different '
                      'literal than what was expected altogether.'),
           }

    def _check_singleton_comparison(self, singleton, root_node):
        if singleton.value is True:
            suggestion = "just 'expr' or 'expr is True'"
            self.add_message('singleton-comparison',
                             node=root_node,
                             args=(True, suggestion))
        elif singleton.value is False:
            suggestion = "'not expr' or 'expr is False'"
            self.add_message('singleton-comparison',
                             node=root_node,
                             args=(False, suggestion))
        elif singleton.value is None:
            self.add_message('singleton-comparison',
                             node=root_node,
                             args=(None, "'expr is None'"))

    def _check_literal_comparison(self, literal, node):
        """Check if we compare to a literal, which is usually what we do not want to do."""
        nodes = (astroid.List,
                 astroid.Tuple,
                 astroid.Dict,
                 astroid.Set)
        is_other_literal = isinstance(literal, nodes)
        is_const = False
        if isinstance(literal, astroid.Const):
            if literal.value in (True, False, None):
                # Not interested in this values.
                return
            is_const = isinstance(literal.value, (bytes, str, int, float))

        if is_const or is_other_literal:
            self.add_message('literal-comparison', node=node)

    def _check_misplaced_constant(self, node, left, right, operator):
        if isinstance(right, astroid.Const):
            return
        operator = REVERSED_COMPS.get(operator, operator)
        suggestion = '%s %s %r' % (right.as_string(), operator, left.value)
        self.add_message('misplaced-comparison-constant', node=node,
                         args=(suggestion,))

    @utils.check_messages('singleton-comparison', 'misplaced-comparison-constant',
                          'unidiomatic-typecheck', 'literal-comparison')
    def visit_compare(self, node):
        self._check_unidiomatic_typecheck(node)
        # NOTE: this checker only works with binary comparisons like 'x == 42'
        # but not 'x == y == 42'
        if len(node.ops) != 1:
            return

        left = node.left
        operator, right = node.ops[0]
        if (operator in ('<', '<=', '>', '>=', '!=', '==')
                and isinstance(left, astroid.Const)):
            self._check_misplaced_constant(node, left, right, operator)

        if operator == '==':
            if isinstance(left, astroid.Const):
                self._check_singleton_comparison(left, node)
            elif isinstance(right, astroid.Const):
                self._check_singleton_comparison(right, node)
        if operator in ('is', 'is not'):
            self._check_literal_comparison(right, node)

    def _check_unidiomatic_typecheck(self, node):
        operator, right = node.ops[0]
        if operator in TYPECHECK_COMPARISON_OPERATORS:
            left = node.left
            if _is_one_arg_pos_call(left):
                self._check_type_x_is_y(node, left, operator, right)

    def _check_type_x_is_y(self, node, left, operator, right):
        """Check for expressions like type(x) == Y."""
        left_func = utils.safe_infer(left.func)
        if not (isinstance(left_func, astroid.ClassDef)
                and left_func.qname() == TYPE_QNAME):
            return

        if operator in ('is', 'is not') and _is_one_arg_pos_call(right):
            right_func = utils.safe_infer(right.func)
            if (isinstance(right_func, astroid.ClassDef)
                    and right_func.qname() == TYPE_QNAME):
                # type(x) == type(a)
                right_arg = utils.safe_infer(right.args[0])
                if not isinstance(right_arg, LITERAL_NODE_TYPES):
                    # not e.g. type(x) == type([])
                    return
        self.add_message('unidiomatic-typecheck', node=node)


def register(linter):
    """required method to auto register this checker"""
    linter.register_checker(BasicErrorChecker(linter))
    linter.register_checker(BasicChecker(linter))
    linter.register_checker(NameChecker(linter))
    linter.register_checker(DocStringChecker(linter))
    linter.register_checker(PassChecker(linter))
    linter.register_checker(LambdaForComprehensionChecker(linter))
    linter.register_checker(ComparisonChecker(linter))<|MERGE_RESOLUTION|>--- conflicted
+++ resolved
@@ -1310,7 +1310,6 @@
             for name_type in group.split(':'):
                 self._name_group[name_type] = 'group_%s' % (group,)
 
-<<<<<<< HEAD
         regexps, hints = self._create_naming_rules()
         self._name_regexps = regexps
         self._name_hints = hints
@@ -1338,10 +1337,7 @@
 
         return regexps, hints
 
-    @check_messages('blacklisted-name', 'invalid-name')
-=======
     @utils.check_messages('blacklisted-name', 'invalid-name')
->>>>>>> 4293a540
     def visit_module(self, node):
         self._check_name('module', node.name.split('.')[-1], node)
         self._bad_names = {}
@@ -1439,13 +1435,12 @@
         return self._name_group.get(node_type, node_type)
 
     def _raise_name_warning(self, node, node_type, name, confidence):
-<<<<<<< HEAD
         type_label = HUMAN_READABLE_TYPES[node_type]
         hint = ''
         if self.config.include_naming_hint:
             hint = ' (hint: %s)' % (self._name_hints[node_type],)
         self.add_message('invalid-name', node=node, args=(type_label, name, hint),
-=======
+
         type_label = _NAME_TYPES[node_type][1]
 
         hint_name = node_type.replace('_', '-') + '-name-hint'
@@ -1462,7 +1457,6 @@
         )
 
         self.add_message('invalid-name', node=node, args=args,
->>>>>>> 4293a540
                          confidence=confidence)
         self.stats['badname_' + node_type] += 1
 
