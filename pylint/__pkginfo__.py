# Licensed under the GPL: https://www.gnu.org/licenses/old-licenses/gpl-2.0.html
# For details: https://github.com/PyCQA/pylint/blob/main/LICENSE
# Copyright (c) https://github.com/PyCQA/pylint/blob/main/CONTRIBUTORS.txt

from __future__ import annotations

__version__ = "2.14.0-dev0"

<<<<<<< HEAD
def get_numversion_from_version(v: str) -> Tuple[int, ...]:
    """Kept for compatibility reason
=======

def get_numversion_from_version(v: str) -> tuple:
    """Kept for compatibility reason.
>>>>>>> 9b3314b4

    See https://github.com/PyCQA/pylint/issues/4399
    https://github.com/PyCQA/pylint/issues/4420,
    """
    v = v.replace("pylint-", "")
    version = []
    for n in v.split(".")[0:3]:
        try:
            version.append(int(n))
        except ValueError:
            num = ""
            for c in n:
                if c.isdigit():
                    num += c
                else:
                    break
            try:
                version.append(int(num))
            except ValueError:
                version.append(0)
    while len(version) != 3:
        version.append(0)
    return tuple(version)


numversion = get_numversion_from_version(__version__)<|MERGE_RESOLUTION|>--- conflicted
+++ resolved
@@ -6,14 +6,9 @@
 
 __version__ = "2.14.0-dev0"
 
-<<<<<<< HEAD
-def get_numversion_from_version(v: str) -> Tuple[int, ...]:
-    """Kept for compatibility reason
-=======
 
-def get_numversion_from_version(v: str) -> tuple:
+def get_numversion_from_version(v: str) -> tuple[int, ...]:
     """Kept for compatibility reason.
->>>>>>> 9b3314b4
 
     See https://github.com/PyCQA/pylint/issues/4399
     https://github.com/PyCQA/pylint/issues/4420,
