# Copyright (c) 2014-2016 Claudiu Popa <pcmanticore@gmail.com>

# Licensed under the GPL: https://www.gnu.org/licenses/old-licenses/gpl-2.0.html
# For details: https://github.com/PyCQA/pylint/blob/master/COPYING

"""Unittest for the spelling checker."""

import pytest

import astroid

from pylint.checkers import spelling
from pylint.testutils import CheckerTestCase, Message, set_config, _tokenize_str

# try to create enchant dictionary
try:
    import enchant
except ImportError:
    enchant = None

spell_dict = None
if enchant is not None:
    try:
        enchant.Dict("en_US")
        spell_dict = "en_US"
    except enchant.DictNotFoundError:
        pass


class TestSpellingChecker(CheckerTestCase):
    CHECKER_CLASS = spelling.SpellingChecker

    skip_on_missing_package_or_dict = pytest.mark.skipif(
        spell_dict is None,
        reason="missing python-enchant package or missing spelling dictionaries")

    @skip_on_missing_package_or_dict
    @set_config(spelling_dict=spell_dict)
    def test_check_bad_coment(self):
        suggestions = self.checker.spelling_dict.suggest('coment')[:4]
        with self.assertAddsMessages(
            Message('wrong-spelling-in-comment', line=1,
                    args=('coment', '# bad coment',
                          '      ^^^^^^',
                          "'{0}'".format("' or '".join(suggestions))))):
            self.checker.process_tokens(_tokenize_str("# bad coment"))

    @skip_on_missing_package_or_dict
    @set_config(spelling_dict=spell_dict)
    def test_check_bad_docstring(self):
        suggestions = self.checker.spelling_dict.suggest('coment')[:4]
        stmt = astroid.extract_node(
            'def fff():\n   """bad coment"""\n   pass')
        with self.assertAddsMessages(
            Message('wrong-spelling-in-docstring', line=2,
                    args=('coment', 'bad coment',
                          '    ^^^^^^',
                          "'{0}'".format("' or '".join(suggestions))))):
            self.checker.visit_functiondef(stmt)

        stmt = astroid.extract_node(
            'class Abc(object):\n   """bad coment"""\n   pass')
        with self.assertAddsMessages(
            Message('wrong-spelling-in-docstring', line=2,
                    args=('coment', 'bad coment',
                          '    ^^^^^^',
                          "'{0}'".format("' or '".join(suggestions))))):
            self.checker.visit_classdef(stmt)

    @pytest.mark.skipif(True, reason='pyenchant\'s tokenizer strips these')
    @skip_on_missing_package_or_dict
    @set_config(spelling_dict=spell_dict)
    def test_invalid_docstring_characters(self):
        stmt = astroid.extract_node(
            'def fff():\n   """test\\x00"""\n   pass')
        with self.assertAddsMessages(
            Message('invalid-characters-in-docstring', line=2,
                    args=('test\x00',))):
            self.checker.visit_functiondef(stmt)

    @skip_on_missing_package_or_dict
    @set_config(spelling_dict=spell_dict)
    def test_skip_shebangs(self):
        self.checker.process_tokens(_tokenize_str('#!/usr/bin/env python'))
        assert self.linter.release_messages() == []

    @skip_on_missing_package_or_dict
    @set_config(spelling_dict=spell_dict)
    def test_skip_python_coding_comments(self):
        self.checker.process_tokens(_tokenize_str(
            '# -*- coding: utf-8 -*-'))
        assert self.linter.release_messages() == []
        self.checker.process_tokens(_tokenize_str(
            '# coding=utf-8'))
        assert self.linter.release_messages() == []
        self.checker.process_tokens(_tokenize_str(
            '# vim: set fileencoding=utf-8 :'))
        assert self.linter.release_messages() == []
        # Now with a shebang first
        self.checker.process_tokens(_tokenize_str(
            '#!/usr/bin/env python\n# -*- coding: utf-8 -*-'))
        assert self.linter.release_messages() == []
        self.checker.process_tokens(_tokenize_str(
            '#!/usr/bin/env python\n# coding=utf-8'))
        assert self.linter.release_messages() == []
        self.checker.process_tokens(_tokenize_str(
            '#!/usr/bin/env python\n# vim: set fileencoding=utf-8 :'))
        assert self.linter.release_messages() == []

    @skip_on_missing_package_or_dict
    @set_config(spelling_dict=spell_dict)
    def test_skip_top_level_pylint_enable_disable_comments(self):
        self.checker.process_tokens(_tokenize_str('# Line 1\n Line 2\n# pylint: disable=ungrouped-imports'))
        assert self.linter.release_messages() == []

    @skip_on_missing_package_or_dict
    @set_config(spelling_dict=spell_dict)
    def test_skip_words_with_numbers(self):
        self.checker.process_tokens(_tokenize_str('\n# 0ne\n# Thr33\n# Sh3ll'))
        assert self.linter.release_messages() == []

    @skip_on_missing_package_or_dict
    @set_config(spelling_dict=spell_dict)
    def test_skip_wiki_words(self):
        suggestions = self.checker.spelling_dict.suggest('coment')[:4]
        stmt = astroid.extract_node(
            'class ComentAbc(object):\n   """ComentAbc with a bad coment"""\n   pass')
        with self.assertAddsMessages(
            Message('wrong-spelling-in-docstring', line=2,
                    args=('coment', 'ComentAbc with a bad coment',
                          '                     ^^^^^^',
                          "'{0}'".format("' or '".join(suggestions))))):
            self.checker.visit_classdef(stmt)

    @skip_on_missing_package_or_dict
    @set_config(spelling_dict=spell_dict)
    def test_skip_camel_cased_words(self):
        suggestions = self.checker.spelling_dict.suggest('coment')[:4]
        stmt = astroid.extract_node(
            'class ComentAbc(object):\n   """comentAbc with a bad coment"""\n   pass')
        with self.assertAddsMessages(
            Message('wrong-spelling-in-docstring', line=2,
                    args=('coment', 'comentAbc with a bad coment',
                          '                     ^^^^^^',
                          "'{0}'".format("' or '".join(suggestions))))):
            self.checker.visit_classdef(stmt)

        # With just a single upper case letter in the end
        stmt = astroid.extract_node(
            'class ComentAbc(object):\n   """argumentN with a bad coment"""\n   pass')
        with self.assertAddsMessages(
            Message('wrong-spelling-in-docstring', line=2,
                    args=('coment', 'argumentN with a bad coment',
                          '                     ^^^^^^',
                          "'{0}'".format("' or '".join(suggestions))))):
            self.checker.visit_classdef(stmt)

        # With just a single lower and upper case letter is not good
        suggestions = self.checker.spelling_dict.suggest('zN')[:4]
        stmt = astroid.extract_node(
            'class ComentAbc(object):\n   """zN with a bad comment"""\n   pass')
        with self.assertAddsMessages(
            Message('wrong-spelling-in-docstring', line=2,
                    args=('zN', 'zN with a bad comment',
                          '^^',
                          "'{0}'".format("' or '".join(suggestions))))):
            self.checker.visit_classdef(stmt)

    @skip_on_missing_package_or_dict
    @set_config(spelling_dict=spell_dict)
    def test_skip_words_with_underscores(self):
        stmt = astroid.extract_node(
            'def fff(param_name):\n   """test param_name"""\n   pass')
        self.checker.visit_functiondef(stmt)
        assert self.linter.release_messages() == []

    @skip_on_missing_package_or_dict
    @set_config(spelling_dict=spell_dict)
    def test_skip_email_address(self):
        self.checker.process_tokens(_tokenize_str('# uname@domain.tld'))
        assert self.linter.release_messages() == []

    @skip_on_missing_package_or_dict
    @set_config(spelling_dict=spell_dict)
    def test_skip_urls(self):
<<<<<<< HEAD
        self.checker.process_tokens(_tokenize_str('# https://github.com/rfk/pyenchant'))
        assert self.linter.release_messages() == []
=======
        self.checker.process_tokens(tokenize_str('# https://github.com/rfk/pyenchant'))
        assert self.linter.release_messages() == []

    @skip_on_missing_package_or_dict
    @set_config(spelling_dict=spell_dict)
    def test_skip_sphinx_directives(self):
        suggestions = self.checker.spelling_dict.suggest('coment')[:4]
        stmt = astroid.extract_node(
                'class ComentAbc(object):\n   """This is :class:`ComentAbc` with a bad coment"""\n   pass')
        with self.assertAddsMessages(
            Message('wrong-spelling-in-docstring', line=2,
                    args=('coment', 'This is :class:`ComentAbc` with a bad coment',
                          '                                      ^^^^^^',
                          "'{0}'".format("' or '".join(suggestions))))):
            self.checker.visit_classdef(stmt)

    @skip_on_missing_package_or_dict
    @set_config(spelling_dict=spell_dict)
    def test_handle_words_joined_by_forward_slash(self):
        stmt = astroid.extract_node(
                'class ComentAbc(object):\n   """This is Comment/Abcz with a bad comment"""\n   pass')
        with self.assertAddsMessages(
            Message('wrong-spelling-in-docstring', line=2,
                    args=('Abcz', 'This is Comment/Abcz with a bad comment',
                          '                ^^^^',
                          "'ABC'"))):
            self.checker.visit_classdef(stmt)
>>>>>>> edb86b56
<|MERGE_RESOLUTION|>--- conflicted
+++ resolved
@@ -183,11 +183,7 @@
     @skip_on_missing_package_or_dict
     @set_config(spelling_dict=spell_dict)
     def test_skip_urls(self):
-<<<<<<< HEAD
         self.checker.process_tokens(_tokenize_str('# https://github.com/rfk/pyenchant'))
-        assert self.linter.release_messages() == []
-=======
-        self.checker.process_tokens(tokenize_str('# https://github.com/rfk/pyenchant'))
         assert self.linter.release_messages() == []
 
     @skip_on_missing_package_or_dict
@@ -213,5 +209,4 @@
                     args=('Abcz', 'This is Comment/Abcz with a bad comment',
                           '                ^^^^',
                           "'ABC'"))):
-            self.checker.visit_classdef(stmt)
->>>>>>> edb86b56
+            self.checker.visit_classdef(stmt)