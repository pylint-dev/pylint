# Copyright (c) 2013-2014, 2016-2017 Claudiu Popa <pcmanticore@gmail.com>
# Copyright (c) 2013-2014 Google, Inc.
# Copyright (c) 2013-2014 LOGILAB S.A. (Paris, FRANCE) <contact@logilab.fr>
# Copyright (c) 2014 Arun Persaud <arun@nubati.net>
# Copyright (c) 2015 Ionel Cristian Maries <contact@ionelmc.ro>
# Copyright (c) 2016 Derek Gustafson <degustaf@gmail.com>
# Copyright (c) 2016 glegoux <gilles.legoux@gmail.com>
# Copyright (c) 2018 Anthony Sottile <asottile@umich.edu>

# Licensed under the GPL: https://www.gnu.org/licenses/old-licenses/gpl-2.0.html
# For details: https://github.com/PyCQA/pylint/blob/master/COPYING

"""Tests for the misc checker."""

from pylint.checkers import misc
from pylint.testutils import (
<<<<<<< HEAD
    CheckerTestCase, Message,
    set_config, _tokenize_str)
=======
    CheckerTestCase,
    Message,
    set_config,
    _create_file_backed_module,
)
>>>>>>> 75cecdb1


class TestFixme(CheckerTestCase):
    CHECKER_CLASS = misc.EncodingChecker

    def test_fixme_with_message(self):
<<<<<<< HEAD
        code = """a = 1
                # FIXME message
                """
        with self.assertAddsMessages(
                Message(msg_id='fixme', line=2, args='FIXME message')):
            self.checker.process_tokens(_tokenize_str(code))

    def test_todo_without_message(self):
        code = """a = 1
                # TODO
                """
        with self.assertAddsMessages(
                Message(msg_id='fixme', line=2, args='TODO')):
            self.checker.process_tokens(_tokenize_str(code))

    def test_xxx_without_space(self):
        code = """a = 1
                #XXX
                """
        with self.assertAddsMessages(
                Message(msg_id='fixme', line=2, args='XXX')):
            self.checker.process_tokens(_tokenize_str(code))

    def test_xxx_middle(self):
        # THIS TEST STARTED TO FAIL, WHY?
        code = """a = 1
                # midle XXX
                """
        with self.assertNoMessages():
            self.checker.process_tokens(_tokenize_str(code))

    def test_without_space_fixme(self):
        code = """a = 1
                #FIXME
                """
        with self.assertAddsMessages(
                Message(msg_id='fixme', line=2, args='FIXME')):
            self.checker.process_tokens(_tokenize_str(code))

    @set_config(notes=[])
    def test_absent_codetag(self):
        code = """a = 1
=======
        with _create_file_backed_module(
            """a = 1
                # FIXME message
                """
        ) as module:
            with self.assertAddsMessages(
                Message(msg_id="fixme", line=2, args="FIXME message")
            ):
                self.checker.process_module(module)

    def test_todo_without_message(self):
        with _create_file_backed_module(
            """a = 1
                # TODO
                """
        ) as module:
            with self.assertAddsMessages(Message(msg_id="fixme", line=2, args="TODO")):
                self.checker.process_module(module)

    def test_xxx_without_space(self):
        with _create_file_backed_module(
            """a = 1
                #XXX
                """
        ) as module:
            with self.assertAddsMessages(Message(msg_id="fixme", line=2, args="XXX")):
                self.checker.process_module(module)

    def test_xxx_middle(self):
        with _create_file_backed_module(
            """a = 1
                # midle XXX
                """
        ) as module:
            with self.assertNoMessages():
                self.checker.process_module(module)

    def test_without_space_fixme(self):
        with _create_file_backed_module(
            """a = 1
                #FIXME
                """
        ) as module:
            with self.assertAddsMessages(Message(msg_id="fixme", line=2, args="FIXME")):
                self.checker.process_module(module)

    @set_config(notes=[])
    def test_absent_codetag(self):
        with _create_file_backed_module(
            """a = 1
>>>>>>> 75cecdb1
                # FIXME
                # TODO
                # XXX
                """
<<<<<<< HEAD
        with self.assertNoMessages():
            self.checker.process_tokens(_tokenize_str(code))
=======
        ) as module:
            with self.assertNoMessages():
                self.checker.process_module(module)
>>>>>>> 75cecdb1

    @set_config(notes=["CODETAG"])
    def test_other_present_codetag(self):
<<<<<<< HEAD
        code = """a = 1
                # CODETAG
                # FIXME
                """
        with self.assertAddsMessages(
                Message(msg_id='fixme', line=2, args='CODETAG')):
            self.checker.process_tokens(_tokenize_str(code))

    def test_issue_2321_should_not_trigger(self):
        code = 'print("# TODO this should not trigger a fixme")'
        with self.assertNoMessages():
            self.checker.process_tokens(_tokenize_str(code))

    def test_issue_2321_should_trigger(self):
        code = '# TODO this should not trigger a fixme'
        with self.assertAddsMessages(
                Message(msg_id='fixme', line=1, args='TODO this should not trigger a fixme')):
            self.checker.process_tokens(_tokenize_str(code))
=======
        with _create_file_backed_module(
            """a = 1
                # CODETAG
                # FIXME
                """
        ) as module:
            with self.assertAddsMessages(
                Message(msg_id="fixme", line=2, args="CODETAG")
            ):
                self.checker.process_module(module)
>>>>>>> 75cecdb1
<|MERGE_RESOLUTION|>--- conflicted
+++ resolved
@@ -14,23 +14,18 @@
 
 from pylint.checkers import misc
 from pylint.testutils import (
-<<<<<<< HEAD
-    CheckerTestCase, Message,
-    set_config, _tokenize_str)
-=======
     CheckerTestCase,
     Message,
     set_config,
     _create_file_backed_module,
+    _tokenize_str
 )
->>>>>>> 75cecdb1
 
 
 class TestFixme(CheckerTestCase):
     CHECKER_CLASS = misc.EncodingChecker
 
     def test_fixme_with_message(self):
-<<<<<<< HEAD
         code = """a = 1
                 # FIXME message
                 """
@@ -73,74 +68,15 @@
     @set_config(notes=[])
     def test_absent_codetag(self):
         code = """a = 1
-=======
-        with _create_file_backed_module(
-            """a = 1
-                # FIXME message
-                """
-        ) as module:
-            with self.assertAddsMessages(
-                Message(msg_id="fixme", line=2, args="FIXME message")
-            ):
-                self.checker.process_module(module)
-
-    def test_todo_without_message(self):
-        with _create_file_backed_module(
-            """a = 1
-                # TODO
-                """
-        ) as module:
-            with self.assertAddsMessages(Message(msg_id="fixme", line=2, args="TODO")):
-                self.checker.process_module(module)
-
-    def test_xxx_without_space(self):
-        with _create_file_backed_module(
-            """a = 1
-                #XXX
-                """
-        ) as module:
-            with self.assertAddsMessages(Message(msg_id="fixme", line=2, args="XXX")):
-                self.checker.process_module(module)
-
-    def test_xxx_middle(self):
-        with _create_file_backed_module(
-            """a = 1
-                # midle XXX
-                """
-        ) as module:
-            with self.assertNoMessages():
-                self.checker.process_module(module)
-
-    def test_without_space_fixme(self):
-        with _create_file_backed_module(
-            """a = 1
-                #FIXME
-                """
-        ) as module:
-            with self.assertAddsMessages(Message(msg_id="fixme", line=2, args="FIXME")):
-                self.checker.process_module(module)
-
-    @set_config(notes=[])
-    def test_absent_codetag(self):
-        with _create_file_backed_module(
-            """a = 1
->>>>>>> 75cecdb1
                 # FIXME
                 # TODO
                 # XXX
                 """
-<<<<<<< HEAD
         with self.assertNoMessages():
             self.checker.process_tokens(_tokenize_str(code))
-=======
-        ) as module:
-            with self.assertNoMessages():
-                self.checker.process_module(module)
->>>>>>> 75cecdb1
 
     @set_config(notes=["CODETAG"])
     def test_other_present_codetag(self):
-<<<<<<< HEAD
         code = """a = 1
                 # CODETAG
                 # FIXME
@@ -158,16 +94,4 @@
         code = '# TODO this should not trigger a fixme'
         with self.assertAddsMessages(
                 Message(msg_id='fixme', line=1, args='TODO this should not trigger a fixme')):
-            self.checker.process_tokens(_tokenize_str(code))
-=======
-        with _create_file_backed_module(
-            """a = 1
-                # CODETAG
-                # FIXME
-                """
-        ) as module:
-            with self.assertAddsMessages(
-                Message(msg_id="fixme", line=2, args="CODETAG")
-            ):
-                self.checker.process_module(module)
->>>>>>> 75cecdb1
+            self.checker.process_tokens(_tokenize_str(code))