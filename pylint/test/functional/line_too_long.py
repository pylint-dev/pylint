--- conflicted
+++ resolved
@@ -1,35 +1,33 @@
-# pylint: disable=invalid-encoded-data, fixme
-# +1: [line-too-long]
-#####################################################################################################
-# +1: [line-too-long]
-""" that one is too long tooooooooooooooooooooooooooooooooooooooooooooooooooooooooooooooooo loooooong"""
-
-# The next line is exactly 80 characters long.
-A = '--------------------------------------------------------------------------'
-
-# Do not trigger the line-too-long warning if the only token that makes the
-# line longer than 80 characters is a trailing pylint disable.
-var = 'This line has a disable pragma and whitespace trailing beyond 80 chars. '  # pylint:disable=invalid-name
-
-# +1: [line-too-long]
-badname = 'This line is already longer than 100 characters even without the pragma. Trust me. Please.'  # pylint:disable=invalid-name
-
-# http://example.com/this/is/a/very/long/url?but=splitting&urls=is&a=pain&so=they&can=be&long
-
-<<<<<<< HEAD
-# This a very very very ver very very long commented line whith a disable directive at the end but it should not deactivate emission of messages of the same kind for lines that follow #pylint: disable=line-too-long
-=======
-# +1: [line-too-long]
-# This line is toooooooooooooooooooooooooooooooooooooooooooooooo looooooooooooooooooooooooooooooooooooooooong #pylint: disable=fixme
-
-# +1: [line-too-long]
-#TODO: This line is toooooooooooooooooooooooooooooooooooooooooooooooo looooooooooooooooooooooooooooooooooooooooong #pylint: disable=fixme
->>>>>>> 04928d6c
-
-def function():
-    # +3: [line-too-long]
-    """This is a docstring.
-
-    That contains a very, very long line that exceeds the 100 characters limit by a good margin. So good?
-    """
-    pass
+# pylint: disable=invalid-encoded-data, fixme
+# +1: [line-too-long]
+#####################################################################################################
+# +1: [line-too-long]
+""" that one is too long tooooooooooooooooooooooooooooooooooooooooooooooooooooooooooooooooo loooooong"""
+
+# The next line is exactly 80 characters long.
+A = '--------------------------------------------------------------------------'
+
+# Do not trigger the line-too-long warning if the only token that makes the
+# line longer than 80 characters is a trailing pylint disable.
+var = 'This line has a disable pragma and whitespace trailing beyond 80 chars. '  # pylint:disable=invalid-name
+
+# +1: [line-too-long]
+badname = 'This line is already longer than 100 characters even without the pragma. Trust me. Please.'  # pylint:disable=invalid-name
+
+# http://example.com/this/is/a/very/long/url?but=splitting&urls=is&a=pain&so=they&can=be&long
+
+# This a very very very ver very very long commented line with a disable directive at the end but it should not deactivate emission of messages of the same kind for lines that follow #pylint: disable=line-too-long
+
+# +1: [line-too-long]
+# This line is toooooooooooooooooooooooooooooooooooooooooooooooo looooooooooooooooooooooooooooooooooooooooong #pylint: disable=fixme
+
+# +1: [line-too-long]
+#TODO: This line is toooooooooooooooooooooooooooooooooooooooooooooooo looooooooooooooooooooooooooooooooooooooooong #pylint: disable=fixme
+
+def function():
+    # +3: [line-too-long]
+    """This is a docstring.
+
+    That contains a very, very long line that exceeds the 100 characters limit by a good margin. So good?
+    """
+    pass