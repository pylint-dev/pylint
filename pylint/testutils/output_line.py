# Licensed under the GPL: https://www.gnu.org/licenses/old-licenses/gpl-2.0.html
# For details: https://github.com/PyCQA/pylint/blob/main/LICENSE

<<<<<<< HEAD
from typing import Any, NamedTuple, Optional, Sequence, Tuple, Union
=======
import warnings
from typing import Any, NamedTuple, Optional, Sequence, Tuple, TypeVar, Union
>>>>>>> 07a635cd

from astroid import nodes

from pylint.constants import PY38_PLUS
from pylint.interfaces import UNDEFINED, Confidence
from pylint.message.message import Message
from pylint.testutils.constants import UPDATE_OPTION

T = TypeVar("T")

<<<<<<< HEAD
class MessageTest(NamedTuple):
    """Used to test messages produced by pylint. Class name cannot start with Test as pytest doesn't allow constructors in test classes."""

    msg_id: str
    line: Optional[int] = None
    node: Optional[nodes.NodeNG] = None
    args: Any = None
    confidence: Optional[Confidence] = None

    def __eq__(self, other: object) -> bool:
        if isinstance(other, MessageTest):
            if self.confidence and other.confidence:
                return NamedTuple.__eq__(self, other)
            # pylint: disable-next=unsubscriptable-object
            return tuple(self[:-1]) == tuple(other[:-1])
        return NotImplemented  # pragma: no cover
=======

class MessageTest(NamedTuple):
    msg_id: str
    line: Optional[int] = None
    node: Optional[nodes.NodeNG] = None
    args: Optional[Any] = None
    confidence: Optional[Confidence] = UNDEFINED
    col_offset: Optional[int] = None
    """Used to test messages produced by pylint. Class name cannot start with Test as pytest doesn't allow constructors in test classes."""
>>>>>>> 07a635cd


class MalformedOutputLineException(Exception):
    def __init__(
        self,
        row: Union[Sequence[str], str],
        exception: Exception,
    ) -> None:
        example = "msg-symbolic-name:42:27:MyClass.my_function:The message"
        other_example = "msg-symbolic-name:7:42::The message"
        expected = [
            "symbol",
            "line",
            "column",
            "end_line",
            "end_column",
            "MyClass.myFunction, (or '')",
            "Message",
            "confidence",
        ]
        reconstructed_row = ""
        i = 0
        try:
            for i, column in enumerate(row):
                reconstructed_row += f"\t{expected[i]}='{column}' ?\n"
            for missing in expected[i + 1 :]:
                reconstructed_row += f"\t{missing}= Nothing provided !\n"
        except IndexError:
            pass
        raw = ":".join(row)
        msg = f"""\
{exception}

Expected '{example}' or '{other_example}' but we got '{raw}':
{reconstructed_row}

Try updating it with: 'python tests/test_functional.py {UPDATE_OPTION}'"""
        super().__init__(msg)


class OutputLine(NamedTuple):
    symbol: str
    lineno: int
    column: int
    end_lineno: Optional[int]
    end_column: Optional[int]
    object: str
    msg: str
    confidence: str

    @classmethod
    def from_msg(cls, msg: Message, check_endline: bool = True) -> "OutputLine":
        """Create an OutputLine from a Pylint Message"""
        column = cls._get_column(msg.column)
        end_line = cls._get_py38_none_value(msg.end_line, check_endline)
        end_column = cls._get_py38_none_value(msg.end_column, check_endline)
        return cls(
            msg.symbol,
            msg.line,
            column,
            end_line,
            end_column,
            msg.obj or "",
            msg.msg.replace("\r\n", "\n"),
            msg.confidence.name,
        )

    @staticmethod
    def _get_column(column: str) -> int:
        """Handle column numbers with the exception of pylint < 3.8 not having them
        in the ast parser.
        """
        if not PY38_PLUS:
            # We check the column only for the new better ast parser introduced in python 3.8
            return 0  # pragma: no cover
        return int(column)

    @staticmethod
    def _get_py38_none_value(value: T, check_endline: bool) -> Optional[T]:
        """Used to make end_line and end_column None as indicated by our version compared to
        `min_pyver_end_position`."""
        if not check_endline:
            return None  # pragma: no cover
        return value

    @classmethod
    def from_csv(
        cls, row: Union[Sequence[str], str], check_endline: bool = True
    ) -> "OutputLine":
        """Create an OutputLine from a comma separated list (the functional tests expected
        output .txt files).
        """
        try:
            if isinstance(row, Sequence):
                column = cls._get_column(row[2])
                if len(row) == 5:
                    warnings.warn(
                        "In pylint 3.0 functional tests expected output should always include the "
                        "expected confidence level, expected end_line and expected end_column. "
                        "An OutputLine should thus have a length of 8.",
                        DeprecationWarning,
                    )
                    return cls(
                        row[0],
                        int(row[1]),
                        column,
                        None,
                        None,
                        row[3],
                        row[4],
                        UNDEFINED.name,
                    )
                if len(row) == 6:
                    warnings.warn(
                        "In pylint 3.0 functional tests expected output should always include the "
                        "expected end_line and expected end_column. An OutputLine should thus have "
                        "a length of 8.",
                        DeprecationWarning,
                    )
                    return cls(
                        row[0], int(row[1]), column, None, None, row[3], row[4], row[5]
                    )
                if len(row) == 8:
                    end_line = cls._get_py38_none_value(row[3], check_endline)
                    end_column = cls._get_py38_none_value(row[4], check_endline)
                    return cls(
                        row[0],
                        int(row[1]),
                        column,
                        cls._value_to_optional_int(end_line),
                        cls._value_to_optional_int(end_column),
                        row[5],
                        row[6],
                        row[7],
                    )
            raise IndexError
        except Exception as e:
            raise MalformedOutputLineException(row, e) from e

    def to_csv(self) -> Tuple[str, str, str, str, str, str, str, str]:
        """Convert an OutputLine to a tuple of string to be written by a
        csv-writer.
        """
        return (
            str(self.symbol),
            str(self.lineno),
            str(self.column),
            str(self.end_lineno),
            str(self.end_column),
            str(self.object),
            str(self.msg),
            str(self.confidence),
        )

    @staticmethod
    def _value_to_optional_int(value: Optional[str]) -> Optional[int]:
        """Checks if a (stringified) value should be None or a Python integer"""
        if value == "None" or not value:
            return None
        return int(value)<|MERGE_RESOLUTION|>--- conflicted
+++ resolved
@@ -1,12 +1,8 @@
 # Licensed under the GPL: https://www.gnu.org/licenses/old-licenses/gpl-2.0.html
 # For details: https://github.com/PyCQA/pylint/blob/main/LICENSE
 
-<<<<<<< HEAD
-from typing import Any, NamedTuple, Optional, Sequence, Tuple, Union
-=======
 import warnings
 from typing import Any, NamedTuple, Optional, Sequence, Tuple, TypeVar, Union
->>>>>>> 07a635cd
 
 from astroid import nodes
 
@@ -17,24 +13,6 @@
 
 T = TypeVar("T")
 
-<<<<<<< HEAD
-class MessageTest(NamedTuple):
-    """Used to test messages produced by pylint. Class name cannot start with Test as pytest doesn't allow constructors in test classes."""
-
-    msg_id: str
-    line: Optional[int] = None
-    node: Optional[nodes.NodeNG] = None
-    args: Any = None
-    confidence: Optional[Confidence] = None
-
-    def __eq__(self, other: object) -> bool:
-        if isinstance(other, MessageTest):
-            if self.confidence and other.confidence:
-                return NamedTuple.__eq__(self, other)
-            # pylint: disable-next=unsubscriptable-object
-            return tuple(self[:-1]) == tuple(other[:-1])
-        return NotImplemented  # pragma: no cover
-=======
 
 class MessageTest(NamedTuple):
     msg_id: str
@@ -44,7 +22,6 @@
     confidence: Optional[Confidence] = UNDEFINED
     col_offset: Optional[int] = None
     """Used to test messages produced by pylint. Class name cannot start with Test as pytest doesn't allow constructors in test classes."""
->>>>>>> 07a635cd
 
 
 class MalformedOutputLineException(Exception):
