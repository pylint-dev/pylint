# Licensed under the GPL: https://www.gnu.org/licenses/old-licenses/gpl-2.0.html
# For details: https://github.com/PyCQA/pylint/blob/main/LICENSE
# Copyright (c) https://github.com/PyCQA/pylint/blob/main/CONTRIBUTORS.txt

"""Functions to generate files readable with George Sander's vcg
(Visualization of Compiler Graphs).

You can download vcg at https://rw4.cs.uni-sb.de/~sander/html/gshome.html
Note that vcg exists as a debian package.
See vcg's documentation for explanation about the different values that
maybe used for the functions parameters.
"""

from __future__ import annotations

from collections.abc import Mapping
from typing import Any

from pylint.pyreverse.printer import EdgeType, Layout, NodeProperties, NodeType, Printer

ATTRS_VAL = {
    "algos": (
        "dfs",
        "tree",
        "minbackward",
        "left_to_right",
        "right_to_left",
        "top_to_bottom",
        "bottom_to_top",
        "maxdepth",
        "maxdepthslow",
        "mindepth",
        "mindepthslow",
        "mindegree",
        "minindegree",
        "minoutdegree",
        "maxdegree",
        "maxindegree",
        "maxoutdegree",
    ),
    "booleans": ("yes", "no"),
    "colors": (
        "black",
        "white",
        "blue",
        "red",
        "green",
        "yellow",
        "magenta",
        "lightgrey",
        "cyan",
        "darkgrey",
        "darkblue",
        "darkred",
        "darkgreen",
        "darkyellow",
        "darkmagenta",
        "darkcyan",
        "gold",
        "lightblue",
        "lightred",
        "lightgreen",
        "lightyellow",
        "lightmagenta",
        "lightcyan",
        "lilac",
        "turquoise",
        "aquamarine",
        "khaki",
        "purple",
        "yellowgreen",
        "pink",
        "orange",
        "orchid",
    ),
    "shapes": ("box", "ellipse", "rhomb", "triangle"),
    "textmodes": ("center", "left_justify", "right_justify"),
    "arrowstyles": ("solid", "line", "none"),
    "linestyles": ("continuous", "dashed", "dotted", "invisible"),
}

# meaning of possible values:
#   O    -> string
#   1    -> int
#   list -> value in list
GRAPH_ATTRS = {
    "title": 0,
    "label": 0,
    "color": ATTRS_VAL["colors"],
    "textcolor": ATTRS_VAL["colors"],
    "bordercolor": ATTRS_VAL["colors"],
    "width": 1,
    "height": 1,
    "borderwidth": 1,
    "textmode": ATTRS_VAL["textmodes"],
    "shape": ATTRS_VAL["shapes"],
    "shrink": 1,
    "stretch": 1,
    "orientation": ATTRS_VAL["algos"],
    "vertical_order": 1,
    "horizontal_order": 1,
    "xspace": 1,
    "yspace": 1,
    "layoutalgorithm": ATTRS_VAL["algos"],
    "late_edge_labels": ATTRS_VAL["booleans"],
    "display_edge_labels": ATTRS_VAL["booleans"],
    "dirty_edge_labels": ATTRS_VAL["booleans"],
    "finetuning": ATTRS_VAL["booleans"],
    "manhattan_edges": ATTRS_VAL["booleans"],
    "smanhattan_edges": ATTRS_VAL["booleans"],
    "port_sharing": ATTRS_VAL["booleans"],
    "edges": ATTRS_VAL["booleans"],
    "nodes": ATTRS_VAL["booleans"],
    "splines": ATTRS_VAL["booleans"],
}
NODE_ATTRS = {
    "title": 0,
    "label": 0,
    "color": ATTRS_VAL["colors"],
    "textcolor": ATTRS_VAL["colors"],
    "bordercolor": ATTRS_VAL["colors"],
    "width": 1,
    "height": 1,
    "borderwidth": 1,
    "textmode": ATTRS_VAL["textmodes"],
    "shape": ATTRS_VAL["shapes"],
    "shrink": 1,
    "stretch": 1,
    "vertical_order": 1,
    "horizontal_order": 1,
}
EDGE_ATTRS = {
    "sourcename": 0,
    "targetname": 0,
    "label": 0,
    "linestyle": ATTRS_VAL["linestyles"],
    "class": 1,
    "thickness": 0,
    "color": ATTRS_VAL["colors"],
    "textcolor": ATTRS_VAL["colors"],
    "arrowcolor": ATTRS_VAL["colors"],
    "backarrowcolor": ATTRS_VAL["colors"],
    "arrowsize": 1,
    "backarrowsize": 1,
    "arrowstyle": ATTRS_VAL["arrowstyles"],
    "backarrowstyle": ATTRS_VAL["arrowstyles"],
    "textmode": ATTRS_VAL["textmodes"],
    "priority": 1,
    "anchor": 1,
    "horizontal_order": 1,
}
SHAPES: dict[NodeType, str] = {
    NodeType.PACKAGE: "box",
    NodeType.CLASS: "box",
    NodeType.INTERFACE: "ellipse",
}
# pylint: disable-next=consider-using-namedtuple-or-dataclass
ARROWS: dict[EdgeType, dict[str, str | int]] = {
<<<<<<< HEAD
    EdgeType.USES: {
        "arrowstyle": "solid",
        "backarrowstyle": "none",
        "backarrowsize": 0,
    },
    EdgeType.INHERITS: {
        "arrowstyle": "solid",
        "backarrowstyle": "none",
        "backarrowsize": 10,
    },
    EdgeType.IMPLEMENTS: {
        "arrowstyle": "solid",
        "backarrowstyle": "none",
        "linestyle": "dotted",
        "backarrowsize": 10,
    },
    EdgeType.ASSOCIATION: {
        "arrowstyle": "solid",
        "backarrowstyle": "none",
        "textcolor": "green",
    },
=======
    EdgeType.USES: dict(arrowstyle="solid", backarrowstyle="none", backarrowsize=0),
    EdgeType.INHERITS: dict(
        arrowstyle="solid", backarrowstyle="none", backarrowsize=10
    ),
    EdgeType.IMPLEMENTS: dict(
        arrowstyle="solid",
        backarrowstyle="none",
        linestyle="dotted",
        backarrowsize=10,
    ),
    EdgeType.ASSOCIATION: dict(
        arrowstyle="solid", backarrowstyle="none", textcolor="green"
    ),
    EdgeType.AGGREGATION: dict(
        arrowstyle="solid", backarrowstyle="none", textcolor="green"
    ),

>>>>>>> 6e7b3cee
}
ORIENTATION: dict[Layout, str] = {
    Layout.LEFT_TO_RIGHT: "left_to_right",
    Layout.RIGHT_TO_LEFT: "right_to_left",
    Layout.TOP_TO_BOTTOM: "top_to_bottom",
    Layout.BOTTOM_TO_TOP: "bottom_to_top",
}

# Misc utilities ###############################################################


class VCGPrinter(Printer):
    def _open_graph(self) -> None:
        """Emit the header lines."""
        self.emit("graph:{\n")
        self._inc_indent()
        self._write_attributes(
            GRAPH_ATTRS,
            title=self.title,
            layoutalgorithm="dfs",
            late_edge_labels="yes",
            port_sharing="no",
            manhattan_edges="yes",
        )
        if self.layout:
            self._write_attributes(GRAPH_ATTRS, orientation=ORIENTATION[self.layout])

    def _close_graph(self) -> None:
        """Emit the lines needed to properly close the graph."""
        self._dec_indent()
        self.emit("}")

    def emit_node(
        self,
        name: str,
        type_: NodeType,
        properties: NodeProperties | None = None,
    ) -> None:
        """Create a new node.

        Nodes can be classes, packages, participants etc.
        """
        if properties is None:
            properties = NodeProperties(label=name)
        elif properties.label is None:
            properties.label = name
        self.emit(f'node: {{title:"{name}"', force_newline=False)
        self._write_attributes(
            NODE_ATTRS,
            label=self._build_label_for_node(properties),
            shape=SHAPES[type_],
        )
        self.emit("}")

    @staticmethod
    def _build_label_for_node(properties: NodeProperties) -> str:
        fontcolor = "\f09" if properties.fontcolor == "red" else ""
        label = rf"\fb{fontcolor}{properties.label}\fn"
        if properties.attrs is None and properties.methods is None:
            # return a compact form which only displays the classname in a box
            return label
        attrs = properties.attrs or []
        methods = properties.methods or []
        method_names = [func.name for func in methods]
        # box width for UML like diagram
        maxlen = max(len(name) for name in [properties.label] + method_names + attrs)
        line = "_" * (maxlen + 2)
        label = rf"{label}\n\f{line}"
        for attr in attrs:
            label = rf"{label}\n\f08{attr}"
        if attrs:
            label = rf"{label}\n\f{line}"
        for func in method_names:
            label = rf"{label}\n\f10{func}()"
        return label

    def emit_edge(
        self,
        from_node: str,
        to_node: str,
        type_: EdgeType,
        label: str | None = None,
    ) -> None:
        """Create an edge from one node to another to display relationships."""
        self.emit(
            f'edge: {{sourcename:"{from_node}" targetname:"{to_node}"',
            force_newline=False,
        )
        attributes = ARROWS[type_]
        if label:
            attributes["label"] = label
        self._write_attributes(
            EDGE_ATTRS,
            **attributes,
        )
        self.emit("}")

    def _write_attributes(
        self, attributes_dict: Mapping[str, Any], **args: Any
    ) -> None:
        """Write graph, node or edge attributes."""
        for key, value in args.items():
            try:
                _type = attributes_dict[key]
            except KeyError as e:
                raise AttributeError(
                    f"no such attribute {key}\npossible attributes are {attributes_dict.keys()}"
                ) from e

            if not _type:
                self.emit(f'{key}:"{value}"\n')
            elif _type == 1:
                self.emit(f"{key}:{int(value)}\n")
            elif value in _type:
                self.emit(f"{key}:{value}\n")
            else:
                raise ValueError(
                    f"value {value} isn't correct for attribute {key} correct values are {type}"
                )<|MERGE_RESOLUTION|>--- conflicted
+++ resolved
@@ -156,7 +156,6 @@
 }
 # pylint: disable-next=consider-using-namedtuple-or-dataclass
 ARROWS: dict[EdgeType, dict[str, str | int]] = {
-<<<<<<< HEAD
     EdgeType.USES: {
         "arrowstyle": "solid",
         "backarrowstyle": "none",
@@ -178,25 +177,11 @@
         "backarrowstyle": "none",
         "textcolor": "green",
     },
-=======
-    EdgeType.USES: dict(arrowstyle="solid", backarrowstyle="none", backarrowsize=0),
-    EdgeType.INHERITS: dict(
-        arrowstyle="solid", backarrowstyle="none", backarrowsize=10
-    ),
-    EdgeType.IMPLEMENTS: dict(
-        arrowstyle="solid",
-        backarrowstyle="none",
-        linestyle="dotted",
-        backarrowsize=10,
-    ),
-    EdgeType.ASSOCIATION: dict(
-        arrowstyle="solid", backarrowstyle="none", textcolor="green"
-    ),
-    EdgeType.AGGREGATION: dict(
-        arrowstyle="solid", backarrowstyle="none", textcolor="green"
-    ),
-
->>>>>>> 6e7b3cee
+    EdgeType.AGGREGATION: {
+        "arrowstyle": "solid",
+        "backarrowstyle": "none",
+        "textcolor": "green",
+    },
 }
 ORIENTATION: dict[Layout, str] = {
     Layout.LEFT_TO_RIGHT: "left_to_right",
