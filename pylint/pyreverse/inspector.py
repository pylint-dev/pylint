# Copyright (c) 2015-2020 Claudiu Popa <pcmanticore@gmail.com>
# Copyright (c) 2017 Łukasz Rogalski <rogalski.91@gmail.com>
# Copyright (c) 2018 ssolanki <sushobhitsolanki@gmail.com>
# Copyright (c) 2018 Ville Skyttä <ville.skytta@iki.fi>
# Copyright (c) 2019-2021 Pierre Sassoulas <pierre.sassoulas@gmail.com>
# Copyright (c) 2019 Hugo van Kemenade <hugovk@users.noreply.github.com>
# Copyright (c) 2020 hippo91 <guillaume.peillex@gmail.com>
# Copyright (c) 2020 Anthony Sottile <asottile@umich.edu>
# Copyright (c) 2021 Marc Mueller <30130371+cdce8p@users.noreply.github.com>
# Copyright (c) 2021 Nick Drozd <nicholasdrozd@gmail.com>
# Copyright (c) 2021 Mark Byrne <31762852+mbyrnepr2@users.noreply.github.com>

# Licensed under the GPL: https://www.gnu.org/licenses/old-licenses/gpl-2.0.html
# For details: https://github.com/PyCQA/pylint/blob/main/LICENSE

"""
Visitor doing some postprocessing on the astroid tree.
Try to resolve definitions (namespace) dictionary, relationship...
"""
import collections
import os
import traceback

import astroid
from astroid import nodes

from pylint.pyreverse import utils


def _iface_hdlr(_):
    """Handler used by interfaces to handle suspicious interface nodes."""
    return True


def _astroid_wrapper(func, modname):
    print(f"parsing {modname}...")
    try:
        return func(modname)
    except astroid.exceptions.AstroidBuildingException as exc:
        print(exc)
    except Exception:  # pylint: disable=broad-except
        traceback.print_exc()
    return None


def interfaces(node, herited=True, handler_func=_iface_hdlr):
    """Return an iterator on interfaces implemented by the given class node."""
    try:
        implements = astroid.bases.Instance(node).getattr("__implements__")[0]
    except astroid.exceptions.NotFoundError:
        return
    if not herited and implements.frame() is not node:
        return
    found = set()
    missing = False
    for iface in nodes.unpack_infer(implements):
        if iface is astroid.Uninferable:
            missing = True
            continue
        if iface not in found and handler_func(iface):
            found.add(iface)
            yield iface
    if missing:
        raise astroid.exceptions.InferenceError()


class IdGeneratorMixIn:
    """Mixin adding the ability to generate integer uid."""

    def __init__(self, start_value=0):
        self.id_count = start_value

    def init_counter(self, start_value=0):
        """init the id counter"""
        self.id_count = start_value

    def generate_id(self):
        """generate a new identifier"""
        self.id_count += 1
        return self.id_count


class Project:
    """a project handle a set of modules / packages"""

    def __init__(self, name=""):
        self.name = name
        self.uid = None
        self.path = None
        self.modules = []
        self.locals = {}
        self.__getitem__ = self.locals.__getitem__
        self.__iter__ = self.locals.__iter__
        self.values = self.locals.values
        self.keys = self.locals.keys
        self.items = self.locals.items

    def add_module(self, node):
        self.locals[node.name] = node
        self.modules.append(node)

    def get_module(self, name):
        return self.locals[name]

    def get_children(self):
        return self.modules

    def __repr__(self):
        return f"<Project {self.name!r} at {id(self)} ({len(self.modules)} modules)>"


class Linker(IdGeneratorMixIn, utils.LocalsVisitor):
    """Walk on the project tree and resolve relationships.

    According to options the following attributes may be
    added to visited nodes:

    * uid,
      a unique identifier for the node (on astroid.Project, astroid.Module,
      astroid.Class and astroid.locals_type). Only if the linker
      has been instantiated with tag=True parameter (False by default).

    * Function
      a mapping from locals names to their bounded value, which may be a
      constant like a string or an integer, or an astroid node
      (on astroid.Module, astroid.Class and astroid.Function).

    * instance_attrs_type
      as locals_type but for klass member attributes (only on astroid.Class)

    * implements,
      list of implemented interface _objects_ (only on astroid.Class nodes)
    """

    def __init__(self, project, inherited_interfaces=0, tag=False):
        IdGeneratorMixIn.__init__(self)
        utils.LocalsVisitor.__init__(self)
        # take inherited interface in consideration or not
        self.inherited_interfaces = inherited_interfaces
        # tag nodes or not
        self.tag = tag
        # visited project
        self.project = project

    def visit_project(self, node: Project) -> None:
        """visit a pyreverse.utils.Project node

        * optionally tag the node with a unique id
        """
        if self.tag:
            node.uid = self.generate_id()
        for module in node.modules:
            self.visit(module)

<<<<<<< HEAD
    def visit_package(self, node) -> None:
        """visit an astroid.Package node

        * optionally tag the node with a unique id
        """
        if self.tag:
            node.uid = self.generate_id()
        for subelmt in node.values():
            self.visit(subelmt)

    def visit_module(self, node: nodes.Module) -> None:
=======
    def visit_module(self, node):
>>>>>>> e49c3b1f
        """visit an astroid.Module node

        * set the locals_type mapping
        * set the depends mapping
        * optionally tag the node with a unique id
        """
        if hasattr(node, "locals_type"):
            return
        node.locals_type = collections.defaultdict(list)
        node.depends = []
        if self.tag:
            node.uid = self.generate_id()

    def visit_classdef(self, node: nodes.ClassDef) -> None:
        """visit an astroid.Class node

        * set the locals_type and instance_attrs_type mappings
        * set the implements list and build it
        * optionally tag the node with a unique id
        """
        if hasattr(node, "locals_type"):
            return
        node.locals_type = collections.defaultdict(list)
        if self.tag:
            node.uid = self.generate_id()
        # resolve ancestors
        for baseobj in node.ancestors(recurs=False):
            specializations = getattr(baseobj, "specializations", [])
            specializations.append(node)
            baseobj.specializations = specializations
        # resolve instance attributes
        node.instance_attrs_type = collections.defaultdict(list)
        for assignattrs in node.instance_attrs.values():
            for assignattr in assignattrs:
                if not isinstance(assignattr, nodes.Unknown):
                    self.handle_assignattr_type(assignattr, node)
        # resolve implemented interface
        try:
            node.implements = list(interfaces(node, self.inherited_interfaces))
        except astroid.InferenceError:
            node.implements = []

    def visit_functiondef(self, node: nodes.FunctionDef) -> None:
        """visit an astroid.Function node

        * set the locals_type mapping
        * optionally tag the node with a unique id
        """
        if hasattr(node, "locals_type"):
            return
        node.locals_type = collections.defaultdict(list)
        if self.tag:
            node.uid = self.generate_id()

    link_project = visit_project
    link_module = visit_module
    link_class = visit_classdef
    link_function = visit_functiondef

    def visit_assignname(self, node: nodes.AssignName) -> None:
        """visit an astroid.AssignName node

        handle locals_type
        """
        # avoid double parsing done by different Linkers.visit
        # running over the same project:
        if hasattr(node, "_handled"):
            return
        node._handled = True
        if node.name in node.frame():
            frame = node.frame()
        else:
            # the name has been defined as 'global' in the frame and belongs
            # there.
            frame = node.root()
        if not hasattr(frame, "locals_type"):
            # If the frame doesn't have a locals_type yet,
            # it means it wasn't yet visited. Visit it now
            # to add what's missing from it.
            if isinstance(frame, nodes.ClassDef):
                self.visit_classdef(frame)
            elif isinstance(frame, nodes.FunctionDef):
                self.visit_functiondef(frame)
            else:
                self.visit_module(frame)

        current = frame.locals_type[node.name]
        frame.locals_type[node.name] = list(set(current) | utils.infer_node(node))

    @staticmethod
    def handle_assignattr_type(node, parent):
        """handle an astroid.assignattr node

        handle instance_attrs_type
        """
        current = set(parent.instance_attrs_type[node.attrname])
        parent.instance_attrs_type[node.attrname] = list(
            current | utils.infer_node(node)
        )

    def visit_import(self, node: nodes.Import) -> None:
        """visit an astroid.Import node

        resolve module dependencies
        """
        context_file = node.root().file
        for name in node.names:
            relative = astroid.modutils.is_relative(name[0], context_file)
            self._imported_module(node, name[0], relative)

    def visit_importfrom(self, node: nodes.ImportFrom) -> None:
        """visit an astroid.ImportFrom node

        resolve module dependencies
        """
        basename = node.modname
        context_file = node.root().file
        if context_file is not None:
            relative = astroid.modutils.is_relative(basename, context_file)
        else:
            relative = False
        for name in node.names:
            if name[0] == "*":
                continue
            # analyze dependencies
            fullname = f"{basename}.{name[0]}"
            if fullname.find(".") > -1:
                try:
                    fullname = astroid.modutils.get_module_part(fullname, context_file)
                except ImportError:
                    continue
            if fullname != basename:
                self._imported_module(node, fullname, relative)

    def compute_module(self, context_name, mod_path):
        """return true if the module should be added to dependencies"""
        package_dir = os.path.dirname(self.project.path)
        if context_name == mod_path:
            return 0
        if astroid.modutils.is_standard_module(mod_path, (package_dir,)):
            return 1
        return 0

    def _imported_module(self, node, mod_path, relative):
        """Notify an imported module, used to analyze dependencies"""
        module = node.root()
        context_name = module.name
        if relative:
            mod_path = f"{'.'.join(context_name.split('.')[:-1])}.{mod_path}"
        if self.compute_module(context_name, mod_path):
            # handle dependencies
            if not hasattr(module, "depends"):
                module.depends = []
            mod_paths = module.depends
            if mod_path not in mod_paths:
                mod_paths.append(mod_path)


def project_from_files(
    files, func_wrapper=_astroid_wrapper, project_name="no name", black_list=("CVS",)
):
    """return a Project from a list of files or modules"""
    # build the project representation
    astroid_manager = astroid.manager.AstroidManager()
    project = Project(project_name)
    for something in files:
        if not os.path.exists(something):
            fpath = astroid.modutils.file_from_modpath(something.split("."))
        elif os.path.isdir(something):
            fpath = os.path.join(something, "__init__.py")
        else:
            fpath = something
        ast = func_wrapper(astroid_manager.ast_from_file, fpath)
        if ast is None:
            continue
        project.path = project.path or ast.file
        project.add_module(ast)
        base_name = ast.name
        # recurse in package except if __init__ was explicitly given
        if ast.package and something.find("__init__") == -1:
            # recurse on others packages / modules if this is a package
            for fpath in astroid.modutils.get_module_files(
                os.path.dirname(ast.file), black_list
            ):
                ast = func_wrapper(astroid_manager.ast_from_file, fpath)
                if ast is None or ast.name == base_name:
                    continue
                project.add_module(ast)
    return project<|MERGE_RESOLUTION|>--- conflicted
+++ resolved
@@ -152,21 +152,7 @@
         for module in node.modules:
             self.visit(module)
 
-<<<<<<< HEAD
-    def visit_package(self, node) -> None:
-        """visit an astroid.Package node
-
-        * optionally tag the node with a unique id
-        """
-        if self.tag:
-            node.uid = self.generate_id()
-        for subelmt in node.values():
-            self.visit(subelmt)
-
-    def visit_module(self, node: nodes.Module) -> None:
-=======
     def visit_module(self, node):
->>>>>>> e49c3b1f
         """visit an astroid.Module node
 
         * set the locals_type mapping
