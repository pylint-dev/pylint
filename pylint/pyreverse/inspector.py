# Licensed under the GPL: https://www.gnu.org/licenses/old-licenses/gpl-2.0.html
# For details: https://github.com/PyCQA/pylint/blob/main/LICENSE
# Copyright (c) https://github.com/PyCQA/pylint/blob/main/CONTRIBUTORS.txt

"""Visitor doing some post-processing on the astroid tree.

Try to resolve definitions (namespace) dictionary, relationship...
"""

from __future__ import annotations

import collections
import os
import traceback
import warnings
from abc import ABC, abstractmethod
from collections.abc import Generator
from typing import Any, Callable, List, Optional

import astroid
from astroid import nodes

from pylint import constants
from pylint.pyreverse import utils

_WrapperFuncT = Callable[[Callable[[str], nodes.Module], str], Optional[nodes.Module]]


def _astroid_wrapper(
    func: Callable[[str], nodes.Module], modname: str
) -> nodes.Module | None:
    print(f"parsing {modname}...")
    try:
        return func(modname)
    except astroid.exceptions.AstroidBuildingException as exc:
        print(exc)
    except Exception:  # pylint: disable=broad-except
        traceback.print_exc()
    return None


def interfaces(node: nodes.ClassDef) -> Generator[Any, None, None]:
    """Return an iterator on interfaces implemented by the given class node."""
    try:
        implements = astroid.bases.Instance(node).getattr("__implements__")[0]
    except astroid.exceptions.NotFoundError:
        return
    if implements.frame(future=True) is not node:
        return
    found = set()
    missing = False
    for iface in nodes.unpack_infer(implements):
        if iface is astroid.Uninferable:
            missing = True
            continue
        if iface not in found:
            found.add(iface)
            yield iface
    if missing:
        raise astroid.exceptions.InferenceError()


class IdGeneratorMixIn:
    """Mixin adding the ability to generate integer uid."""

    def __init__(self, start_value: int = 0) -> None:
        self.id_count = start_value

    def init_counter(self, start_value: int = 0) -> None:
        """Init the id counter."""
        self.id_count = start_value

    def generate_id(self) -> int:
        """Generate a new identifier."""
        self.id_count += 1
        return self.id_count


class Project:
    """A project handle a set of modules / packages."""

    def __init__(self, name: str = ""):
        self.name = name
        self.uid: int | None = None
        self.path: str = ""
        self.modules: list[nodes.Module] = []
        self.locals: dict[str, nodes.Module] = {}
        self.__getitem__ = self.locals.__getitem__
        self.__iter__ = self.locals.__iter__
        self.values = self.locals.values
        self.keys = self.locals.keys
        self.items = self.locals.items

    def add_module(self, node: nodes.Module) -> None:
        self.locals[node.name] = node
        self.modules.append(node)

    def get_module(self, name: str) -> nodes.Module:
        return self.locals[name]

    def get_children(self) -> list[nodes.Module]:
        return self.modules

    def __repr__(self) -> str:
        return f"<Project {self.name!r} at {id(self)} ({len(self.modules)} modules)>"


class Linker(IdGeneratorMixIn, utils.LocalsVisitor):
    """Walk on the project tree and resolve relationships.

    According to options the following attributes may be
    added to visited nodes:

    * uid,
      a unique identifier for the node (on astroid.Project, astroid.Module,
      astroid.Class and astroid.locals_type). Only if the linker
      has been instantiated with tag=True parameter (False by default).

    * Function
      a mapping from locals names to their bounded value, which may be a
      constant like a string or an integer, or an astroid node
      (on astroid.Module, astroid.Class and astroid.Function).

    * instance_attrs_type
      as locals_type but for klass member attributes (only on astroid.Class)

    * associations_type
      as instance_attrs_type but for association relationships

    * aggregations_type
      as instance_attrs_type but for aggregations relationships

    * implements,
      list of implemented interface _objects_ (only on astroid.Class nodes)
    """

    def __init__(self, project: Project, tag: bool = False) -> None:
        IdGeneratorMixIn.__init__(self)
        utils.LocalsVisitor.__init__(self)
        # tag nodes or not
        self.tag = tag
        # visited project
        self.project = project
        self.associations_handler = AggregationsHandler()
        self.associations_handler.set_next(OtherAssociationsHandler())

    def visit_project(self, node: Project) -> None:
        """Visit a pyreverse.utils.Project node.

        * optionally tag the node with a unique id
        """
        if self.tag:
            node.uid = self.generate_id()
        for module in node.modules:
            self.visit(module)

    def visit_module(self, node: nodes.Module) -> None:
        """Visit an astroid.Module node.

        * set the locals_type mapping
        * set the depends mapping
        * optionally tag the node with a unique id
        """
        if hasattr(node, "locals_type"):
            return
        node.locals_type = collections.defaultdict(list)
        node.depends = []
        if self.tag:
            node.uid = self.generate_id()

    def visit_classdef(self, node: nodes.ClassDef) -> None:
        """Visit an astroid.Class node.

        * set the locals_type and instance_attrs_type mappings
        * set the implements list and build it
        * optionally tag the node with a unique id
        """
        if hasattr(node, "locals_type"):
            return
        node.locals_type = collections.defaultdict(list)
        if self.tag:
            node.uid = self.generate_id()
        # resolve ancestors
        for baseobj in node.ancestors(recurs=False):
            specializations = getattr(baseobj, "specializations", [])
            specializations.append(node)
            baseobj.specializations = specializations
        # resolve instance attributes
<<<<<<< HEAD
        node.instance_attrs_type = collections.defaultdict(list)
        node.aggregations_type = collections.defaultdict(list)
=======
        node.instance_attrs_type: collections.defaultdict[
            str, list[astroid.NodeNG]
        ] = collections.defaultdict(list)
        node.aggregations_type: collections.defaultdict[
            str, list[astroid.NodeNG]
        ] = collections.defaultdict(list)
>>>>>>> b236dabc
        node.associations_type = collections.defaultdict(list)
        for assignattrs in tuple(node.instance_attrs.values()):
            for assignattr in assignattrs:
                if not isinstance(assignattr, nodes.Unknown):
                    self.associations_handler.handle(assignattr, node)
                    self.handle_assignattr_type(assignattr, node)
        # resolve implemented interface
        try:
            ifaces = interfaces(node)
            if ifaces is not None:
                node.implements = list(ifaces)
                if node.implements:
                    # TODO: 3.0: Remove support for __implements__
                    warnings.warn(
                        "pyreverse will drop support for resolving and displaying implemented interfaces in pylint 3.0. "
                        "The implementation relies on the '__implements__'  attribute proposed in PEP 245, which was rejected "
                        "in 2006.",
                        DeprecationWarning,
                    )
            else:
                node.implements = []
        except astroid.InferenceError:
            node.implements = []

    def visit_functiondef(self, node: nodes.FunctionDef) -> None:
        """Visit an astroid.Function node.

        * set the locals_type mapping
        * optionally tag the node with a unique id
        """
        if hasattr(node, "locals_type"):
            return
        node.locals_type = collections.defaultdict(list)
        if self.tag:
            node.uid = self.generate_id()

    def visit_assignname(self, node: nodes.AssignName) -> None:
        """Visit an astroid.AssignName node.

        handle locals_type
        """
        # avoid double parsing done by different Linkers.visit
        # running over the same project:
        if hasattr(node, "_handled"):
            return
        node._handled = True
        if node.name in node.frame(future=True):
            frame = node.frame(future=True)
        else:
            # the name has been defined as 'global' in the frame and belongs
            # there.
            frame = node.root()
        if not hasattr(frame, "locals_type"):
            # If the frame doesn't have a locals_type yet,
            # it means it wasn't yet visited. Visit it now
            # to add what's missing from it.
            if isinstance(frame, nodes.ClassDef):
                self.visit_classdef(frame)
            elif isinstance(frame, nodes.FunctionDef):
                self.visit_functiondef(frame)
            else:
                self.visit_module(frame)

        current = frame.locals_type[node.name]
        frame.locals_type[node.name] = list(set(current) | utils.infer_node(node))

    @staticmethod
    def handle_assignattr_type(node: nodes.AssignAttr, parent: nodes.ClassDef) -> None:
        """Handle an astroid.assignattr node.

        handle instance_attrs_type
        """
        current = set(parent.instance_attrs_type[node.attrname])
        parent.instance_attrs_type[node.attrname] = list(
            current | utils.infer_node(node)
        )

    def visit_import(self, node: nodes.Import) -> None:
        """Visit an astroid.Import node.

        resolve module dependencies
        """
        context_file = node.root().file
        for name in node.names:
            relative = astroid.modutils.is_relative(name[0], context_file)
            self._imported_module(node, name[0], relative)

    def visit_importfrom(self, node: nodes.ImportFrom) -> None:
        """Visit an astroid.ImportFrom node.

        resolve module dependencies
        """
        basename = node.modname
        context_file = node.root().file
        if context_file is not None:
            relative = astroid.modutils.is_relative(basename, context_file)
        else:
            relative = False
        for name in node.names:
            if name[0] == "*":
                continue
            # analyze dependencies
            fullname = f"{basename}.{name[0]}"
            if fullname.find(".") > -1:
                try:
                    fullname = astroid.modutils.get_module_part(fullname, context_file)
                except ImportError:
                    continue
            if fullname != basename:
                self._imported_module(node, fullname, relative)

    def compute_module(self, context_name: str, mod_path: str) -> int:
        """Return true if the module should be added to dependencies."""
        package_dir = os.path.dirname(self.project.path)
        if context_name == mod_path:
            return 0
        if astroid.modutils.is_standard_module(mod_path, (package_dir,)):
            return 1
        return 0

    def _imported_module(
        self, node: nodes.Import | nodes.ImportFrom, mod_path: str, relative: bool
    ) -> None:
        """Notify an imported module, used to analyze dependencies."""
        module = node.root()
        context_name = module.name
        if relative:
            mod_path = f"{'.'.join(context_name.split('.')[:-1])}.{mod_path}"
        if self.compute_module(context_name, mod_path):
            # handle dependencies
            if not hasattr(module, "depends"):
                module.depends = []
            mod_paths = module.depends
            if mod_path not in mod_paths:
                mod_paths.append(mod_path)


class AssociationHandlerInterface(ABC):
    @abstractmethod
    def set_next(
        self, handler: AssociationHandlerInterface
    ) -> AssociationHandlerInterface:
        pass

    @abstractmethod
    def handle(self, node: nodes.AssignAttr, parent: nodes.ClassDef) -> None:
        pass


class AbstractAssociationHandler(AssociationHandlerInterface):
    """
    Chain of Responsibility for handling types of association, useful
    to expand in the future if we want to add more distinct associations.

    Every link of the chain checks if it's a certain type of association.
    If no association is found it's set as a generic association in `associations_type`.

    The default chaining behavior is implemented inside the base handler
    class.
    """

    _next_handler: AssociationHandlerInterface

    def set_next(
        self, handler: AssociationHandlerInterface
    ) -> AssociationHandlerInterface:
        self._next_handler = handler
        return handler

    @abstractmethod
    def handle(self, node: nodes.AssignAttr, parent: nodes.ClassDef) -> None:
        if self._next_handler:
            self._next_handler.handle(node, parent)


class AggregationsHandler(AbstractAssociationHandler):
    def handle(self, node: nodes.AssignAttr, parent: nodes.ClassDef) -> None:
        if isinstance(node.parent.value, astroid.node_classes.Name):
            current = set(parent.aggregations_type[node.attrname])
            parent.aggregations_type[node.attrname] = list(
                current | utils.infer_node(node)
            )
        else:
            super().handle(node, parent)


class OtherAssociationsHandler(AbstractAssociationHandler):
    def handle(self, node: nodes.AssignAttr, parent: nodes.ClassDef) -> None:
        current = set(parent.associations_type[node.attrname])
        parent.associations_type[node.attrname] = list(current | utils.infer_node(node))


def project_from_files(
    files: list[str],
    func_wrapper: _WrapperFuncT = _astroid_wrapper,
    project_name: str = "no name",
    black_list: tuple[str, ...] = constants.DEFAULT_IGNORE_LIST,
) -> Project:
    """Return a Project from a list of files or modules."""
    # build the project representation
    astroid_manager = astroid.MANAGER
    project = Project(project_name)
    for something in files:
        if not os.path.exists(something):
            fpath = astroid.modutils.file_from_modpath(something.split("."))
        elif os.path.isdir(something):
            fpath = os.path.join(something, "__init__.py")
        else:
            fpath = something
        ast = func_wrapper(astroid_manager.ast_from_file, fpath)
        if ast is None:
            continue
        project.path = project.path or ast.file
        project.add_module(ast)
        base_name = ast.name
        # recurse in package except if __init__ was explicitly given
        if ast.package and something.find("__init__") == -1:
            # recurse on others packages / modules if this is a package
            for fpath in astroid.modutils.get_module_files(
                os.path.dirname(ast.file), black_list
            ):
                ast = func_wrapper(astroid_manager.ast_from_file, fpath)
                if ast is None or ast.name == base_name:
                    continue
                project.add_module(ast)
    return project<|MERGE_RESOLUTION|>--- conflicted
+++ resolved
@@ -186,17 +186,8 @@
             specializations.append(node)
             baseobj.specializations = specializations
         # resolve instance attributes
-<<<<<<< HEAD
         node.instance_attrs_type = collections.defaultdict(list)
         node.aggregations_type = collections.defaultdict(list)
-=======
-        node.instance_attrs_type: collections.defaultdict[
-            str, list[astroid.NodeNG]
-        ] = collections.defaultdict(list)
-        node.aggregations_type: collections.defaultdict[
-            str, list[astroid.NodeNG]
-        ] = collections.defaultdict(list)
->>>>>>> b236dabc
         node.associations_type = collections.defaultdict(list)
         for assignattrs in tuple(node.instance_attrs.values()):
             for assignattr in assignattrs:
