--- conflicted
+++ resolved
@@ -213,17 +213,9 @@
     constructor_names = {"__init__", "__new__"}
     not_needed_param_in_docstring = {"self", "cls"}
 
-<<<<<<< HEAD
     def _skip_func_docstring(self, node):
         """True either if the function `node` has a name matching the `no-docstring-rgx` pattern,
         or a docstring shorter than `docstring-min-length`; False otherwise.
-=======
-    def visit_functiondef(self, node: nodes.FunctionDef) -> None:
-        """Called for function and method definitions (def).
-
-        :param node: Node for a function or method definition in the AST
-        :type node: :class:`astroid.scoped_nodes.Function`
->>>>>>> b7a2ce0e
         """
         # skip functions that match the 'no-docstring-rgx' config option
         no_docstring_rgx = get_global_option(self, "no-docstring-rgx")
@@ -235,7 +227,7 @@
         max_lines = get_global_option(self, "docstring-min-length")
         return max_lines > -1 and lines < max_lines
 
-    def visit_functiondef(self, node: astroid.scoped_nodes.Function) -> None:
+    def visit_functiondef(self, node: nodes.FunctionDef) -> None:
         """Called for function and method definitions (def).
 
         :param node: Node for a function or method definition in the AST
