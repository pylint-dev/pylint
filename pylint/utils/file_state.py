# Licensed under the GPL: https://www.gnu.org/licenses/old-licenses/gpl-2.0.html
# For details: https://github.com/PyCQA/pylint/blob/main/LICENSE
# Copyright (c) https://github.com/PyCQA/pylint/blob/main/CONTRIBUTORS.txt

from __future__ import annotations

import collections
import sys
<<<<<<< HEAD
=======
from collections import defaultdict
>>>>>>> 2e0a4e71
from collections.abc import Iterator
from typing import TYPE_CHECKING, Dict

from astroid import nodes

from pylint.constants import (
    INCOMPATIBLE_WITH_USELESS_SUPPRESSION,
    MSG_STATE_SCOPE_MODULE,
    WarningScope,
)

if sys.version_info >= (3, 8):
    from typing import Literal
else:
    from typing_extensions import Literal

if TYPE_CHECKING:
    from pylint.message import MessageDefinition, MessageDefinitionStore


MessageStateDict = Dict[str, Dict[int, bool]]


class FileState:
    """Hold internal state specific to the currently analyzed file."""

    def __init__(self, modname: str | None = None) -> None:
        self.base_name = modname
        self._module_msgs_state: MessageStateDict = {}
        self._raw_module_msgs_state: MessageStateDict = {}
<<<<<<< HEAD
        self._ignored_msgs: collections.defaultdict[
=======
        self._ignored_msgs: defaultdict[
>>>>>>> 2e0a4e71
            tuple[str, int], set[int]
        ] = collections.defaultdict(set)
        self._suppression_mapping: dict[tuple[str, int], int] = {}
        self._effective_max_line_number: int | None = None

    def collect_block_lines(
        self, msgs_store: MessageDefinitionStore, module_node: nodes.Module
    ) -> None:
        """Walk the AST to collect block level options line numbers."""
        for msg, lines in self._module_msgs_state.items():
            self._raw_module_msgs_state[msg] = lines.copy()
        orig_state = self._module_msgs_state.copy()
        self._module_msgs_state = {}
        self._suppression_mapping = {}
        self._effective_max_line_number = module_node.tolineno
        self._collect_block_lines(msgs_store, module_node, orig_state)

    def _collect_block_lines(
        self,
        msgs_store: MessageDefinitionStore,
        node: nodes.NodeNG,
        msg_state: MessageStateDict,
    ) -> None:
        """Recursively walk (depth first) AST to collect block level options
        line numbers.
        """
        for child in node.get_children():
            self._collect_block_lines(msgs_store, child, msg_state)
        first = node.fromlineno
        last = node.tolineno
        # first child line number used to distinguish between disable
        # which are the first child of scoped node with those defined later.
        # For instance in the code below:
        #
        # 1.   def meth8(self):
        # 2.        """test late disabling"""
        # 3.        pylint: disable=not-callable, useless-suppression
        # 4.        print(self.blip)
        # 5.        pylint: disable=no-member, useless-suppression
        # 6.        print(self.bla)
        #
        # E1102 should be disabled from line 1 to 6 while E1101 from line 5 to 6
        #
        # this is necessary to disable locally messages applying to class /
        # function using their fromlineno
        if (
            isinstance(node, (nodes.Module, nodes.ClassDef, nodes.FunctionDef))
            and node.body
        ):
            firstchildlineno = node.body[0].fromlineno
        else:
            firstchildlineno = last
        for msgid, lines in msg_state.items():
            for lineno, state in list(lines.items()):
                original_lineno = lineno
                if first > lineno or last < lineno:
                    continue
                # Set state for all lines for this block, if the
                # warning is applied to nodes.
                message_definitions = msgs_store.get_message_definitions(msgid)
                for message_definition in message_definitions:
                    if message_definition.scope == WarningScope.NODE:
                        if lineno > firstchildlineno:
                            state = True
                        first_, last_ = node.block_range(lineno)
                    else:
                        first_ = lineno
                        last_ = last
                for line in range(first_, last_ + 1):
                    # do not override existing entries
                    if line in self._module_msgs_state.get(msgid, ()):
                        continue
                    if line in lines:  # state change in the same block
                        state = lines[line]
                        original_lineno = line
                    if not state:
                        self._suppression_mapping[(msgid, line)] = original_lineno
                    try:
                        self._module_msgs_state[msgid][line] = state
                    except KeyError:
                        self._module_msgs_state[msgid] = {line: state}
                del lines[lineno]

    def set_msg_status(self, msg: MessageDefinition, line: int, status: bool) -> None:
        """Set status (enabled/disable) for a given message at a given line."""
        assert line > 0
        try:
            self._module_msgs_state[msg.msgid][line] = status
        except KeyError:
            self._module_msgs_state[msg.msgid] = {line: status}

    def handle_ignored_message(
        self, state_scope: Literal[0, 1, 2] | None, msgid: str, line: int | None
    ) -> None:
        """Report an ignored message.

        state_scope is either MSG_STATE_SCOPE_MODULE or MSG_STATE_SCOPE_CONFIG,
        depending on whether the message was disabled locally in the module,
        or globally.
        """
        if state_scope == MSG_STATE_SCOPE_MODULE:
            assert isinstance(line, int)  # should always be int inside module scope

            try:
                orig_line = self._suppression_mapping[(msgid, line)]
                self._ignored_msgs[(msgid, orig_line)].add(line)
            except KeyError:
                pass

    def iter_spurious_suppression_messages(
        self,
        msgs_store: MessageDefinitionStore,
    ) -> Iterator[
        tuple[
            Literal["useless-suppression", "suppressed-message"],
            int,
            tuple[str] | tuple[str, int],
        ]
    ]:
        for warning, lines in self._raw_module_msgs_state.items():
            for line, enable in lines.items():
                if (
                    not enable
                    and (warning, line) not in self._ignored_msgs
                    and warning not in INCOMPATIBLE_WITH_USELESS_SUPPRESSION
                ):
                    yield "useless-suppression", line, (
                        msgs_store.get_msg_display_string(warning),
                    )
        # don't use iteritems here, _ignored_msgs may be modified by add_message
        for (warning, from_), ignored_lines in list(self._ignored_msgs.items()):
            for line in ignored_lines:
                yield "suppressed-message", line, (
                    msgs_store.get_msg_display_string(warning),
                    from_,
                )

    def get_effective_max_line_number(self) -> int | None:
        return self._effective_max_line_number<|MERGE_RESOLUTION|>--- conflicted
+++ resolved
@@ -6,10 +6,7 @@
 
 import collections
 import sys
-<<<<<<< HEAD
-=======
 from collections import defaultdict
->>>>>>> 2e0a4e71
 from collections.abc import Iterator
 from typing import TYPE_CHECKING, Dict
 
@@ -40,11 +37,7 @@
         self.base_name = modname
         self._module_msgs_state: MessageStateDict = {}
         self._raw_module_msgs_state: MessageStateDict = {}
-<<<<<<< HEAD
-        self._ignored_msgs: collections.defaultdict[
-=======
         self._ignored_msgs: defaultdict[
->>>>>>> 2e0a4e71
             tuple[str, int], set[int]
         ] = collections.defaultdict(set)
         self._suppression_mapping: dict[tuple[str, int], int] = {}
