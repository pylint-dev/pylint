--- conflicted
+++ resolved
@@ -114,13 +114,8 @@
 def _regexp_csv_transfomer(value: str) -> Sequence[Pattern[str]]:
     """Transforms a comma separated list of regular expressions."""
     patterns: list[Pattern[str]] = []
-<<<<<<< HEAD
     for pattern in pylint_utils._check_regexp_csv(value):
-        patterns.append(re.compile(pattern))
-=======
-    for pattern in _csv_transformer(value):
         patterns.append(_regex_transformer(pattern))
->>>>>>> 1f8c4d9e
     return patterns
 
 
