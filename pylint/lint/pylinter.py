--- conflicted
+++ resolved
@@ -742,42 +742,7 @@
         self.reporter = reporter
         reporter.linter = self
 
-<<<<<<< HEAD
-    def register_reporter(self, reporter_class: Type[reporters.BaseReporter]) -> None:
-=======
-    def set_option(self, optname, value, action=None, optdict=None):
-        """Overridden from config.OptionsProviderMixin to handle some
-        special options
-        """
-        if optname in self._options_methods or optname in self._bw_options_methods:
-            if value:
-                try:
-                    meth = self._options_methods[optname]
-                except KeyError:
-                    meth = self._bw_options_methods[optname]
-                    warnings.warn(
-                        f"{optname} is deprecated, replace it by {optname.split('-')[0]}",
-                        DeprecationWarning,
-                    )
-                value = utils._check_csv(value)
-                if isinstance(value, (list, tuple)):
-                    for _id in value:
-                        meth(_id, ignore_unknown=True)
-                else:
-                    meth(value)
-                return  # no need to call set_option, disable/enable methods do it
-        elif optname == "output-format":
-            assert isinstance(
-                value, str
-            ), "'output-format' should be a comma separated string of reporters"
-            self._load_reporters(value)
-        try:
-            checkers.BaseTokenChecker.set_option(self, optname, value, action, optdict)
-        except config.UnsupportedAction:
-            print(f"option {optname} can't be read from config file", file=sys.stderr)
-
     def register_reporter(self, reporter_class: type[reporters.BaseReporter]) -> None:
->>>>>>> 9dd11f89
         """Registers a reporter class on the _reporters attribute."""
         self._reporters[reporter_class.name] = reporter_class
 
