# Licensed under the GPL: https://www.gnu.org/licenses/old-licenses/gpl-2.0.html
# For details: https://github.com/pylint-dev/pylint/blob/main/LICENSE
# Copyright (c) https://github.com/pylint-dev/pylint/blob/main/CONTRIBUTORS.txt

from __future__ import annotations

import argparse
import collections
import contextlib
import functools
import os
import sys
import tokenize
import traceback
from collections import defaultdict
from collections.abc import Callable, Iterable, Iterator, Sequence
from io import TextIOWrapper
from pathlib import Path
from re import Pattern
from types import ModuleType
from typing import Any, Protocol

import astroid
from astroid import nodes

from pylint import checkers, exceptions, interfaces, reporters
from pylint.checkers.base_checker import BaseChecker
from pylint.config.arguments_manager import _ArgumentsManager
from pylint.constants import (
    MAIN_CHECKER_NAME,
    MSG_TYPES,
    MSG_TYPES_STATUS,
    WarningScope,
)
from pylint.interfaces import HIGH
from pylint.lint.base_options import _make_linter_options
from pylint.lint.caching import load_results, save_results
from pylint.lint.expand_modules import (
    _is_ignored_file,
    discover_package_path,
    expand_modules,
)
from pylint.lint.message_state_handler import _MessageStateHandler
from pylint.lint.parallel import check_parallel
from pylint.lint.report_functions import (
    report_messages_by_module_stats,
    report_messages_stats,
    report_total_messages_stats,
)
from pylint.lint.utils import (
    augmented_sys_path,
    get_fatal_error_message,
    prepare_crash_report,
)
from pylint.message import Message, MessageDefinition, MessageDefinitionStore
from pylint.reporters.base_reporter import BaseReporter
from pylint.reporters.progress_reporters import ProgressReporter
from pylint.reporters.text import TextReporter
from pylint.reporters.ureports import nodes as report_nodes
from pylint.typing import (
    DirectoryNamespaceDict,
    FileItem,
    ManagedMessage,
    MessageDefinitionTuple,
    MessageLocationTuple,
    ModuleDescriptionDict,
    Options,
)
from pylint.utils import ASTWalker, FileState, LinterStats, utils

MANAGER = astroid.MANAGER


class GetAstProtocol(Protocol):
    def __call__(
        self, filepath: str, modname: str, data: str | None = None
    ) -> nodes.Module: ...


def _read_stdin() -> str:
    # See https://github.com/python/typeshed/pull/5623 for rationale behind assertion
    assert isinstance(sys.stdin, TextIOWrapper)
    sys.stdin = TextIOWrapper(sys.stdin.detach(), encoding="utf-8")
    return sys.stdin.read()


def _load_reporter_by_class(reporter_class: str) -> type[BaseReporter]:
    qname = reporter_class
    module_part = astroid.modutils.get_module_part(qname)
    module = astroid.modutils.load_module_from_name(module_part)
    class_name = qname.split(".")[-1]
    klass = getattr(module, class_name)
    assert issubclass(klass, BaseReporter), f"{klass} is not a BaseReporter"
    return klass  # type: ignore[no-any-return]


# Python Linter class #########################################################

# pylint: disable-next=consider-using-namedtuple-or-dataclass
MSGS: dict[str, MessageDefinitionTuple] = {
    "F0001": (
        "%s",
        "fatal",
        "Used when an error occurred preventing the analysis of a \
              module (unable to find it for instance).",
        {"scope": WarningScope.LINE},
    ),
    "F0002": (
        "%s: %s",
        "astroid-error",
        "Used when an unexpected error occurred while building the "
        "Astroid  representation. This is usually accompanied by a "
        "traceback. Please report such errors !",
        {"scope": WarningScope.LINE},
    ),
    "F0010": (
        "error while code parsing: %s",
        "parse-error",
        "Used when an exception occurred while building the Astroid "
        "representation which could be handled by astroid.",
        {"scope": WarningScope.LINE},
    ),
    "F0011": (
        "error while parsing the configuration: %s",
        "config-parse-error",
        "Used when an exception occurred while parsing a pylint configuration file.",
        {"scope": WarningScope.LINE},
    ),
    "I0001": (
        "Unable to run raw checkers on built-in module %s",
        "raw-checker-failed",
        "Used to inform that a built-in module has not been checked "
        "using the raw checkers.",
        {
            "scope": WarningScope.LINE,
            "default_enabled": False,
        },
    ),
    "I0010": (
        "Unable to consider inline option %r",
        "bad-inline-option",
        "Used when an inline option is either badly formatted or can't "
        "be used inside modules.",
        {
            "scope": WarningScope.LINE,
            "default_enabled": False,
        },
    ),
    "I0011": (
        "Locally disabling %s (%s)",
        "locally-disabled",
        "Used when an inline option disables a message or a messages category.",
        {
            "scope": WarningScope.LINE,
            "default_enabled": False,
        },
    ),
    "I0013": (
        "Ignoring entire file",
        "file-ignored",
        "Used to inform that the file will not be checked",
        {
            "scope": WarningScope.LINE,
            "default_enabled": False,
        },
    ),
    "I0020": (
        "Suppressed %s (from line %d)",
        "suppressed-message",
        "A message was triggered on a line, but suppressed explicitly "
        "by a disable= comment in the file. This message is not "
        "generated for messages that are ignored due to configuration "
        "settings.",
        {
            "scope": WarningScope.LINE,
            "default_enabled": False,
        },
    ),
    "I0021": (
        "Useless suppression of %s",
        "useless-suppression",
        "Reported when a message is explicitly disabled for a line or "
        "a block of code, but never triggered.",
        {
            "scope": WarningScope.LINE,
            "default_enabled": False,
        },
    ),
    "I0022": (
        'Pragma "%s" is deprecated, use "%s" instead',
        "deprecated-pragma",
        "Some inline pylint options have been renamed or reworked, "
        "only the most recent form should be used. "
        "NOTE:skip-all is only available with pylint >= 0.26",
        {
            "old_names": [("I0014", "deprecated-disable-all")],
            "scope": WarningScope.LINE,
            "default_enabled": False,
        },
    ),
    "E0001": (
        "%s",
        "syntax-error",
        "Used when a syntax error is raised for a module.",
        {"scope": WarningScope.LINE},
    ),
    "E0011": (
        "Unrecognized file option %r",
        "unrecognized-inline-option",
        "Used when an unknown inline option is encountered.",
        {"scope": WarningScope.LINE},
    ),
    "W0012": (
        "Unknown option value for '%s', expected a valid pylint message and got '%s'",
        "unknown-option-value",
        "Used when an unknown value is encountered for an option.",
        {
            "scope": WarningScope.LINE,
            "old_names": [("E0012", "bad-option-value")],
        },
    ),
    "R0022": (
        "Useless option value for '%s', %s",
        "useless-option-value",
        "Used when a value for an option that is now deleted from pylint"
        " is encountered.",
        {
            "scope": WarningScope.LINE,
            "old_names": [("E0012", "bad-option-value")],
        },
    ),
    "E0013": (
        "Plugin '%s' is impossible to load, is it installed ? ('%s')",
        "bad-plugin-value",
        "Used when a bad value is used in 'load-plugins'.",
        {"scope": WarningScope.LINE},
    ),
    "E0014": (
        "Out-of-place setting encountered in top level configuration-section '%s' : '%s'",
        "bad-configuration-section",
        "Used when we detect a setting in the top level of a toml configuration that"
        " shouldn't be there.",
        {"scope": WarningScope.LINE},
    ),
    "E0015": (
        "Unrecognized option found: %s",
        "unrecognized-option",
        "Used when we detect an option that we do not recognize.",
        {"scope": WarningScope.LINE},
    ),
}


# pylint: disable=too-many-instance-attributes,too-many-public-methods
class PyLinter(
    _ArgumentsManager,
    _MessageStateHandler,
    reporters.ReportsHandlerMixIn,
    checkers.BaseChecker,
):
    """Lint Python modules using external checkers.

    This is the main checker controlling the other ones and the reports
    generation. It is itself both a raw checker and an astroid checker in order
    to:
    * handle message activation / deactivation at the module level
    * handle some basic but necessary stats' data (number of classes, methods...)

    IDE plugin developers: you may have to call
    `astroid.MANAGER.clear_cache()` across runs if you want
    to ensure the latest code version is actually checked.

    This class needs to support pickling for parallel linting to work. The exception
    is reporter member; see check_parallel function for more details.
    """

    name = MAIN_CHECKER_NAME
    msgs = MSGS
    # Will be used like this : datetime.now().strftime(crash_file_path)
    crash_file_path: str = "pylint-crash-%Y-%m-%d-%H-%M-%S.txt"

    option_groups_descs = {
        "Messages control": "Options controlling analysis messages",
        "Reports": "Options related to output formatting and reporting",
    }

    def __init__(
        self,
        options: Options = (),
        reporter: reporters.BaseReporter | reporters.MultiReporter | None = None,
        option_groups: tuple[tuple[str, str], ...] = (),
        # TODO: Deprecate passing the pylintrc parameter
        pylintrc: str | None = None,  # pylint: disable=unused-argument
    ) -> None:
        _ArgumentsManager.__init__(self, prog="pylint")
        _MessageStateHandler.__init__(self, self)

        # Some stuff has to be done before initialization of other ancestors...
        # messages store / checkers / reporter / astroid manager

        # Attributes for reporters
        self.reporter: reporters.BaseReporter | reporters.MultiReporter
        if reporter:
            self.set_reporter(reporter)
        else:
            self.set_reporter(TextReporter())
        self._reporters: dict[str, type[reporters.BaseReporter]] = {}
        """Dictionary of possible but non-initialized reporters."""

        # Attributes for checkers and plugins
        self._checkers: defaultdict[str, list[checkers.BaseChecker]] = (
            collections.defaultdict(list)
        )
        """Dictionary of registered and initialized checkers."""
        self._dynamic_plugins: dict[str, ModuleType | ModuleNotFoundError | bool] = {}
        """Set of loaded plugin names."""

        # Attributes related to stats
        self.stats = LinterStats()

        # Attributes related to (command-line) options and their parsing
        self.options: Options = options + _make_linter_options(self)
        for opt_group in option_groups:
            self.option_groups_descs[opt_group[0]] = opt_group[1]
        self._option_groups: tuple[tuple[str, str], ...] = (
            *option_groups,
            *PyLinter.option_groups_descs.items(),
        )
        self.fail_on_symbols: list[str] = []
        """List of message symbols on which pylint should fail, set by --fail-on."""
        self._error_mode = False

        reporters.ReportsHandlerMixIn.__init__(self)
        checkers.BaseChecker.__init__(self, self)
        # provided reports
        self.reports = (
            ("RP0001", "Messages by category", report_total_messages_stats),
            (
                "RP0002",
                "% errors / warnings by module",
                report_messages_by_module_stats,
            ),
            ("RP0003", "Messages", report_messages_stats),
        )

        # Attributes related to registering messages and their handling
        self.msgs_store = MessageDefinitionStore(self.config.py_version)
        self.msg_status = 0
        self._by_id_managed_msgs: list[ManagedMessage] = []

        # Attributes related to visiting files
        self.file_state = FileState("", self.msgs_store, is_base_filestate=True)
        self.current_name: str = ""
        self.current_file: str | None = None
        self._ignore_file = False
        self._ignore_paths: list[Pattern[str]] = []
        self.verbose = False

        self.register_checker(self)

    def load_default_plugins(self) -> None:
        checkers.initialize(self)
        reporters.initialize(self)

    def load_plugin_modules(self, modnames: Iterable[str], force: bool = False) -> None:
        """Check a list of pylint plugins modules, load and register them.

        If a module cannot be loaded, never try to load it again and instead
        store the error message for later use in ``load_plugin_configuration``
        below.

        If `force` is True (useful when multiprocessing), then the plugin is
        reloaded regardless if an entry exists in self._dynamic_plugins.
        """
        for modname in modnames:
            if modname in self._dynamic_plugins and not force:
                continue
            try:
                module = astroid.modutils.load_module_from_name(modname)
                module.register(self)
                self._dynamic_plugins[modname] = module
            except ModuleNotFoundError as mnf_e:
                self._dynamic_plugins[modname] = mnf_e

    def load_plugin_configuration(self) -> None:
        """Call the configuration hook for plugins.

        This walks through the list of plugins, grabs the "load_configuration"
        hook, if exposed, and calls it to allow plugins to configure specific
        settings.

        The result of attempting to load the plugin of the given name
        is stored in the dynamic plugins dictionary in ``load_plugin_modules`` above.

        ..note::
            This function previously always tried to load modules again, which
            led to some confusion and silent failure conditions as described
            in GitHub issue #7264. Making it use the stored result is more efficient, and
            means that we avoid the ``init-hook`` problems from before.
        """
        for modname, module_or_error in self._dynamic_plugins.items():
            if isinstance(module_or_error, ModuleNotFoundError):
                self.add_message(
                    "bad-plugin-value", args=(modname, module_or_error), line=0
                )
            elif hasattr(module_or_error, "load_configuration"):
                module_or_error.load_configuration(self)

        # We re-set all the dictionary values to True here to make sure the dict
        # is pickle-able. This is only a problem in multiprocessing/parallel mode.
        # (e.g. invoking pylint -j 2)
        self._dynamic_plugins = {
            modname: not isinstance(val, ModuleNotFoundError)
            for modname, val in self._dynamic_plugins.items()
        }

    def _load_reporters(self, reporter_names: str) -> None:
        """Load the reporters if they are available on _reporters."""
        if not self._reporters:
            return
        sub_reporters = []
        output_files = []
        with contextlib.ExitStack() as stack:
            for reporter_name in reporter_names.split(","):
                reporter_name, *reporter_output = reporter_name.split(":", 1)

                reporter = self._load_reporter_by_name(reporter_name)
                sub_reporters.append(reporter)
                if reporter_output:
                    output_file = stack.enter_context(
                        open(reporter_output[0], "w", encoding="utf-8")
                    )
                    reporter.out = output_file
                    output_files.append(output_file)

            # Extend the lifetime of all opened output files
            close_output_files = stack.pop_all().close

        if len(sub_reporters) > 1 or output_files:
            self.set_reporter(
                reporters.MultiReporter(
                    sub_reporters,
                    close_output_files,
                )
            )
        else:
            self.set_reporter(sub_reporters[0])

    def _load_reporter_by_name(self, reporter_name: str) -> reporters.BaseReporter:
        name = reporter_name.lower()
        if name in self._reporters:
            return self._reporters[name]()

        try:
            reporter_class = _load_reporter_by_class(reporter_name)
        except (ImportError, AttributeError, AssertionError) as e:
            raise exceptions.InvalidReporterError(name) from e

        return reporter_class()

    def set_reporter(
        self, reporter: reporters.BaseReporter | reporters.MultiReporter
    ) -> None:
        """Set the reporter used to display messages and reports."""
        self.reporter = reporter
        reporter.linter = self

    def register_reporter(self, reporter_class: type[reporters.BaseReporter]) -> None:
        """Registers a reporter class on the _reporters attribute."""
        self._reporters[reporter_class.name] = reporter_class

    def report_order(self) -> list[BaseChecker]:
        reports = sorted(self._reports, key=lambda x: getattr(x, "name", ""))
        try:
            # Remove the current reporter and add it
            # at the end of the list.
            reports.pop(reports.index(self))
        except ValueError:
            pass
        else:
            reports.append(self)
        return reports

    # checkers manipulation methods ############################################

    def register_checker(self, checker: checkers.BaseChecker) -> None:
        """This method auto registers the checker."""
        self._checkers[checker.name].append(checker)
        for r_id, r_title, r_cb in checker.reports:
            self.register_report(r_id, r_title, r_cb, checker)
        if hasattr(checker, "msgs"):
            self.msgs_store.register_messages_from_checker(checker)
            for message in checker.messages:
                if not message.default_enabled:
                    self.disable(message.msgid)
        # Register the checker, but disable all of its messages.
        if not getattr(checker, "enabled", True):
            self.disable(checker.name)

    def enable_fail_on_messages(self) -> None:
        """Enable 'fail on' msgs.

        Convert values in config.fail_on (which might be msg category, msg id,
        or symbol) to specific msgs, then enable and flag them for later.
        """
        fail_on_vals = self.config.fail_on
        if not fail_on_vals:
            return

        fail_on_cats = set()
        fail_on_msgs = set()
        for val in fail_on_vals:
            # If value is a category, add category, else add message
            if val in MSG_TYPES:
                fail_on_cats.add(val)
            else:
                fail_on_msgs.add(val)

        # For every message in every checker, if cat or msg flagged, enable check
        for all_checkers in self._checkers.values():
            for checker in all_checkers:
                for msg in checker.messages:
                    if msg.msgid in fail_on_msgs or msg.symbol in fail_on_msgs:
                        # message id/symbol matched, enable and flag it
                        self.enable(msg.msgid)
                        self.fail_on_symbols.append(msg.symbol)
                    elif msg.msgid[0] in fail_on_cats:
                        # message starts with a category value, flag (but do not enable) it
                        self.fail_on_symbols.append(msg.symbol)

    def any_fail_on_issues(self) -> bool:
        return any(x in self.fail_on_symbols for x in self.stats.by_msg.keys())

    def disable_reporters(self) -> None:
        """Disable all reporters."""
        for _reporters in self._reports.values():
            for report_id, _, _ in _reporters:
                self.disable_report(report_id)

    def _parse_error_mode(self) -> None:
        """Parse the current state of the error mode.

        Error mode: enable only errors; no reports, no persistent.
        """
        if not self._error_mode:
            return

        self.disable_noerror_messages()
        self.disable("miscellaneous")
        self.set_option("reports", False)
        self.set_option("persistent", False)
        self.set_option("score", False)

    # code checking methods ###################################################

    def get_checkers(self) -> list[BaseChecker]:
        """Return all available checkers as an ordered list."""
        return sorted(c for _checkers in self._checkers.values() for c in _checkers)

    def get_checker_names(self) -> list[str]:
        """Get all the checker names that this linter knows about."""
        return sorted(
            {
                checker.name
                for checker in self.get_checkers()
                if checker.name != MAIN_CHECKER_NAME
            }
        )

    def prepare_checkers(self) -> list[BaseChecker]:
        """Return checkers needed for activated messages and reports."""
        if not self.config.reports:
            self.disable_reporters()
        # get needed checkers
        needed_checkers: list[BaseChecker] = [self]
        for checker in self.get_checkers()[1:]:
            messages = {msg for msg in checker.msgs if self.is_message_enabled(msg)}
            if messages or any(self.report_is_enabled(r[0]) for r in checker.reports):
                needed_checkers.append(checker)
        return needed_checkers

    # pylint: disable=unused-argument
    @staticmethod
    def should_analyze_file(modname: str, path: str, is_argument: bool = False) -> bool:
        """Returns whether a module should be checked.

        This implementation returns True for all python source files (.py and .pyi),
        indicating that all files should be linted.

        Subclasses may override this method to indicate that modules satisfying
        certain conditions should not be linted.

        :param str modname: The name of the module to be checked.
        :param str path: The full path to the source code of the module.
        :param bool is_argument: Whether the file is an argument to pylint or not.
                                 Files which respect this property are always
                                 checked, since the user requested it explicitly.
        :returns: True if the module should be checked.
        """
        if is_argument:
            return True
        return path.endswith((".py", ".pyi"))

    # pylint: enable=unused-argument

    def initialize(self) -> None:
        """Initialize linter for linting.

        This method is called before any linting is done.
        """
        self._ignore_paths = self.config.ignore_paths
        # initialize msgs_state now that all messages have been registered into
        # the store
        for msg in self.msgs_store.messages:
            if not msg.may_be_emitted(self.config.py_version):
                self._msgs_state[msg.msgid] = False

    def _discover_files(self, files_or_modules: Sequence[str]) -> Iterator[str]:
        """Discover python modules and packages in sub-directory.

        Returns iterator of paths to discovered modules and packages.
        """
        for something in files_or_modules:
            if os.path.isdir(something) and not os.path.isfile(
                os.path.join(something, "__init__.py")
            ):
                skip_subtrees: list[str] = []
                for root, _, files in os.walk(something):
                    if any(root.startswith(s) for s in skip_subtrees):
                        # Skip subtree of already discovered package.
                        continue

                    if _is_ignored_file(
                        root,
                        self.config.ignore,
                        self.config.ignore_patterns,
                        self.config.ignore_paths,
                    ):
                        skip_subtrees.append(root)
                        continue

                    if "__init__.py" in files:
                        skip_subtrees.append(root)
                        yield root
                    else:
                        yield from (
                            os.path.join(root, file)
                            for file in files
                            if file.endswith((".py", ".pyi"))
                        )
            else:
                yield something

    def check(self, files_or_modules: Sequence[str]) -> None:
        """Main checking entry: check a list of files or modules from their name.

        files_or_modules is either a string or list of strings presenting modules to check.
        """
        self.initialize()
        if self.config.recursive:
            files_or_modules = tuple(self._discover_files(files_or_modules))
        if self.config.from_stdin:
            if len(files_or_modules) != 1:
                raise exceptions.InvalidArgsError(
                    "Missing filename required for --from-stdin"
                )

        extra_packages_paths = list(
            dict.fromkeys(
                [
                    discover_package_path(file_or_module, self.config.source_roots)
                    for file_or_module in files_or_modules
                ]
            ).keys()
        )

        # TODO: Move the parallel invocation into step 3 of the checking process
        if not self.config.from_stdin and self.config.jobs > 1:
            original_sys_path = sys.path[:]
            check_parallel(
                self,
                self.config.jobs,
                self._iterate_file_descrs(files_or_modules),
                extra_packages_paths,
            )
            sys.path = original_sys_path
            return

        progress_reporter = ProgressReporter(self.verbose)

        # 1) Get all FileItems
        with augmented_sys_path(extra_packages_paths):
            if self.config.from_stdin:
                fileitems = self._get_file_descr_from_stdin(files_or_modules[0])
                data: str | None = _read_stdin()
            else:
                fileitems = self._iterate_file_descrs(files_or_modules)
                data = None

        # The contextmanager also opens all checkers and sets up the PyLinter class
        with augmented_sys_path(extra_packages_paths):
            with self._astroid_module_checker() as check_astroid_module:
                # 2) Get the AST for each FileItem
                ast_per_fileitem = self._get_asts(fileitems, data, progress_reporter)

                # 3) Lint each ast
                self._lint_files(
                    ast_per_fileitem, check_astroid_module, progress_reporter
                )

    def _get_asts(
        self,
        fileitems: Iterator[FileItem],
        data: str | None,
        progress_reporter: ProgressReporter,
    ) -> dict[FileItem, nodes.Module | None]:
        """Get the AST for all given FileItems."""
        ast_per_fileitem: dict[FileItem, nodes.Module | None] = {}

        progress_reporter.start_get_asts()

        for fileitem in fileitems:
            progress_reporter.get_ast_for_file(fileitem.filepath)
            self.set_current_module(fileitem.name, fileitem.filepath)

            try:
                ast_per_fileitem[fileitem] = self.get_ast(
                    fileitem.filepath, fileitem.name, data
                )
            except astroid.AstroidBuildingError as ex:
                template_path = prepare_crash_report(
                    ex, fileitem.filepath, self.crash_file_path
                )
                msg = get_fatal_error_message(fileitem.filepath, template_path)
                self.add_message(
                    "astroid-error",
                    args=(fileitem.filepath, msg),
                    confidence=HIGH,
                )

        return ast_per_fileitem

    def check_single_file_item(self, file: FileItem) -> None:
        """Check single file item.

        The arguments are the same that are documented in _check_files

        initialize() should be called before calling this method
        """
        with self._astroid_module_checker() as check_astroid_module:
            self._check_file(self.get_ast, check_astroid_module, file)

    def _lint_files(
        self,
        ast_mapping: dict[FileItem, nodes.Module | None],
        check_astroid_module: Callable[[nodes.Module], bool | None],
        progress_reporter: ProgressReporter,
    ) -> None:
        """Lint all AST modules from a mapping.."""
        progress_reporter.start_linting()
        for fileitem, module in ast_mapping.items():
            progress_reporter.lint_file(fileitem.filepath)
            if module is None:
                continue
            try:
                self._lint_file(fileitem, module, check_astroid_module)
                self.stats.modules_names.add(fileitem.filepath)
            except Exception as ex:  # pylint: disable=broad-except
                template_path = prepare_crash_report(
                    ex, fileitem.filepath, self.crash_file_path
                )
                msg = get_fatal_error_message(fileitem.filepath, template_path)
                if isinstance(ex, astroid.AstroidError):
                    self.add_message(
                        "astroid-error", args=(fileitem.filepath, msg), confidence=HIGH
                    )
                else:
                    self.add_message("fatal", args=msg, confidence=HIGH)

    def _lint_file(
        self,
        file: FileItem,
        module: nodes.Module,
        check_astroid_module: Callable[[nodes.Module], bool | None],
    ) -> None:
        """Lint a file using the passed utility function check_astroid_module).

        :param FileItem file: data about the file
        :param nodes.Module module: the ast module to lint
        :param Callable check_astroid_module: callable checking an AST taking the following
               arguments
        - ast: AST of the module
        :raises AstroidError: for any failures stemming from astroid
        """
        self.set_current_module(file.name, file.filepath)
        self._ignore_file = False
        self.file_state = FileState(file.modpath, self.msgs_store, module)
        # fix the current file (if the source file was not available or
        # if it's actually a c extension)
        self.current_file = module.file

        try:
            check_astroid_module(module)
        except Exception as e:
            raise astroid.AstroidError from e

        # warn about spurious inline messages handling
        spurious_messages = self.file_state.iter_spurious_suppression_messages(
            self.msgs_store
        )
        for msgid, line, args in spurious_messages:
            self.add_message(msgid, line, None, args)

    def _check_file(
        self,
        get_ast: GetAstProtocol,
        check_astroid_module: Callable[[nodes.Module], bool | None],
        file: FileItem,
    ) -> None:
        """Check a file using the passed utility functions (get_ast and
        check_astroid_module).

        :param callable get_ast: callable returning AST from defined file taking the
                                 following arguments
        - filepath: path to the file to check
        - name: Python module name
        :param callable check_astroid_module: callable checking an AST taking the following
               arguments
        - ast: AST of the module
        :param FileItem file: data about the file
        :raises AstroidError: for any failures stemming from astroid
        """
        self.set_current_module(file.name, file.filepath)
        # get the module representation
        ast_node = get_ast(file.filepath, file.name)
        if ast_node is None:
            return

        self._ignore_file = False

        self.file_state = FileState(file.modpath, self.msgs_store, ast_node)
        # fix the current file (if the source file was not available or
        # if it's actually a c extension)
        self.current_file = ast_node.file
        try:
            check_astroid_module(ast_node)
        except Exception as e:  # pragma: no cover
            raise astroid.AstroidError from e
        # warn about spurious inline messages handling
        spurious_messages = self.file_state.iter_spurious_suppression_messages(
            self.msgs_store
        )
        for msgid, line, args in spurious_messages:
            self.add_message(msgid, line, None, args)

    def _get_file_descr_from_stdin(self, filepath: str) -> Iterator[FileItem]:
        """Return file description (tuple of module name, file path, base name) from
        given file path.

        This method is used for creating suitable file description for _check_files when the
        source is standard input.
        """
        if _is_ignored_file(
            filepath,
            self.config.ignore,
            self.config.ignore_patterns,
            self.config.ignore_paths,
        ):
            self.stats.skipped += 1
            return

        try:
            # Note that this function does not really perform an
            # __import__ but may raise an ImportError exception, which
            # we want to catch here.
            modname = ".".join(astroid.modutils.modpath_from_file(filepath))
        except ImportError:
            modname = os.path.splitext(os.path.basename(filepath))[0]

        yield FileItem(modname, filepath, filepath)

    def _iterate_file_descrs(
        self, files_or_modules: Sequence[str]
    ) -> Iterator[FileItem]:
        """Return generator yielding file descriptions (tuples of module name, file
        path, base name).

        The returned generator yield one item for each Python module that should be linted.
        """
        for descr in self._expand_files(files_or_modules).values():
            name, filepath, is_arg = descr["name"], descr["path"], descr["isarg"]
            if descr["isignored"]:
                self.stats.skipped += 1
            elif self.should_analyze_file(name, filepath, is_argument=is_arg):
                yield FileItem(name, filepath, descr["basename"])

    def _expand_files(
        self, files_or_modules: Sequence[str]
    ) -> dict[str, ModuleDescriptionDict]:
        """Get modules and errors from a list of modules and handle errors."""
        result, errors = expand_modules(
            files_or_modules,
            self.config.source_roots,
            self.config.ignore,
            self.config.ignore_patterns,
            self._ignore_paths,
        )
        for error in errors:
            message = modname = error["mod"]
            key = error["key"]
            self.set_current_module(modname)
            if key == "fatal":
                message = str(error["ex"]).replace(os.getcwd() + os.sep, "")
            self.add_message(key, args=message)
        return result

    def set_current_module(self, modname: str, filepath: str | None = None) -> None:
        """Set the name of the currently analyzed module and
        init statistics for it.
        """
        if not modname and filepath is None:
            return
        self.reporter.on_set_current_module(modname or "", filepath)
        self.current_name = modname
        self.current_file = filepath or modname
        self.stats.init_single_module(modname or "")

        # If there is an actual filepath we might need to update the config attribute
        if filepath:
            namespace = self._get_namespace_for_file(
                Path(filepath), self._directory_namespaces
            )
            if namespace:
                self.config = namespace or self._base_config

    def _get_namespace_for_file(
        self, filepath: Path, namespaces: DirectoryNamespaceDict
    ) -> argparse.Namespace | None:
        for directory in namespaces:
            if Path.is_relative_to(filepath, directory):
                namespace = self._get_namespace_for_file(
                    filepath, namespaces[directory][1]
                )
                if namespace is None:
                    return namespaces[directory][0]
        return None

    @contextlib.contextmanager
    def _astroid_module_checker(
        self,
    ) -> Iterator[Callable[[nodes.Module], bool | None]]:
        """Context manager for checking ASTs.

        The value in the context is callable accepting AST as its only argument.
        """
        walker = ASTWalker(self)
        _checkers = self.prepare_checkers()
        tokencheckers = [
            c for c in _checkers if isinstance(c, checkers.BaseTokenChecker)
        ]
        rawcheckers = [
            c for c in _checkers if isinstance(c, checkers.BaseRawFileChecker)
        ]
        for checker in _checkers:
            checker.open()
            walker.add_checker(checker)

        yield functools.partial(
            self.check_astroid_module,
            walker=walker,
            tokencheckers=tokencheckers,
            rawcheckers=rawcheckers,
        )

        # notify global end
        self.stats.statement = walker.nbstatements
        for checker in reversed(_checkers):
            checker.close()

    def get_ast(
        self, filepath: str, modname: str, data: str | None = None
    ) -> nodes.Module | None:
        """Return an ast(roid) representation of a module or a string.

        :param filepath: path to checked file.
        :param str modname: The name of the module to be checked.
        :param str data: optional contents of the checked file.
        :returns: the AST
        :rtype: astroid.nodes.Module
        :raises AstroidBuildingError: Whenever we encounter an unexpected exception
        """
        try:
            if data is None:
                return MANAGER.ast_from_file(filepath, modname, source=True)
            return astroid.builder.AstroidBuilder(MANAGER).string_build(
                data, modname, filepath
            )
        except astroid.AstroidSyntaxError as ex:
            line = getattr(ex.error, "lineno", None)
            if line is None:
                line = 0
            self.add_message(
                "syntax-error",
                line=line,
                col_offset=getattr(ex.error, "offset", None),
                args=f"Parsing failed: '{ex.error}'",
                confidence=HIGH,
            )
        except astroid.AstroidBuildingError as ex:
            self.add_message("parse-error", args=ex)
        except Exception as ex:
            traceback.print_exc()
            # We raise BuildingError here as this is essentially an astroid issue
            # Creating an issue template and adding the 'astroid-error' message is handled
            # by caller: _check_files
            raise astroid.AstroidBuildingError(
                "Building error when trying to create ast representation of module '{modname}'",
                modname=modname,
            ) from ex
        return None

    def check_astroid_module(
        self,
        ast_node: nodes.Module,
        walker: ASTWalker,
        rawcheckers: list[checkers.BaseRawFileChecker],
        tokencheckers: list[checkers.BaseTokenChecker],
    ) -> bool | None:
        """Check a module from its astroid representation.

        For return value see _check_astroid_module
        """
        before_check_statements = walker.nbstatements

        retval = self._check_astroid_module(
            ast_node, walker, rawcheckers, tokencheckers
        )
        self.stats.by_module[self.current_name]["statement"] = (
            walker.nbstatements - before_check_statements
        )

        return retval

    def _check_astroid_module(
        self,
        node: nodes.Module,
        walker: ASTWalker,
        rawcheckers: list[checkers.BaseRawFileChecker],
        tokencheckers: list[checkers.BaseTokenChecker],
    ) -> bool | None:
        """Check given AST node with given walker and checkers.

        :param astroid.nodes.Module node: AST node of the module to check
        :param pylint.utils.ast_walker.ASTWalker walker: AST walker
        :param list rawcheckers: List of token checkers to use
        :param list tokencheckers: List of raw checkers to use

        :returns: True if the module was checked, False if ignored,
            None if the module contents could not be parsed
        """
        try:
            tokens = utils.tokenize_module(node)
        except tokenize.TokenError as ex:
            self.add_message(
                "syntax-error",
                line=ex.args[1][0],
                col_offset=ex.args[1][1],
                args=ex.args[0],
                confidence=HIGH,
            )
            return None

        if not node.pure_python:
            self.add_message("raw-checker-failed", args=node.name)
        else:
            # assert astroid.file.endswith('.py')
            # Parse module/block level option pragma's
            self.process_tokens(tokens)
            if self._ignore_file:
                return False
            # run raw and tokens checkers
            for raw_checker in rawcheckers:
                raw_checker.process_module(node)
            for token_checker in tokencheckers:
                token_checker.process_tokens(tokens)
        # generate events to astroid checkers
        walker.walk(node)
        return True

    def open(self) -> None:
        """Initialize counters."""
        MANAGER.always_load_extensions = self.config.unsafe_load_any_extension
        MANAGER.max_inferable_values = self.config.limit_inference_results
        MANAGER.extension_package_whitelist.update(self.config.extension_pkg_allow_list)
        MANAGER.module_denylist.update(self.config.ignored_modules)
        MANAGER.prefer_stubs = self.config.prefer_stubs
        if self.config.extension_pkg_whitelist:
            MANAGER.extension_package_whitelist.update(
                self.config.extension_pkg_whitelist
            )
        self.stats.reset_message_count()

    def generate_reports(self, verbose: bool = False) -> int | None:
        """Close the whole package /module, it's time to make reports !

        if persistent run, pickle results for later comparison
        """
        # Display whatever messages are left on the reporter.
        self.reporter.display_messages(report_nodes.Section())
        if not self.file_state._is_base_filestate:
            # load previous results if any
            previous_stats = load_results(self.file_state.base_name)
            self.reporter.on_close(self.stats, previous_stats)
            if self.config.reports:
                sect = self.make_reports(self.stats, previous_stats)
            else:
                sect = report_nodes.Section()

            if self.config.reports:
                self.reporter.display_reports(sect)

            score_value = self._report_evaluation(verbose)
            # save results if persistent run
            if self.config.persistent:
                save_results(self.stats, self.file_state.base_name)
        else:
            self.reporter.on_close(self.stats, LinterStats())
            score_value = None
        return score_value

    def _report_evaluation(self, verbose: bool = False) -> int | None:
        """Make the global evaluation report."""
        # check with at least a statement (usually 0 when there is a
        # syntax error preventing pylint from further processing)
        note = None
        previous_stats = load_results(self.file_state.base_name)
        if self.stats.statement == 0:
            return note

        # get a global note for the code
        evaluation = self.config.evaluation
        try:
            stats_dict = {
                "fatal": self.stats.fatal,
                "error": self.stats.error,
                "warning": self.stats.warning,
                "refactor": self.stats.refactor,
                "convention": self.stats.convention,
                "statement": self.stats.statement,
                "info": self.stats.info,
            }
            note = eval(evaluation, {}, stats_dict)  # pylint: disable=eval-used
        except Exception as ex:  # pylint: disable=broad-except
            msg = f"An exception occurred while rating: {ex}"
        else:
            self.stats.global_note = note
            msg = f"Your code has been rated at {note:.2f}/10"
            if previous_stats:
                pnote = previous_stats.global_note
                if pnote is not None:
                    msg += f" (previous run: {pnote:.2f}/10, {note - pnote:+.2f})"

            if verbose:
                checked_files_count = self.stats.node_count["module"]
<<<<<<< HEAD
                unchecked_files_count = self.stats.undocumented["module"]
                checked_files = ", ".join(self.stats.modules_names)
                msg += (
                    f"\nChecked {checked_files_count} files ({checked_files}),"
                    f" skipped {unchecked_files_count} files"
                )
=======
                msg += f"\nChecked {checked_files_count} files, skipped {self.stats.skipped} files/modules"
>>>>>>> 3b9e2d22

        if self.config.score:
            sect = report_nodes.EvaluationSection(msg)
            self.reporter.display_reports(sect)
        return note

    def _add_one_message(
        self,
        message_definition: MessageDefinition,
        line: int | None,
        node: nodes.NodeNG | None,
        args: Any | None,
        confidence: interfaces.Confidence | None,
        col_offset: int | None,
        end_lineno: int | None,
        end_col_offset: int | None,
    ) -> None:
        """After various checks have passed a single Message is
        passed to the reporter and added to stats.
        """
        message_definition.check_message_definition(line, node)

        # Look up "location" data of node if not yet supplied
        if node:
            if node.position:
                if not line:
                    line = node.position.lineno
                if not col_offset:
                    col_offset = node.position.col_offset
                if not end_lineno:
                    end_lineno = node.position.end_lineno
                if not end_col_offset:
                    end_col_offset = node.position.end_col_offset
            else:
                if not line:
                    line = node.fromlineno
                if not col_offset:
                    col_offset = node.col_offset
                if not end_lineno:
                    end_lineno = node.end_lineno
                if not end_col_offset:
                    end_col_offset = node.end_col_offset

        # should this message be displayed
        if not self.is_message_enabled(message_definition.msgid, line, confidence):
            self.file_state.handle_ignored_message(
                self._get_message_state_scope(
                    message_definition.msgid, line, confidence
                ),
                message_definition.msgid,
                line,
            )
            return

        # update stats
        msg_cat = MSG_TYPES[message_definition.msgid[0]]
        self.msg_status |= MSG_TYPES_STATUS[message_definition.msgid[0]]
        self.stats.increase_single_message_count(msg_cat, 1)
        self.stats.increase_single_module_message_count(self.current_name, msg_cat, 1)
        try:
            self.stats.by_msg[message_definition.symbol] += 1
        except KeyError:
            self.stats.by_msg[message_definition.symbol] = 1
        # Interpolate arguments into message string
        msg = message_definition.msg
        if args is not None:
            msg %= args
        # get module and object
        if node is None:
            module, obj = self.current_name, ""
            abspath = self.current_file
        else:
            module, obj = utils.get_module_and_frameid(node)
            abspath = node.root().file
        if abspath is not None:
            path = abspath.replace(self.reporter.path_strip_prefix, "", 1)
        else:
            path = "configuration"
        # add the message
        self.reporter.handle_message(
            Message(
                message_definition.msgid,
                message_definition.symbol,
                MessageLocationTuple(
                    abspath or "",
                    path,
                    module or "",
                    obj,
                    line or 1,
                    col_offset or 0,
                    end_lineno,
                    end_col_offset,
                ),
                msg,
                confidence,
            )
        )

    def add_message(
        self,
        msgid: str,
        line: int | None = None,
        node: nodes.NodeNG | None = None,
        args: Any | None = None,
        confidence: interfaces.Confidence | None = None,
        col_offset: int | None = None,
        end_lineno: int | None = None,
        end_col_offset: int | None = None,
    ) -> None:
        """Adds a message given by ID or name.

        If provided, the message string is expanded using args.

        AST checkers must provide the node argument (but may optionally
        provide line if the line number is different), raw and token checkers
        must provide the line argument.
        """
        if confidence is None:
            confidence = interfaces.UNDEFINED
        message_definitions = self.msgs_store.get_message_definitions(msgid)
        for message_definition in message_definitions:
            self._add_one_message(
                message_definition,
                line,
                node,
                args,
                confidence,
                col_offset,
                end_lineno,
                end_col_offset,
            )

    def add_ignored_message(
        self,
        msgid: str,
        line: int,
        node: nodes.NodeNG | None = None,
        confidence: interfaces.Confidence | None = interfaces.UNDEFINED,
    ) -> None:
        """Prepares a message to be added to the ignored message storage.

        Some checks return early in special cases and never reach add_message(),
        even though they would normally issue a message.
        This creates false positives for useless-suppression.
        This function avoids this by adding those message to the ignored msgs attribute
        """
        message_definitions = self.msgs_store.get_message_definitions(msgid)
        for message_definition in message_definitions:
            message_definition.check_message_definition(line, node)
            self.file_state.handle_ignored_message(
                self._get_message_state_scope(
                    message_definition.msgid, line, confidence
                ),
                message_definition.msgid,
                line,
            )

    def _emit_stashed_messages(self) -> None:
        for keys, values in self._stashed_messages.items():
            modname, symbol = keys
            self.linter.set_current_module(modname)
            for args in values:
                self.add_message(
                    symbol,
                    args=args,
                    line=0,
                    confidence=HIGH,
                )
        self._stashed_messages = collections.defaultdict(list)<|MERGE_RESOLUTION|>--- conflicted
+++ resolved
@@ -1162,16 +1162,12 @@
 
             if verbose:
                 checked_files_count = self.stats.node_count["module"]
-<<<<<<< HEAD
                 unchecked_files_count = self.stats.undocumented["module"]
                 checked_files = ", ".join(self.stats.modules_names)
                 msg += (
-                    f"\nChecked {checked_files_count} files ({checked_files}),"
-                    f" skipped {unchecked_files_count} files"
+                    f"\nChecked {checked_files_count} files/modules ({checked_files}),"
+                    f" skipped {unchecked_files_count} files/modules"
                 )
-=======
-                msg += f"\nChecked {checked_files_count} files, skipped {self.stats.skipped} files/modules"
->>>>>>> 3b9e2d22
 
         if self.config.score:
             sect = report_nodes.EvaluationSection(msg)
