# Licensed under the GPL: https://www.gnu.org/licenses/old-licenses/gpl-2.0.html
# For details: https://github.com/PyCQA/pylint/blob/main/LICENSE
# Copyright (c) https://github.com/PyCQA/pylint/blob/main/CONTRIBUTORS.txt

import collections
import contextlib
import functools
import operator
import os
import sys
import tokenize
import traceback
import warnings
from io import TextIOWrapper
from typing import (
    Any,
    DefaultDict,
    Dict,
    Iterable,
    Iterator,
    List,
    Optional,
    Sequence,
    Set,
    Tuple,
    Type,
    Union,
)

import astroid
from astroid import AstroidError, nodes

from pylint import checkers, config, exceptions, interfaces, reporters
from pylint.constants import (
    MAIN_CHECKER_NAME,
    MSG_STATE_CONFIDENCE,
    MSG_STATE_SCOPE_CONFIG,
    MSG_STATE_SCOPE_MODULE,
    MSG_TYPES,
    MSG_TYPES_LONG,
    MSG_TYPES_STATUS,
)
from pylint.lint.expand_modules import expand_modules
from pylint.lint.parallel import check_parallel
from pylint.lint.report_functions import (
    report_messages_by_module_stats,
    report_messages_stats,
    report_total_messages_stats,
)
from pylint.lint.utils import (
    fix_import_path,
    get_fatal_error_message,
    prepare_crash_report,
)
from pylint.message import Message, MessageDefinition, MessageDefinitionStore
from pylint.reporters.text import TextReporter
from pylint.reporters.ureports import nodes as report_nodes
from pylint.typing import (
    FileItem,
    ManagedMessage,
    MessageLocationTuple,
    ModuleDescriptionDict,
)
from pylint.utils import ASTWalker, FileState, LinterStats, get_global_option, utils
from pylint.utils.pragma_parser import (
    OPTION_PO,
    InvalidPragmaError,
    UnRecognizedOptionError,
    parse_pragma,
)

if sys.version_info >= (3, 8):
    from typing import Literal
else:
    from typing_extensions import Literal

OptionDict = Dict[str, Union[str, bool, int, Iterable[Union[str, int]]]]

MANAGER = astroid.MANAGER


def _read_stdin():
    # https://mail.python.org/pipermail/python-list/2012-November/634424.html
    sys.stdin = TextIOWrapper(sys.stdin.detach(), encoding="utf-8")
    return sys.stdin.read()


def _load_reporter_by_class(reporter_class: str) -> type:
    qname = reporter_class
    module_part = astroid.modutils.get_module_part(qname)
    module = astroid.modutils.load_module_from_name(module_part)
    class_name = qname.split(".")[-1]
    return getattr(module, class_name)


# Python Linter class #########################################################

MSGS = {
    "F0001": (
        "%s",
        "fatal",
        "Used when an error occurred preventing the analysis of a \
              module (unable to find it for instance).",
    ),
    "F0002": (
        "%s: %s",
        "astroid-error",
        "Used when an unexpected error occurred while building the "
        "Astroid  representation. This is usually accompanied by a "
        "traceback. Please report such errors !",
    ),
    "F0010": (
        "error while code parsing: %s",
        "parse-error",
        "Used when an exception occurred while building the Astroid "
        "representation which could be handled by astroid.",
    ),
    "F0011": (
        "error while parsing the configuration: %s",
        "config-parse-error",
        "Used when an exception occurred while parsing a pylint configuration file.",
    ),
    "I0001": (
        "Unable to run raw checkers on built-in module %s",
        "raw-checker-failed",
        "Used to inform that a built-in module has not been checked "
        "using the raw checkers.",
    ),
    "I0010": (
        "Unable to consider inline option %r",
        "bad-inline-option",
        "Used when an inline option is either badly formatted or can't "
        "be used inside modules.",
    ),
    "I0011": (
        "Locally disabling %s (%s)",
        "locally-disabled",
        "Used when an inline option disables a message or a messages category.",
    ),
    "I0013": (
        "Ignoring entire file",
        "file-ignored",
        "Used to inform that the file will not be checked",
    ),
    "I0020": (
        "Suppressed %s (from line %d)",
        "suppressed-message",
        "A message was triggered on a line, but suppressed explicitly "
        "by a disable= comment in the file. This message is not "
        "generated for messages that are ignored due to configuration "
        "settings.",
    ),
    "I0021": (
        "Useless suppression of %s",
        "useless-suppression",
        "Reported when a message is explicitly disabled for a line or "
        "a block of code, but never triggered.",
    ),
    "I0022": (
        'Pragma "%s" is deprecated, use "%s" instead',
        "deprecated-pragma",
        "Some inline pylint options have been renamed or reworked, "
        "only the most recent form should be used. "
        "NOTE:skip-all is only available with pylint >= 0.26",
        {"old_names": [("I0014", "deprecated-disable-all")]},
    ),
    "E0001": ("%s", "syntax-error", "Used when a syntax error is raised for a module."),
    "E0011": (
        "Unrecognized file option %r",
        "unrecognized-inline-option",
        "Used when an unknown inline option is encountered.",
    ),
    "E0012": (
        "Bad option value %r",
        "bad-option-value",
        "Used when a bad value for an inline option is encountered.",
    ),
    "E0013": (
        "Plugin '%s' is impossible to load, is it installed ? ('%s')",
        "bad-plugin-value",
        "Used when a bad value is used in 'load-plugins'.",
    ),
    "E0014": (
        "Out-of-place setting encountered in top level configuration-section '%s' : '%s'",
        "bad-configuration-section",
        "Used when we detect a setting in the top level of a toml configuration that shouldn't be there.",
    ),
}


# pylint: disable=too-many-instance-attributes,too-many-public-methods
class PyLinter(
    config.OptionsManagerMixIn,
    reporters.ReportsHandlerMixIn,
    checkers.BaseTokenChecker,
    config._ArgumentsManager,
):
    """Lint Python modules using external checkers.

    This is the main checker controlling the other ones and the reports
    generation. It is itself both a raw checker and an astroid checker in order
    to:
    * handle message activation / deactivation at the module level
    * handle some basic but necessary stats'data (number of classes, methods...)

    IDE plugin developers: you may have to call
    `astroid.builder.MANAGER.astroid_cache.clear()` across runs if you want
    to ensure the latest code version is actually checked.

    This class needs to support pickling for parallel linting to work. The exception
    is reporter member; see check_parallel function for more details.
    """

    __implements__ = (interfaces.ITokenChecker,)

    name = MAIN_CHECKER_NAME
    priority = 0
    level = 0
    msgs = MSGS
    # Will be used like this : datetime.now().strftime(crash_file_path)
    crash_file_path: str = "pylint-crash-%Y-%m-%d-%H.txt"

    @staticmethod
    def make_options() -> Tuple[Tuple[str, OptionDict], ...]:
        return (
            (
                "ignore",
                {
                    "type": "csv",
                    "metavar": "<file>[,<file>...]",
                    "dest": "black_list",
                    "default": ("CVS",),
                    "help": "Files or directories to be skipped. "
                    "They should be base names, not paths.",
                },
            ),
            (
                "ignore-patterns",
                {
                    "type": "regexp_csv",
                    "metavar": "<pattern>[,<pattern>...]",
                    "dest": "black_list_re",
                    "default": (r"^\.#",),
                    "help": "Files or directories matching the regex patterns are"
                    " skipped. The regex matches against base names, not paths. The default value "
                    "ignores emacs file locks",
                },
            ),
            (
                "ignore-paths",
                {
                    "type": "regexp_paths_csv",
                    "metavar": "<pattern>[,<pattern>...]",
                    "default": [],
                    "help": "Add files or directories matching the regex patterns to the "
                    "ignore-list. The regex matches against paths and can be in "
                    "Posix or Windows format.",
                },
            ),
            (
                "persistent",
                {
                    "default": True,
                    "type": "yn",
                    "metavar": "<y or n>",
                    "level": 1,
                    "help": "Pickle collected data for later comparisons.",
                },
            ),
            (
                "load-plugins",
                {
                    "type": "csv",
                    "metavar": "<modules>",
                    "default": (),
                    "level": 1,
                    "help": "List of plugins (as comma separated values of "
                    "python module names) to load, usually to register "
                    "additional checkers.",
                },
            ),
            (
                "output-format",
                {
                    "default": "text",
                    "type": "string",
                    "metavar": "<format>",
                    "short": "f",
                    "group": "Reports",
                    "help": "Set the output format. Available formats are text,"
                    " parseable, colorized, json and msvs (visual studio)."
                    " You can also give a reporter class, e.g. mypackage.mymodule."
                    "MyReporterClass.",
                },
            ),
            (
                "reports",
                {
                    "default": False,
                    "type": "yn",
                    "metavar": "<y or n>",
                    "short": "r",
                    "group": "Reports",
                    "help": "Tells whether to display a full report or only the "
                    "messages.",
                },
            ),
            (
                "evaluation",
                {
                    "type": "string",
                    "metavar": "<python_expression>",
                    "group": "Reports",
                    "level": 1,
                    "default": "max(0, 0 if fatal else 10.0 - ((float(5 * error + warning + refactor + "
                    "convention) / statement) * 10))",
                    "help": "Python expression which should return a score less "
                    "than or equal to 10. You have access to the variables 'fatal', "
                    "'error', 'warning', 'refactor', 'convention', and 'info' which "
                    "contain the number of messages in each category, as well as "
                    "'statement' which is the total number of statements "
                    "analyzed. This score is used by the global "
                    "evaluation report (RP0004).",
                },
            ),
            (
                "score",
                {
                    "default": True,
                    "type": "yn",
                    "metavar": "<y or n>",
                    "short": "s",
                    "group": "Reports",
                    "help": "Activate the evaluation score.",
                },
            ),
            (
                "fail-under",
                {
                    "default": 10,
                    "type": "float",
                    "metavar": "<score>",
                    "help": "Specify a score threshold to be exceeded before program exits with error.",
                },
            ),
            (
                "fail-on",
                {
                    "default": "",
                    "type": "csv",
                    "metavar": "<msg ids>",
                    "help": "Return non-zero exit code if any of these messages/categories are detected,"
                    " even if score is above --fail-under value. Syntax same as enable."
                    " Messages specified are enabled, while categories only check already-enabled messages.",
                },
            ),
            (
                "confidence",
                {
                    "type": "multiple_choice",
                    "metavar": "<levels>",
                    "default": "",
                    "choices": [c.name for c in interfaces.CONFIDENCE_LEVELS],
                    "group": "Messages control",
                    "help": "Only show warnings with the listed confidence levels."
                    f" Leave empty to show all. Valid levels: {', '.join(c.name for c in interfaces.CONFIDENCE_LEVELS)}.",
                },
            ),
            (
                "enable",
                {
                    "type": "csv",
                    "metavar": "<msg ids>",
                    "short": "e",
                    "group": "Messages control",
                    "help": "Enable the message, report, category or checker with the "
                    "given id(s). You can either give multiple identifier "
                    "separated by comma (,) or put this option multiple time "
                    "(only on the command line, not in the configuration file "
                    "where it should appear only once). "
                    'See also the "--disable" option for examples.',
                },
            ),
            (
                "disable",
                {
                    "type": "csv",
                    "metavar": "<msg ids>",
                    "short": "d",
                    "group": "Messages control",
                    "help": "Disable the message, report, category or checker "
                    "with the given id(s). You can either give multiple identifiers "
                    "separated by comma (,) or put this option multiple times "
                    "(only on the command line, not in the configuration file "
                    "where it should appear only once). "
                    'You can also use "--disable=all" to disable everything first '
                    "and then re-enable specific checks. For example, if you want "
                    "to run only the similarities checker, you can use "
                    '"--disable=all --enable=similarities". '
                    "If you want to run only the classes checker, but have no "
                    "Warning level messages displayed, use "
                    '"--disable=all --enable=classes --disable=W".',
                },
            ),
            (
                "msg-template",
                {
                    "type": "string",
                    "metavar": "<template>",
                    "group": "Reports",
                    "help": (
                        "Template used to display messages. "
                        "This is a python new-style format string "
                        "used to format the message information. "
                        "See doc for all details."
                    ),
                },
            ),
            (
                "jobs",
                {
                    "type": "int",
                    "metavar": "<n-processes>",
                    "short": "j",
                    "default": 1,
                    "help": "Use multiple processes to speed up Pylint. Specifying 0 will "
                    "auto-detect the number of processors available to use.",
                },
            ),
            (
                "unsafe-load-any-extension",
                {
                    "type": "yn",
                    "metavar": "<y or n>",
                    "default": False,
                    "hide": True,
                    "help": (
                        "Allow loading of arbitrary C extensions. Extensions"
                        " are imported into the active Python interpreter and"
                        " may run arbitrary code."
                    ),
                },
            ),
            (
                "limit-inference-results",
                {
                    "type": "int",
                    "metavar": "<number-of-results>",
                    "default": 100,
                    "help": (
                        "Control the amount of potential inferred values when inferring "
                        "a single object. This can help the performance when dealing with "
                        "large functions or complex, nested conditions. "
                    ),
                },
            ),
            (
                "extension-pkg-allow-list",
                {
                    "type": "csv",
                    "metavar": "<pkg[,pkg]>",
                    "default": [],
                    "help": (
                        "A comma-separated list of package or module names"
                        " from where C extensions may be loaded. Extensions are"
                        " loading into the active Python interpreter and may run"
                        " arbitrary code."
                    ),
                },
            ),
            (
                "extension-pkg-whitelist",
                {
                    "type": "csv",
                    "metavar": "<pkg[,pkg]>",
                    "default": [],
                    "help": (
                        "A comma-separated list of package or module names"
                        " from where C extensions may be loaded. Extensions are"
                        " loading into the active Python interpreter and may run"
                        " arbitrary code. (This is an alternative name to"
                        " extension-pkg-allow-list for backward compatibility.)"
                    ),
                },
            ),
            (
                "suggestion-mode",
                {
                    "type": "yn",
                    "metavar": "<y or n>",
                    "default": True,
                    "help": (
                        "When enabled, pylint would attempt to guess common "
                        "misconfiguration and emit user-friendly hints instead "
                        "of false-positive error messages."
                    ),
                },
            ),
            (
                "exit-zero",
                {
                    "action": "store_true",
                    "help": (
                        "Always return a 0 (non-error) status code, even if "
                        "lint errors are found. This is primarily useful in "
                        "continuous integration scripts."
                    ),
                },
            ),
            (
                "from-stdin",
                {
                    "action": "store_true",
                    "help": (
                        "Interpret the stdin as a python script, whose filename "
                        "needs to be passed as the module_or_package argument."
                    ),
                },
            ),
            (
                "recursive",
                {
                    "type": "yn",
                    "metavar": "<yn>",
                    "default": False,
                    "help": "Discover python modules and packages in the file system subtree.",
                },
            ),
            (
                "py-version",
                {
                    "default": sys.version_info[:2],
                    "type": "py_version",
                    "metavar": "<py_version>",
                    "help": (
                        "Minimum Python version to use for version dependent checks. "
                        "Will default to the version used to run pylint."
                    ),
                },
            ),
        )

    base_option_groups = (
        ("Messages control", "Options controlling analysis messages"),
        ("Reports", "Options related to output formatting and reporting"),
    )

    def __init__(
        self,
        options: Tuple[Tuple[str, OptionDict], ...] = (),
        reporter: Union[reporters.BaseReporter, reporters.MultiReporter, None] = None,
        option_groups: Tuple[Tuple[str, str], ...] = (),
        # pylint: disable-next=fixme
        # TODO: Deprecate passing the pylintrc parameter
        pylintrc: Optional[str] = None,  # pylint: disable=unused-argument
    ) -> None:
        config._ArgumentsManager.__init__(self)

        # Some stuff has to be done before initialization of other ancestors...
        # messages store / checkers / reporter / astroid manager

        # Attributes for reporters
        self.reporter: Union[reporters.BaseReporter, reporters.MultiReporter]
        if reporter:
            self.set_reporter(reporter)
        else:
            self.set_reporter(TextReporter())
        self._reporters: Dict[str, Type[reporters.BaseReporter]] = {}
        """Dictionary of possible but non-initialized reporters."""

        # Attributes for checkers and plugins
        self._checkers: DefaultDict[
            str, List[checkers.BaseChecker]
        ] = collections.defaultdict(list)
        """Dictionary of registered and initialized checkers."""
        self._dynamic_plugins: Set[str] = set()
        """Set of loaded plugin names."""

        # Attributes related to visiting files
        self.file_state = FileState()
        self.current_name: Optional[str] = None
        self.current_file: Optional[str] = None
        self._ignore_file = False
        self._pragma_lineno: Dict[str, int] = {}

        # Attributes related to stats
        self.stats = LinterStats()

        # Attributes related to (command-line) options and their parsing
        self._external_opts = options
        self.options: Tuple[Tuple[str, OptionDict], ...] = (
            options + PyLinter.make_options()
        )
        self.option_groups: Tuple[Tuple[str, str], ...] = (
            option_groups + PyLinter.base_option_groups
        )
        self._options_methods = {
            "enable": self.enable,
            "disable": self.disable,
            "disable-next": self.disable_next,
        }
        self._bw_options_methods = {
            "disable-msg": self._options_methods["disable"],
            "enable-msg": self._options_methods["enable"],
        }
        self.fail_on_symbols: List[str] = []
        """List of message symbols on which pylint should fail, set by --fail-on."""
        self._error_mode = False

        # Attributes related to messages (states) and their handling
        self.msgs_store = MessageDefinitionStore()
        self.msg_status = 0
        self._msgs_state: Dict[str, bool] = {}
        self._by_id_managed_msgs: List[ManagedMessage] = []

        reporters.ReportsHandlerMixIn.__init__(self)
<<<<<<< HEAD
        config_file = next(config.find_default_config_files(), None)
        super().__init__(
            usage=__doc__,
            config_file=pylintrc or str(config_file) if config_file else None,
        )
=======
        config.OptionsManagerMixIn.__init__(self, usage=__doc__)
>>>>>>> f46904ab
        checkers.BaseTokenChecker.__init__(self)
        # provided reports
        self.reports = (
            ("RP0001", "Messages by category", report_total_messages_stats),
            (
                "RP0002",
                "% errors / warnings by module",
                report_messages_by_module_stats,
            ),
            ("RP0003", "Messages", report_messages_stats),
        )
        self.register_checker(self)
        self.load_provider_defaults()

    def load_default_plugins(self):
        checkers.initialize(self)
        reporters.initialize(self)

    def load_plugin_modules(self, modnames):
        """Take a list of module names which are pylint plugins and load
        and register them
        """
        for modname in modnames:
            if modname in self._dynamic_plugins:
                continue
            self._dynamic_plugins.add(modname)
            try:
                module = astroid.modutils.load_module_from_name(modname)
                module.register(self)
            except ModuleNotFoundError:
                pass

    def load_plugin_configuration(self):
        """Call the configuration hook for plugins.

        This walks through the list of plugins, grabs the "load_configuration"
        hook, if exposed, and calls it to allow plugins to configure specific
        settings.
        """
        for modname in self._dynamic_plugins:
            try:
                module = astroid.modutils.load_module_from_name(modname)
                if hasattr(module, "load_configuration"):
                    module.load_configuration(self)
            except ModuleNotFoundError as e:
                self.add_message("bad-plugin-value", args=(modname, e), line=0)

    def _load_reporters(self, reporter_names: str) -> None:
        """Load the reporters if they are available on _reporters."""
        if not self._reporters:
            return
        sub_reporters = []
        output_files = []
        with contextlib.ExitStack() as stack:
            for reporter_name in reporter_names.split(","):
                reporter_name, *reporter_output = reporter_name.split(":", 1)

                reporter = self._load_reporter_by_name(reporter_name)
                sub_reporters.append(reporter)
                if reporter_output:
                    output_file = stack.enter_context(
                        open(reporter_output[0], "w", encoding="utf-8")
                    )
                    reporter.out = output_file
                    output_files.append(output_file)

            # Extend the lifetime of all opened output files
            close_output_files = stack.pop_all().close

        if len(sub_reporters) > 1 or output_files:
            self.set_reporter(
                reporters.MultiReporter(
                    sub_reporters,
                    close_output_files,
                )
            )
        else:
            self.set_reporter(sub_reporters[0])

    def _load_reporter_by_name(self, reporter_name: str) -> reporters.BaseReporter:
        name = reporter_name.lower()
        if name in self._reporters:
            return self._reporters[name]()

        try:
            reporter_class = _load_reporter_by_class(reporter_name)
        except (ImportError, AttributeError) as e:
            raise exceptions.InvalidReporterError(name) from e
        else:
            return reporter_class()

    def set_reporter(
        self, reporter: Union[reporters.BaseReporter, reporters.MultiReporter]
    ) -> None:
        """Set the reporter used to display messages and reports."""
        self.reporter = reporter
        reporter.linter = self

    def set_option(self, optname, value, action=None, optdict=None):
        """Overridden from config.OptionsProviderMixin to handle some
        special options
        """
        if optname in self._options_methods or optname in self._bw_options_methods:
            if value:
                try:
                    meth = self._options_methods[optname]
                except KeyError:
                    meth = self._bw_options_methods[optname]
                    warnings.warn(
                        f"{optname} is deprecated, replace it by {optname.split('-')[0]}",
                        DeprecationWarning,
                    )
                value = utils._check_csv(value)
                if isinstance(value, (list, tuple)):
                    for _id in value:
                        meth(_id, ignore_unknown=True)
                else:
                    meth(value)
                return  # no need to call set_option, disable/enable methods do it
        elif optname == "output-format":
            assert isinstance(
                value, str
            ), "'output-format' should be a comma separated string of reporters"
            self._load_reporters(value)
        try:
            checkers.BaseTokenChecker.set_option(self, optname, value, action, optdict)
        except config.UnsupportedAction:
            print(f"option {optname} can't be read from config file", file=sys.stderr)

    def register_reporter(self, reporter_class: Type[reporters.BaseReporter]) -> None:
        """Registers a reporter class on the _reporters attribute."""
        self._reporters[reporter_class.name] = reporter_class

    def report_order(self):
        reports = sorted(self._reports, key=lambda x: getattr(x, "name", ""))
        try:
            # Remove the current reporter and add it
            # at the end of the list.
            reports.pop(reports.index(self))
        except ValueError:
            pass
        else:
            reports.append(self)
        return reports

    # checkers manipulation methods ############################################

    def register_checker(self, checker: checkers.BaseChecker) -> None:
        """This method auto registers the checker."""
        assert checker.priority <= 0, "checker priority can't be >= 0"
        self._checkers[checker.name].append(checker)
        for r_id, r_title, r_cb in checker.reports:
            self.register_report(r_id, r_title, r_cb, checker)
        self.register_options_provider(checker)
        if hasattr(checker, "msgs"):
            self.msgs_store.register_messages_from_checker(checker)
        checker.load_defaults()
        # Register the checker, but disable all of its messages.
        if not getattr(checker, "enabled", True):
            self.disable(checker.name)

    def enable_fail_on_messages(self):
        """Enable 'fail on' msgs.

        Convert values in config.fail_on (which might be msg category, msg id,
        or symbol) to specific msgs, then enable and flag them for later.
        """
        fail_on_vals = self.config.fail_on
        if not fail_on_vals:
            return

        fail_on_cats = set()
        fail_on_msgs = set()
        for val in fail_on_vals:
            # If value is a category, add category, else add message
            if val in MSG_TYPES:
                fail_on_cats.add(val)
            else:
                fail_on_msgs.add(val)

        # For every message in every checker, if cat or msg flagged, enable check
        for all_checkers in self._checkers.values():
            for checker in all_checkers:
                for msg in checker.messages:
                    if msg.msgid in fail_on_msgs or msg.symbol in fail_on_msgs:
                        # message id/symbol matched, enable and flag it
                        self.enable(msg.msgid)
                        self.fail_on_symbols.append(msg.symbol)
                    elif msg.msgid[0] in fail_on_cats:
                        # message starts with a category value, flag (but do not enable) it
                        self.fail_on_symbols.append(msg.symbol)

    def any_fail_on_issues(self):
        return self.stats and any(
            x in self.fail_on_symbols for x in self.stats.by_msg.keys()
        )

    def disable_noerror_messages(self):
        for msgcat, msgids in self.msgs_store._msgs_by_category.items():
            # enable only messages with 'error' severity and above ('fatal')
            if msgcat in {"E", "F"}:
                for msgid in msgids:
                    self.enable(msgid)
            else:
                for msgid in msgids:
                    self.disable(msgid)

    def disable_reporters(self):
        """Disable all reporters."""
        for _reporters in self._reports.values():
            for report_id, _, _ in _reporters:
                self.disable_report(report_id)

    def error_mode(self):
        """Error mode: enable only errors; no reports, no persistent."""
        self._error_mode = True
        self.disable_noerror_messages()
        self.disable("miscellaneous")
        self.set_option("reports", False)
        self.set_option("persistent", False)
        self.set_option("score", False)

    def list_messages_enabled(self):
        emittable, non_emittable = self.msgs_store.find_emittable_messages()
        enabled = []
        disabled = []
        for message in emittable:
            if self.is_message_enabled(message.msgid):
                enabled.append(f"  {message.symbol} ({message.msgid})")
            else:
                disabled.append(f"  {message.symbol} ({message.msgid})")
        print("Enabled messages:")
        for msg in enabled:
            print(msg)
        print("\nDisabled messages:")
        for msg in disabled:
            print(msg)
        print("\nNon-emittable messages with current interpreter:")
        for msg in non_emittable:
            print(f"  {msg.symbol} ({msg.msgid})")
        print("")

    # block level option handling #############################################
    # see func_block_disable_msg.py test case for expected behaviour

    def process_tokens(self, tokens):
        """Process tokens from the current module to search for module/block level
        options.
        """
        control_pragmas = {"disable", "disable-next", "enable"}
        prev_line = None
        saw_newline = True
        seen_newline = True
        for (tok_type, content, start, _, _) in tokens:
            if prev_line and prev_line != start[0]:
                saw_newline = seen_newline
                seen_newline = False

            prev_line = start[0]
            if tok_type in (tokenize.NL, tokenize.NEWLINE):
                seen_newline = True

            if tok_type != tokenize.COMMENT:
                continue
            match = OPTION_PO.search(content)
            if match is None:
                continue
            try:
                for pragma_repr in parse_pragma(match.group(2)):
                    if pragma_repr.action in {"disable-all", "skip-file"}:
                        if pragma_repr.action == "disable-all":
                            self.add_message(
                                "deprecated-pragma",
                                line=start[0],
                                args=("disable-all", "skip-file"),
                            )
                        self.add_message("file-ignored", line=start[0])
                        self._ignore_file = True
                        return
                    try:
                        meth = self._options_methods[pragma_repr.action]
                    except KeyError:
                        meth = self._bw_options_methods[pragma_repr.action]
                        # found a "(dis|en)able-msg" pragma deprecated suppression
                        self.add_message(
                            "deprecated-pragma",
                            line=start[0],
                            args=(
                                pragma_repr.action,
                                pragma_repr.action.replace("-msg", ""),
                            ),
                        )
                    for msgid in pragma_repr.messages:
                        # Add the line where a control pragma was encountered.
                        if pragma_repr.action in control_pragmas:
                            self._pragma_lineno[msgid] = start[0]

                        if (pragma_repr.action, msgid) == ("disable", "all"):
                            self.add_message(
                                "deprecated-pragma",
                                line=start[0],
                                args=("disable=all", "skip-file"),
                            )
                            self.add_message("file-ignored", line=start[0])
                            self._ignore_file = True
                            return
                            # If we did not see a newline between the previous line and now,
                            # we saw a backslash so treat the two lines as one.
                        l_start = start[0]
                        if not saw_newline:
                            l_start -= 1
                        try:
                            meth(msgid, "module", l_start)
                        except exceptions.UnknownMessageError:
                            self.add_message(
                                "bad-option-value", args=msgid, line=start[0]
                            )
            except UnRecognizedOptionError as err:
                self.add_message(
                    "unrecognized-inline-option", args=err.token, line=start[0]
                )
                continue
            except InvalidPragmaError as err:
                self.add_message("bad-inline-option", args=err.token, line=start[0])
                continue

    # code checking methods ###################################################

    def get_checkers(self):
        """Return all available checkers as a list."""
        return [self] + [
            c
            for _checkers in self._checkers.values()
            for c in _checkers
            if c is not self
        ]

    def get_checker_names(self):
        """Get all the checker names that this linter knows about."""
        current_checkers = self.get_checkers()
        return sorted(
            {
                checker.name
                for checker in current_checkers
                if checker.name != MAIN_CHECKER_NAME
            }
        )

    def prepare_checkers(self):
        """Return checkers needed for activated messages and reports."""
        if not self.config.reports:
            self.disable_reporters()
        # get needed checkers
        needed_checkers = [self]
        for checker in self.get_checkers()[1:]:
            messages = {msg for msg in checker.msgs if self.is_message_enabled(msg)}
            if messages or any(self.report_is_enabled(r[0]) for r in checker.reports):
                needed_checkers.append(checker)
        # Sort checkers by priority
        needed_checkers = sorted(
            needed_checkers, key=operator.attrgetter("priority"), reverse=True
        )
        return needed_checkers

    # pylint: disable=unused-argument
    @staticmethod
    def should_analyze_file(modname, path, is_argument=False):
        """Returns whether a module should be checked.

        This implementation returns True for all python source file, indicating
        that all files should be linted.

        Subclasses may override this method to indicate that modules satisfying
        certain conditions should not be linted.

        :param str modname: The name of the module to be checked.
        :param str path: The full path to the source code of the module.
        :param bool is_argument: Whether the file is an argument to pylint or not.
                                 Files which respect this property are always
                                 checked, since the user requested it explicitly.
        :returns: True if the module should be checked.
        :rtype: bool
        """
        if is_argument:
            return True
        return path.endswith(".py")

    # pylint: enable=unused-argument

    def initialize(self):
        """Initialize linter for linting.

        This method is called before any linting is done.
        """
        # initialize msgs_state now that all messages have been registered into
        # the store
        for msg in self.msgs_store.messages:
            if not msg.may_be_emitted():
                self._msgs_state[msg.msgid] = False

    @staticmethod
    def _discover_files(files_or_modules: Sequence[str]) -> Iterator[str]:
        """Discover python modules and packages in subdirectory.

        Returns iterator of paths to discovered modules and packages.
        """
        for something in files_or_modules:
            if os.path.isdir(something) and not os.path.isfile(
                os.path.join(something, "__init__.py")
            ):
                skip_subtrees: List[str] = []
                for root, _, files in os.walk(something):
                    if any(root.startswith(s) for s in skip_subtrees):
                        # Skip subtree of already discovered package.
                        continue
                    if "__init__.py" in files:
                        skip_subtrees.append(root)
                        yield root
                    else:
                        yield from (
                            os.path.join(root, file)
                            for file in files
                            if file.endswith(".py")
                        )
            else:
                yield something

    def check(self, files_or_modules: Union[Sequence[str], str]) -> None:
        """Main checking entry: check a list of files or modules from their name.

        files_or_modules is either a string or list of strings presenting modules to check.
        """
        self.initialize()
        if not isinstance(files_or_modules, (list, tuple)):
            # pylint: disable-next=fixme
            # TODO: Update typing and docstring for 'files_or_modules' when removing the deprecation
            warnings.warn(
                "In pylint 3.0, the checkers check function will only accept sequence of string",
                DeprecationWarning,
            )
            files_or_modules = (files_or_modules,)  # type: ignore[assignment]
        if self.config.recursive:
            files_or_modules = tuple(self._discover_files(files_or_modules))
        if self.config.from_stdin:
            if len(files_or_modules) != 1:
                raise exceptions.InvalidArgsError(
                    "Missing filename required for --from-stdin"
                )

            filepath = files_or_modules[0]
            with fix_import_path(files_or_modules):
                self._check_files(
                    functools.partial(self.get_ast, data=_read_stdin()),
                    [self._get_file_descr_from_stdin(filepath)],
                )
        elif self.config.jobs == 1:
            with fix_import_path(files_or_modules):
                self._check_files(
                    self.get_ast, self._iterate_file_descrs(files_or_modules)
                )
        else:
            check_parallel(
                self,
                self.config.jobs,
                self._iterate_file_descrs(files_or_modules),
                files_or_modules,
            )

    def check_single_file(self, name: str, filepath: str, modname: str) -> None:
        warnings.warn(
            "In pylint 3.0, the checkers check_single_file function will be removed. "
            "Use check_single_file_item instead.",
            DeprecationWarning,
        )
        self.check_single_file_item(FileItem(name, filepath, modname))

    def check_single_file_item(self, file: FileItem) -> None:
        """Check single file item.

        The arguments are the same that are documented in _check_files

        initialize() should be called before calling this method
        """
        with self._astroid_module_checker() as check_astroid_module:
            self._check_file(self.get_ast, check_astroid_module, file)

    def _check_files(
        self,
        get_ast,
        file_descrs: Iterable[FileItem],
    ) -> None:
        """Check all files from file_descrs."""
        with self._astroid_module_checker() as check_astroid_module:
            for file in file_descrs:
                try:
                    self._check_file(get_ast, check_astroid_module, file)
                except Exception as ex:  # pylint: disable=broad-except
                    template_path = prepare_crash_report(
                        ex, file.filepath, self.crash_file_path
                    )
                    msg = get_fatal_error_message(file.filepath, template_path)
                    if isinstance(ex, AstroidError):
                        symbol = "astroid-error"
                        self.add_message(symbol, args=(file.filepath, msg))
                    else:
                        symbol = "fatal"
                        self.add_message(symbol, args=msg)

    def _check_file(self, get_ast, check_astroid_module, file: FileItem):
        """Check a file using the passed utility functions (get_ast and check_astroid_module).

        :param callable get_ast: callable returning AST from defined file taking the following arguments
        - filepath: path to the file to check
        - name: Python module name
        :param callable check_astroid_module: callable checking an AST taking the following arguments
        - ast: AST of the module
        :param FileItem file: data about the file
        """
        self.set_current_module(file.name, file.filepath)
        # get the module representation
        ast_node = get_ast(file.filepath, file.name)
        if ast_node is None:
            return

        self._ignore_file = False

        self.file_state = FileState(file.modpath)
        # fix the current file (if the source file was not available or
        # if it's actually a c extension)
        self.current_file = ast_node.file
        check_astroid_module(ast_node)
        # warn about spurious inline messages handling
        spurious_messages = self.file_state.iter_spurious_suppression_messages(
            self.msgs_store
        )
        for msgid, line, args in spurious_messages:
            self.add_message(msgid, line, None, args)

    @staticmethod
    def _get_file_descr_from_stdin(filepath: str) -> FileItem:
        """Return file description (tuple of module name, file path, base name) from given file path.

        This method is used for creating suitable file description for _check_files when the
        source is standard input.
        """
        try:
            # Note that this function does not really perform an
            # __import__ but may raise an ImportError exception, which
            # we want to catch here.
            modname = ".".join(astroid.modutils.modpath_from_file(filepath))
        except ImportError:
            modname = os.path.splitext(os.path.basename(filepath))[0]

        return FileItem(modname, filepath, filepath)

    def _iterate_file_descrs(self, files_or_modules) -> Iterator[FileItem]:
        """Return generator yielding file descriptions (tuples of module name, file path, base name).

        The returned generator yield one item for each Python module that should be linted.
        """
        for descr in self._expand_files(files_or_modules):
            name, filepath, is_arg = descr["name"], descr["path"], descr["isarg"]
            if self.should_analyze_file(name, filepath, is_argument=is_arg):
                yield FileItem(name, filepath, descr["basename"])

    def _expand_files(self, modules) -> List[ModuleDescriptionDict]:
        """Get modules and errors from a list of modules and handle errors."""
        result, errors = expand_modules(
            modules,
            self.config.black_list,
            self.config.black_list_re,
            self._ignore_paths,
        )
        for error in errors:
            message = modname = error["mod"]
            key = error["key"]
            self.set_current_module(modname)
            if key == "fatal":
                message = str(error["ex"]).replace(os.getcwd() + os.sep, "")
            self.add_message(key, args=message)
        return result

    def set_current_module(self, modname, filepath: Optional[str] = None):
        """Set the name of the currently analyzed module and
        init statistics for it
        """
        if not modname and filepath is None:
            return
        self.reporter.on_set_current_module(modname, filepath)
        if modname is None:
            warnings.warn(
                (
                    "In pylint 3.0 modname should be a string so that it can be used to "
                    "correctly set the current_name attribute of the linter instance. "
                    "If unknown it should be initialized as an empty string."
                ),
                DeprecationWarning,
            )
        self.current_name = modname
        self.current_file = filepath or modname
        self.stats.init_single_module(modname)

    @contextlib.contextmanager
    def _astroid_module_checker(self):
        """Context manager for checking ASTs.

        The value in the context is callable accepting AST as its only argument.
        """
        walker = ASTWalker(self)
        _checkers = self.prepare_checkers()
        tokencheckers = [
            c
            for c in _checkers
            if interfaces.implements(c, interfaces.ITokenChecker) and c is not self
        ]
        rawcheckers = [
            c for c in _checkers if interfaces.implements(c, interfaces.IRawChecker)
        ]
        # notify global begin
        for checker in _checkers:
            checker.open()
            if interfaces.implements(checker, interfaces.IAstroidChecker):
                walker.add_checker(checker)

        yield functools.partial(
            self.check_astroid_module,
            walker=walker,
            tokencheckers=tokencheckers,
            rawcheckers=rawcheckers,
        )

        # notify global end
        self.stats.statement = walker.nbstatements
        for checker in reversed(_checkers):
            checker.close()

    def get_ast(
        self, filepath: str, modname: str, data: Optional[str] = None
    ) -> nodes.Module:
        """Return an ast(roid) representation of a module or a string.

        :param str filepath: path to checked file.
        :param str modname: The name of the module to be checked.
        :param str data: optional contents of the checked file.
        :returns: the AST
        :rtype: astroid.nodes.Module
        :raises AstroidBuildingError: Whenever we encounter an unexpected exception
        """
        try:
            if data is None:
                return MANAGER.ast_from_file(filepath, modname, source=True)
            return astroid.builder.AstroidBuilder(MANAGER).string_build(
                data, modname, filepath
            )
        except astroid.AstroidSyntaxError as ex:
            # pylint: disable=no-member
            self.add_message(
                "syntax-error",
                line=getattr(ex.error, "lineno", 0),
                col_offset=getattr(ex.error, "offset", None),
                args=str(ex.error),
            )
        except astroid.AstroidBuildingError as ex:
            self.add_message("parse-error", args=ex)
        except Exception as ex:
            traceback.print_exc()
            # We raise BuildingError here as this is essentially an astroid issue
            # Creating an issue template and adding the 'astroid-error' message is handled
            # by caller: _check_files
            raise astroid.AstroidBuildingError(
                "Building error when trying to create ast representation of module '{modname}'",
                modname=modname,
            ) from ex
        return None

    def check_astroid_module(self, ast_node, walker, rawcheckers, tokencheckers):
        """Check a module from its astroid representation.

        For return value see _check_astroid_module
        """
        before_check_statements = walker.nbstatements

        retval = self._check_astroid_module(
            ast_node, walker, rawcheckers, tokencheckers
        )

        self.stats.by_module[self.current_name]["statement"] = (
            walker.nbstatements - before_check_statements
        )

        return retval

    def _check_astroid_module(
        self, node: nodes.Module, walker, rawcheckers, tokencheckers
    ):
        """Check given AST node with given walker and checkers.

        :param astroid.nodes.Module node: AST node of the module to check
        :param pylint.utils.ast_walker.ASTWalker walker: AST walker
        :param list rawcheckers: List of token checkers to use
        :param list tokencheckers: List of raw checkers to use

        :returns: True if the module was checked, False if ignored,
            None if the module contents could not be parsed
        :rtype: bool
        """
        try:
            tokens = utils.tokenize_module(node)
        except tokenize.TokenError as ex:
            self.add_message("syntax-error", line=ex.args[1][0], args=ex.args[0])
            return None

        if not node.pure_python:
            self.add_message("raw-checker-failed", args=node.name)
        else:
            # assert astroid.file.endswith('.py')
            # invoke ITokenChecker interface on self to fetch module/block
            # level options
            self.process_tokens(tokens)
            if self._ignore_file:
                return False
            # walk ast to collect line numbers
            self.file_state.collect_block_lines(self.msgs_store, node)
            # run raw and tokens checkers
            for checker in rawcheckers:
                checker.process_module(node)
            for checker in tokencheckers:
                checker.process_tokens(tokens)
        # generate events to astroid checkers
        walker.walk(node)
        return True

    # IAstroidChecker interface #################################################

    def open(self):
        """Initialize counters."""
        self.stats = LinterStats()
        MANAGER.always_load_extensions = self.config.unsafe_load_any_extension
        MANAGER.max_inferable_values = self.config.limit_inference_results
        MANAGER.extension_package_whitelist.update(self.config.extension_pkg_allow_list)
        if self.config.extension_pkg_whitelist:
            MANAGER.extension_package_whitelist.update(
                self.config.extension_pkg_whitelist
            )
        self.stats.reset_message_count()
        self._ignore_paths = get_global_option(self, "ignore-paths")

    def generate_reports(self):
        """Close the whole package /module, it's time to make reports !

        if persistent run, pickle results for later comparison
        """
        # Display whatever messages are left on the reporter.
        self.reporter.display_messages(report_nodes.Section())

        if self.file_state.base_name is not None:
            # load previous results if any
            previous_stats = config.load_results(self.file_state.base_name)
            self.reporter.on_close(self.stats, previous_stats)
            if self.config.reports:
                sect = self.make_reports(self.stats, previous_stats)
            else:
                sect = report_nodes.Section()

            if self.config.reports:
                self.reporter.display_reports(sect)
            score_value = self._report_evaluation()
            # save results if persistent run
            if self.config.persistent:
                config.save_results(self.stats, self.file_state.base_name)
        else:
            self.reporter.on_close(self.stats, LinterStats())
            score_value = None
        return score_value

    def _report_evaluation(self):
        """Make the global evaluation report."""
        # check with at least check 1 statements (usually 0 when there is a
        # syntax error preventing pylint from further processing)
        note = None
        previous_stats = config.load_results(self.file_state.base_name)
        if self.stats.statement == 0:
            return note

        # get a global note for the code
        evaluation = self.config.evaluation
        try:
            stats_dict = {
                "fatal": self.stats.fatal,
                "error": self.stats.error,
                "warning": self.stats.warning,
                "refactor": self.stats.refactor,
                "convention": self.stats.convention,
                "statement": self.stats.statement,
                "info": self.stats.info,
            }
            note = eval(evaluation, {}, stats_dict)  # pylint: disable=eval-used
        except Exception as ex:  # pylint: disable=broad-except
            msg = f"An exception occurred while rating: {ex}"
        else:
            self.stats.global_note = note
            msg = f"Your code has been rated at {note:.2f}/10"
            if previous_stats:
                pnote = previous_stats.global_note
                if pnote is not None:
                    msg += f" (previous run: {pnote:.2f}/10, {note - pnote:+.2f})"

        if self.config.score:
            sect = report_nodes.EvaluationSection(msg)
            self.reporter.display_reports(sect)
        return note

    # Adding (ignored) messages to the Message Reporter

    def _get_message_state_scope(
        self,
        msgid: str,
        line: Optional[int] = None,
        confidence: Optional[interfaces.Confidence] = None,
    ) -> Optional[Literal[0, 1, 2]]:
        """Returns the scope at which a message was enabled/disabled."""
        if confidence is None:
            confidence = interfaces.UNDEFINED
        if self.config.confidence and confidence.name not in self.config.confidence:
            return MSG_STATE_CONFIDENCE  # type: ignore[return-value] # mypy does not infer Literal correctly
        try:
            if line in self.file_state._module_msgs_state[msgid]:
                return MSG_STATE_SCOPE_MODULE  # type: ignore[return-value]
        except (KeyError, TypeError):
            return MSG_STATE_SCOPE_CONFIG  # type: ignore[return-value]
        return None

    def _is_one_message_enabled(self, msgid: str, line: Optional[int]) -> bool:
        """Checks state of a single message for the current file.

        This function can't be cached as it depends on self.file_state which can
        change.
        """
        if line is None:
            return self._msgs_state.get(msgid, True)
        try:
            return self.file_state._module_msgs_state[msgid][line]
        except KeyError:
            # Check if the message's line is after the maximum line existing in ast tree.
            # This line won't appear in the ast tree and won't be referred in
            # self.file_state._module_msgs_state
            # This happens for example with a commented line at the end of a module.
            max_line_number = self.file_state.get_effective_max_line_number()
            if max_line_number and line > max_line_number:
                fallback = True
                lines = self.file_state._raw_module_msgs_state.get(msgid, {})

                # Doesn't consider scopes, as a 'disable' can be in a
                # different scope than that of the current line.
                closest_lines = reversed(
                    [
                        (message_line, enable)
                        for message_line, enable in lines.items()
                        if message_line <= line
                    ]
                )
                _, fallback_iter = next(closest_lines, (None, None))
                if fallback_iter is not None:
                    fallback = fallback_iter

                return self._msgs_state.get(msgid, fallback)
            return self._msgs_state.get(msgid, True)

    def is_message_enabled(
        self,
        msg_descr: str,
        line: Optional[int] = None,
        confidence: Optional[interfaces.Confidence] = None,
    ) -> bool:
        """Return whether this message is enabled for the current file, line and confidence level.

        This function can't be cached right now as the line is the line of
        the currently analysed file (self.file_state), if it changes, then the
        result for the same msg_descr/line might need to change.

        :param msg_descr: Either the msgid or the symbol for a MessageDefinition
        :param line: The line of the currently analysed file
        :param confidence: The confidence of the message
        """
        if self.config.confidence and confidence:
            if confidence.name not in self.config.confidence:
                return False
        try:
            msgids = self.msgs_store.message_id_store.get_active_msgids(msg_descr)
        except exceptions.UnknownMessageError:
            # The linter checks for messages that are not registered
            # due to version mismatch, just treat them as message IDs
            # for now.
            msgids = [msg_descr]
        return any(self._is_one_message_enabled(msgid, line) for msgid in msgids)

    def _add_one_message(
        self,
        message_definition: MessageDefinition,
        line: Optional[int],
        node: Optional[nodes.NodeNG],
        args: Optional[Any],
        confidence: Optional[interfaces.Confidence],
        col_offset: Optional[int],
        end_lineno: Optional[int],
        end_col_offset: Optional[int],
    ) -> None:
        """After various checks have passed a single Message is
        passed to the reporter and added to stats
        """
        message_definition.check_message_definition(line, node)

        # Look up "location" data of node if not yet supplied
        if node:
            if node.position:
                if not line:
                    line = node.position.lineno
                if not col_offset:
                    col_offset = node.position.col_offset
                if not end_lineno:
                    end_lineno = node.position.end_lineno
                if not end_col_offset:
                    end_col_offset = node.position.end_col_offset
            else:
                if not line:
                    line = node.fromlineno
                if not col_offset:
                    col_offset = node.col_offset
                if not end_lineno:
                    end_lineno = node.end_lineno
                if not end_col_offset:
                    end_col_offset = node.end_col_offset

        # should this message be displayed
        if not self.is_message_enabled(message_definition.msgid, line, confidence):
            self.file_state.handle_ignored_message(
                self._get_message_state_scope(
                    message_definition.msgid, line, confidence
                ),
                message_definition.msgid,
                line,
            )
            return

        # update stats
        msg_cat = MSG_TYPES[message_definition.msgid[0]]
        self.msg_status |= MSG_TYPES_STATUS[message_definition.msgid[0]]
        self.stats.increase_single_message_count(msg_cat, 1)
        self.stats.increase_single_module_message_count(
            self.current_name,  # type: ignore[arg-type] # Should be removable after https://github.com/PyCQA/pylint/pull/5580
            msg_cat,
            1,
        )
        try:
            self.stats.by_msg[message_definition.symbol] += 1
        except KeyError:
            self.stats.by_msg[message_definition.symbol] = 1
        # Interpolate arguments into message string
        msg = message_definition.msg
        if args:
            msg %= args
        # get module and object
        if node is None:
            module, obj = self.current_name, ""
            abspath = self.current_file
        else:
            module, obj = utils.get_module_and_frameid(node)
            abspath = node.root().file
        if abspath is not None:
            path = abspath.replace(self.reporter.path_strip_prefix, "", 1)
        else:
            path = "configuration"
        # add the message
        self.reporter.handle_message(
            Message(
                message_definition.msgid,
                message_definition.symbol,
                MessageLocationTuple(
                    abspath or "",
                    path,
                    module or "",
                    obj,
                    line or 1,
                    col_offset or 0,
                    end_lineno,
                    end_col_offset,
                ),
                msg,
                confidence,
            )
        )

    def add_message(
        self,
        msgid: str,
        line: Optional[int] = None,
        node: Optional[nodes.NodeNG] = None,
        args: Optional[Any] = None,
        confidence: Optional[interfaces.Confidence] = None,
        col_offset: Optional[int] = None,
        end_lineno: Optional[int] = None,
        end_col_offset: Optional[int] = None,
    ) -> None:
        """Adds a message given by ID or name.

        If provided, the message string is expanded using args.

        AST checkers must provide the node argument (but may optionally
        provide line if the line number is different), raw and token checkers
        must provide the line argument.
        """
        if confidence is None:
            confidence = interfaces.UNDEFINED
        message_definitions = self.msgs_store.get_message_definitions(msgid)
        for message_definition in message_definitions:
            self._add_one_message(
                message_definition,
                line,
                node,
                args,
                confidence,
                col_offset,
                end_lineno,
                end_col_offset,
            )

    def add_ignored_message(
        self,
        msgid: str,
        line: int,
        node: Optional[nodes.NodeNG] = None,
        confidence: Optional[interfaces.Confidence] = interfaces.UNDEFINED,
    ) -> None:
        """Prepares a message to be added to the ignored message storage.

        Some checks return early in special cases and never reach add_message(),
        even though they would normally issue a message.
        This creates false positives for useless-suppression.
        This function avoids this by adding those message to the ignored msgs attribute
        """
        message_definitions = self.msgs_store.get_message_definitions(msgid)
        for message_definition in message_definitions:
            message_definition.check_message_definition(line, node)
            self.file_state.handle_ignored_message(
                self._get_message_state_scope(
                    message_definition.msgid, line, confidence
                ),
                message_definition.msgid,
                line,
            )

    # Setting the state (disabled/enabled) of messages and registering them

    def _message_symbol(self, msgid: str) -> List[str]:
        """Get the message symbol of the given message id.

        Return the original message id if the message does not
        exist.
        """
        try:
            return [md.symbol for md in self.msgs_store.get_message_definitions(msgid)]
        except exceptions.UnknownMessageError:
            return [msgid]

    def _set_one_msg_status(
        self, scope: str, msg: MessageDefinition, line: Optional[int], enable: bool
    ) -> None:
        """Set the status of an individual message."""
        if scope == "module":
            assert isinstance(line, int)  # should always be int inside module scope

            self.file_state.set_msg_status(msg, line, enable)
            if not enable and msg.symbol != "locally-disabled":
                self.add_message(
                    "locally-disabled", line=line, args=(msg.symbol, msg.msgid)
                )
        else:
            msgs = self._msgs_state
            msgs[msg.msgid] = enable

    def _get_messages_to_set(
        self, msgid: str, enable: bool, ignore_unknown: bool = False
    ) -> List[MessageDefinition]:
        """Do some tests and find the actual messages of which the status should be set."""
        message_definitions = []
        if msgid == "all":
            for _msgid in MSG_TYPES:
                message_definitions.extend(
                    self._get_messages_to_set(_msgid, enable, ignore_unknown)
                )
            return message_definitions

        # msgid is a category?
        category_id = msgid.upper()
        if category_id not in MSG_TYPES:
            category_id_formatted = MSG_TYPES_LONG.get(category_id)
        else:
            category_id_formatted = category_id
        if category_id_formatted is not None:
            for _msgid in self.msgs_store._msgs_by_category[category_id_formatted]:
                message_definitions.extend(
                    self._get_messages_to_set(_msgid, enable, ignore_unknown)
                )
            return message_definitions

        # msgid is a checker name?
        if msgid.lower() in self._checkers:
            for checker in self._checkers[msgid.lower()]:
                for _msgid in checker.msgs:
                    message_definitions.extend(
                        self._get_messages_to_set(_msgid, enable, ignore_unknown)
                    )
            return message_definitions

        # msgid is report id?
        if msgid.lower().startswith("rp"):
            if enable:
                self.enable_report(msgid)
            else:
                self.disable_report(msgid)
            return message_definitions

        try:
            # msgid is a symbolic or numeric msgid.
            message_definitions = self.msgs_store.get_message_definitions(msgid)
        except exceptions.UnknownMessageError:
            if not ignore_unknown:
                raise
        return message_definitions

    def _set_msg_status(
        self,
        msgid: str,
        enable: bool,
        scope: str = "package",
        line: Optional[int] = None,
        ignore_unknown: bool = False,
    ) -> None:
        """Do some tests and then iterate over message definitions to set state."""
        assert scope in {"package", "module"}

        message_definitions = self._get_messages_to_set(msgid, enable, ignore_unknown)

        for message_definition in message_definitions:
            self._set_one_msg_status(scope, message_definition, line, enable)

        # sync configuration object
        self.config.enable = []
        self.config.disable = []
        for mid, val in self._msgs_state.items():
            if val:
                self.config.enable.append(self._message_symbol(mid))
            else:
                self.config.disable.append(self._message_symbol(mid))

    def _register_by_id_managed_msg(
        self, msgid_or_symbol: str, line: Optional[int], is_disabled: bool = True
    ) -> None:
        """If the msgid is a numeric one, then register it to inform the user
        it could furnish instead a symbolic msgid.
        """
        if msgid_or_symbol[1:].isdigit():
            try:
                symbol = self.msgs_store.message_id_store.get_symbol(
                    msgid=msgid_or_symbol
                )
            except exceptions.UnknownMessageError:
                return
            managed = ManagedMessage(
                self.current_name, msgid_or_symbol, symbol, line, is_disabled
            )
            self._by_id_managed_msgs.append(managed)

    def disable(
        self,
        msgid: str,
        scope: str = "package",
        line: Optional[int] = None,
        ignore_unknown: bool = False,
    ) -> None:
        """Disable a message for a scope."""
        self._set_msg_status(
            msgid, enable=False, scope=scope, line=line, ignore_unknown=ignore_unknown
        )
        self._register_by_id_managed_msg(msgid, line)

    def disable_next(
        self,
        msgid: str,
        scope: str = "package",
        line: Optional[int] = None,
        ignore_unknown: bool = False,
    ) -> None:
        """Disable a message for the next line."""
        if not line:
            raise exceptions.NoLineSuppliedError
        self._set_msg_status(
            msgid,
            enable=False,
            scope=scope,
            line=line + 1,
            ignore_unknown=ignore_unknown,
        )
        self._register_by_id_managed_msg(msgid, line + 1)

    def enable(
        self,
        msgid: str,
        scope: str = "package",
        line: Optional[int] = None,
        ignore_unknown: bool = False,
    ) -> None:
        """Enable a message for a scope."""
        self._set_msg_status(
            msgid, enable=True, scope=scope, line=line, ignore_unknown=ignore_unknown
        )
        self._register_by_id_managed_msg(msgid, line, is_disabled=False)<|MERGE_RESOLUTION|>--- conflicted
+++ resolved
@@ -614,15 +614,7 @@
         self._by_id_managed_msgs: List[ManagedMessage] = []
 
         reporters.ReportsHandlerMixIn.__init__(self)
-<<<<<<< HEAD
-        config_file = next(config.find_default_config_files(), None)
-        super().__init__(
-            usage=__doc__,
-            config_file=pylintrc or str(config_file) if config_file else None,
-        )
-=======
         config.OptionsManagerMixIn.__init__(self, usage=__doc__)
->>>>>>> f46904ab
         checkers.BaseTokenChecker.__init__(self)
         # provided reports
         self.reports = (
