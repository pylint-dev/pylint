# Licensed under the GPL: https://www.gnu.org/licenses/old-licenses/gpl-2.0.html
# For details: https://github.com/PyCQA/pylint/blob/main/LICENSE
# Copyright (c) https://github.com/PyCQA/pylint/blob/main/CONTRIBUTORS.txt

from __future__ import annotations

import io
import os
import sys
import warnings
<<<<<<< HEAD
from collections import defaultdict
from typing import Iterator, Sequence

from pylint import __pkginfo__, extensions, interfaces
=======
from pathlib import Path

from pylint import config
from pylint.config.callback_actions import (
    _DoNothingAction,
    _ErrorsOnlyModeAction,
    _FullDocumentationAction,
    _GenerateConfigFileAction,
    _GenerateRCFileAction,
    _ListCheckGroupsAction,
    _ListConfidenceLevelsAction,
    _ListExtensionsAction,
    _ListMessagesAction,
    _ListMessagesEnabledAction,
    _LongHelpAction,
    _MessageHelpAction,
)
>>>>>>> 13599bfb
from pylint.config.config_initialization import _config_initialization
from pylint.config.exceptions import ArgumentPreprocessingError
from pylint.config.utils import _preprocess_options
from pylint.constants import full_version
from pylint.lint.pylinter import PyLinter

try:
    import multiprocessing
    from multiprocessing import synchronize  # noqa pylint: disable=unused-import
except ImportError:
    multiprocessing = None  # type: ignore[assignment]


def _query_cpu() -> int | None:
    """Try to determine number of CPUs allotted in a docker container.

    This is based on discussion and copied from suggestions in
    https://bugs.python.org/issue36054.
    """
    cpu_quota, avail_cpu = None, None

    if Path("/sys/fs/cgroup/cpu/cpu.cfs_quota_us").is_file():
        with open("/sys/fs/cgroup/cpu/cpu.cfs_quota_us", encoding="utf-8") as file:
            # Not useful for AWS Batch based jobs as result is -1, but works on local linux systems
            cpu_quota = int(file.read().rstrip())

    if (
        cpu_quota
        and cpu_quota != -1
        and Path("/sys/fs/cgroup/cpu/cpu.cfs_period_us").is_file()
    ):
        with open("/sys/fs/cgroup/cpu/cpu.cfs_period_us", encoding="utf-8") as file:
            cpu_period = int(file.read().rstrip())
        # Divide quota by period and you should get num of allotted CPU to the container, rounded down if fractional.
        avail_cpu = int(cpu_quota / cpu_period)
    elif Path("/sys/fs/cgroup/cpu/cpu.shares").is_file():
        with open("/sys/fs/cgroup/cpu/cpu.shares", encoding="utf-8") as file:
            cpu_shares = int(file.read().rstrip())
        # For AWS, gives correct value * 1024.
        avail_cpu = int(cpu_shares / 1024)
    return avail_cpu


def _cpu_count() -> int:
    """Use sched_affinity if available for virtualized or containerized environments."""
    cpu_share = _query_cpu()
    cpu_count = None
    sched_getaffinity = getattr(os, "sched_getaffinity", None)
    # pylint: disable=not-callable,using-constant-test,useless-suppression
    if sched_getaffinity:
        cpu_count = len(sched_getaffinity(0))
    elif multiprocessing:
        cpu_count = multiprocessing.cpu_count()
    else:
        cpu_count = 1
    if cpu_share is not None:
        return min(cpu_share, cpu_count)
    return cpu_count


UNUSED_PARAM_SENTINEL = object()


class RunLinter:
    """Helper class to use as main for pylint with 'run(*sys.argv[1:])'."""

    LinterClass = PyLinter
    option_groups = (
        (
            "Commands",
            "Options which are actually commands. Options in this \
group are mutually exclusive.",
        ),
    )

<<<<<<< HEAD
    @staticmethod
    def _return_one(*args):  # pylint: disable=unused-argument
        return 1

    def __init__(self, rcfile=None):
        self._rcfile = rcfile
        self._output = None
        self._version_asked = False
        self._plugins = []
        self.verbose = None

    def initialize(
        self,
        args,
        reporter=None,
    ):  # pylint: disable=redefined-builtin
=======
    def __init__(
        self,
        args,
        reporter=None,
        exit=True,
        do_exit=UNUSED_PARAM_SENTINEL,
    ):  # pylint: disable=redefined-builtin
        # Immediately exit if user asks for version
        if "--version" in args:
            print(full_version)
            sys.exit(0)

        self._rcfile: str | None = None
        self._output: str | None = None
        self._plugins: list[str] = []
        self.verbose: bool = False

        # Preprocess certain options and remove them from args list
>>>>>>> 13599bfb
        try:
            args = _preprocess_options(self, args)
        except ArgumentPreprocessingError as ex:
            print(ex, file=sys.stderr)
            sys.exit(32)

        # Determine configuration file
        if self._rcfile is None:
            self._rcfile = next(config.find_default_config_files(), None)

        self.linter = linter = self.LinterClass(
            (
                (
                    "rcfile",
                    {
<<<<<<< HEAD
                        "action": "callback",
                        "callback": RunLinter._return_one,
=======
                        "action": _DoNothingAction,
                        "kwargs": {},
>>>>>>> 13599bfb
                        "group": "Commands",
                        "help": "Specify a configuration file to load.",
                        "hide_from_config_file": True,
                    },
                ),
                (
                    "output",
                    {
<<<<<<< HEAD
                        "action": "callback",
                        "callback": RunLinter._return_one,
=======
                        "action": _DoNothingAction,
                        "kwargs": {},
>>>>>>> 13599bfb
                        "group": "Commands",
                        "help": "Specify an output file.",
                        "hide_from_config_file": True,
                    },
                ),
                (
                    "init-hook",
                    {
<<<<<<< HEAD
                        "action": "callback",
                        "callback": RunLinter._return_one,
                        "type": "string",
                        "metavar": "<code>",
                        "level": 1,
=======
                        "action": _DoNothingAction,
                        "kwargs": {},
>>>>>>> 13599bfb
                        "help": "Python code to execute, usually for sys.path "
                        "manipulation such as pygtk.require().",
                    },
                ),
                (
                    "help-msg",
                    {
                        "action": _MessageHelpAction,
                        "kwargs": {"Run": self},
                        "group": "Commands",
                        "help": "Display a help message for the given message id and "
                        "exit. The value may be a comma separated list of message ids.",
                        "hide_from_config_file": True,
                    },
                ),
                (
                    "list-msgs",
                    {
                        "action": _ListMessagesAction,
                        "kwargs": {"Run": self},
                        "group": "Commands",
                        "help": "Display a list of all pylint's messages divided by whether "
                        "they are emittable with the given interpreter.",
                        "hide_from_config_file": True,
                    },
                ),
                (
                    "list-msgs-enabled",
                    {
                        "action": _ListMessagesEnabledAction,
                        "kwargs": {"Run": self},
                        "group": "Commands",
                        "help": "Display a list of what messages are enabled, "
                        "disabled and non-emittable with the given configuration.",
                        "hide_from_config_file": True,
                    },
                ),
                (
                    "list-groups",
                    {
                        "action": _ListCheckGroupsAction,
                        "kwargs": {"Run": self},
                        "group": "Commands",
                        "help": "List pylint's message groups.",
                        "hide_from_config_file": True,
                    },
                ),
                (
                    "list-conf-levels",
                    {
                        "action": _ListConfidenceLevelsAction,
                        "kwargs": {"Run": self},
                        "group": "Commands",
                        "help": "Generate pylint's confidence levels.",
                        "hide_from_config_file": True,
                    },
                ),
                (
                    "list-extensions",
                    {
                        "action": _ListExtensionsAction,
                        "kwargs": {"Run": self},
                        "group": "Commands",
                        "help": "List available extensions.",
                        "hide_from_config_file": True,
                    },
                ),
                (
                    "full-documentation",
                    {
                        "action": _FullDocumentationAction,
                        "kwargs": {"Run": self},
                        "group": "Commands",
                        "help": "Generate pylint's full documentation.",
                        "hide_from_config_file": True,
                    },
                ),
                (
                    "generate-rcfile",
                    {
                        "action": _GenerateRCFileAction,
                        "kwargs": {"Run": self},
                        "group": "Commands",
                        "help": "Generate a sample configuration file according to "
                        "the current configuration. You can put other options "
                        "before this one to get them in the generated "
                        "configuration.",
                        "hide_from_config_file": True,
                    },
                ),
                (
                    "generate-toml-config",
                    {
                        "action": _GenerateConfigFileAction,
                        "kwargs": {"Run": self},
                        "group": "Commands",
                        "help": "Generate a sample configuration file according to "
                        "the current configuration. You can put other options "
                        "before this one to get them in the generated "
                        "configuration. The config is in the .toml format.",
                        "hide_from_config_file": True,
                    },
                ),
                (
                    "errors-only",
                    {
                        "action": _ErrorsOnlyModeAction,
                        "kwargs": {"Run": self},
                        "short": "E",
                        "help": "In error mode, checkers without error messages are "
                        "disabled and for others, only the ERROR messages are "
                        "displayed, and no reports are done by default.",
                        "hide_from_config_file": True,
                    },
                ),
                (
                    "verbose",
                    {
                        "action": _DoNothingAction,
                        "kwargs": {},
                        "short": "v",
                        "help": "In verbose mode, extra non-checker-related info "
                        "will be displayed.",
                        "hide_from_config_file": True,
                    },
                ),
                (
                    "enable-all-extensions",
                    {
                        "action": _DoNothingAction,
                        "kwargs": {},
                        "help": "Load and enable all available extensions. "
                        "Use --list-extensions to see a list all available extensions.",
                        "hide_from_config_file": True,
                    },
                ),
                (
                    "long-help",
                    {
                        "action": _LongHelpAction,
                        "kwargs": {"Run": self},
                        "help": "Show more verbose help.",
                        "group": "Commands",
                        "hide_from_config_file": True,
                    },
                ),
            ),
            option_groups=self.option_groups,
            pylintrc=self._rcfile,
        )
        # register standard checkers
        linter.load_default_plugins()
        # load command line plugins
        linter.load_plugin_modules(self._plugins)

        linter.disable("I")
        linter.enable("c-extension-no-member")

<<<<<<< HEAD
        args = _config_initialization(linter, args, reporter, verbose_mode=self.verbose)
        return linter, args
=======
        args = _config_initialization(
            linter, args, reporter, config_file=self._rcfile, verbose_mode=self.verbose
        )
>>>>>>> 13599bfb

    def initialize_jobs(self, linter: PyLinter) -> None:
        if linter.config.jobs < 0:
            print(
                f"Jobs number ({linter.config.jobs}) should be greater than or equal to 0",
                file=sys.stderr,
            )
            sys.exit(32)
        if linter.config.jobs > 1 or linter.config.jobs == 0:
            if multiprocessing is None:
                print(
                    "Multiprocessing library is missing, fallback to single process",
                    file=sys.stderr,
                )
                linter.set_option("jobs", 1)
            elif linter.config.jobs == 0:
                linter.config.jobs = _cpu_count()

    def run(
        self, linter: PyLinter, args: list, do_exit, exit: bool
    ) -> None:  # pylint: disable=redefined-builtin
        if self._output:
            try:
                with open(self._output, "w", encoding="utf-8") as output:
                    linter.reporter.out = output
                    linter.check(args)
                    score_value = linter.generate_reports()
            except OSError as ex:
                print(ex, file=sys.stderr)
                sys.exit(32)
        else:
            output = io.StringIO()
            linter.reporter.out = output
            linter.check(args)
            score_value = linter.generate_reports()
            print(output.getvalue())

        if do_exit is not UNUSED_PARAM_SENTINEL:
            warnings.warn(
                "do_exit is deprecated and it is going to be removed in a future version.",
                DeprecationWarning,
            )
            exit = do_exit

        if exit:
            if linter.config.exit_zero:
                sys.exit(0)
            elif linter.any_fail_on_issues():
                # We need to make sure we return a failing exit code in this case.
                # So we use self.linter.msg_status if that is non-zero, otherwise we just return 1.
                sys.exit(self.linter.msg_status or 1)
            elif score_value is not None:
                if score_value >= linter.config.fail_under:
                    sys.exit(0)
                else:
                    # We need to make sure we return a failing exit code in this case.
                    # So we use self.linter.msg_status if that is non-zero, otherwise we just return 1.
                    sys.exit(self.linter.msg_status or 1)
            else:
<<<<<<< HEAD
                sys.exit(self.linter.msg_status)

    def version_asked(self, _, __):
        """Callback for version (i.e. before option parsing)."""
        self._version_asked = True

    def cb_set_rcfile(self, name, value):
        """Callback for option preprocessing (i.e. before option parsing)."""
        self._rcfile = value

    def cb_set_output(self, name, value):
        """Callback for option preprocessing (i.e. before option parsing)."""
        self._output = value

    def cb_add_plugins(self, name, value):
        """Callback for option preprocessing (i.e. before option parsing)."""
        self._plugins.extend(utils._splitstrip(value))

    def cb_error_mode(self, *args, **kwargs):
        """Error mode:
        * disable all but error messages
        * disable the 'miscellaneous' checker which can be safely deactivated in
          debug
        * disable reports
        * do not save execution information
        """
        self.linter.error_mode()

    def cb_generate_config(self, *args, **kwargs):
        """Optik callback for sample config file generation."""
        self.linter.generate_config(skipsections=("COMMANDS",))
        sys.exit(0)

    def cb_generate_manpage(self, *args, **kwargs):
        """Optik callback for sample config file generation."""
        self.linter.generate_manpage(__pkginfo__)
        sys.exit(0)

    def cb_help_message(self, option, optname, value, parser):
        """Optik callback for printing some help about a particular message."""
        self.linter.msgs_store.help_message(utils._splitstrip(value))
        sys.exit(0)

    def cb_full_documentation(self, option, optname, value, parser):
        """Optik callback for printing full documentation."""
        print_full_documentation(self.linter)
        sys.exit(0)

    def cb_list_messages(self, option, optname, value, parser):
        """Optik callback for printing available messages."""
        self.linter.msgs_store.list_messages()
        sys.exit(0)

    def cb_list_messages_enabled(self, option, optname, value, parser):
        """Optik callback for printing available messages."""
        self.linter.list_messages_enabled()
        sys.exit(0)

    def cb_list_groups(self, *args, **kwargs):
        """List all the check groups that pylint knows about.

        These should be useful to know what check groups someone can disable
        or enable.
        """
        for check in self.linter.get_checker_names():
            print(check)
        sys.exit(0)

    def cb_verbose_mode(self, *args, **kwargs):
        self.verbose = True

    def cb_enable_all_extensions(self, option_name: str, value: None) -> None:
        """Callback to load and enable all available extensions."""
        for filename in os.listdir(os.path.dirname(extensions.__file__)):
            if filename.endswith(".py") and not filename.startswith("_"):
                extension_name = f"pylint.extensions.{filename[:-3]}"
                if extension_name not in self._plugins:
                    self._plugins.append(extension_name)


class RunSubLinter(RunLinter):
    def cb_set_rcfile(self, name, value):
        # Sublinter ignores rcfile option from CLI
        pass


class Run:
    def __init__(
        self,
        args,
        reporter=None,
        exit=True,
        do_exit=UNUSED_PARAM_SENTINEL,
    ):  # pylint: disable=redefined-builtin

        self.sub_linter_files = defaultdict(list)  # rcfile -> [files]
        self.root_linter_files = []

        self.root_linter_runner = RunLinter()
        root_linter, files_or_modules = self.root_linter_runner.initialize(
            [*args], reporter
        )
        self.root_linter_runner.initialize_jobs(root_linter)

        if root_linter.config.recursive is True:
            files_or_modules = tuple(self._discover_files(files_or_modules))

        for path in files_or_modules:
            self.register_linter(path)

        self.root_linter_runner.run(
            root_linter, self.root_linter_files, do_exit, exit=False
        )

        for rcfile, files in self.sub_linter_files.items():
            sub_linter_runner = RunSubLinter(rcfile)

            sublinter, _ = sub_linter_runner.initialize([*args], reporter)

            sub_linter_runner.initialize_jobs(sublinter)
            sub_linter_runner.run(sublinter, files, do_exit, exit=False)

    def register_linter(self, path):
        rcfile = self._search_rcfile(path)
        if rcfile:
            self.sub_linter_files[rcfile].append(path)
        else:
            self.root_linter_files.append(path)

    def _search_rcfile(self, path):
        if not os.path.isdir(path):
            path = os.path.dirname(path)
        while True:
            rcfile = os.path.join(path, ".pylintrc")
            if os.path.exists(rcfile):
                return rcfile
            path = os.path.dirname(path)
            if path in ("/", ""):
                break

    @staticmethod
    def _discover_files(files_or_modules: Sequence[str]) -> Iterator[str]:
        """Discover python modules and packages in subdirectory.

        Returns iterator of paths to discovered modules and packages.
        """
        for something in files_or_modules:
            if os.path.isdir(something) and not os.path.isfile(
                os.path.join(something, "__init__.py")
            ):
                skip_subtrees: List[str] = []
                for root, _, files in os.walk(something):
                    if any(root.startswith(s) for s in skip_subtrees):
                        # Skip subtree of already discovered package.
                        continue
                    if "__init__.py" in files:
                        skip_subtrees.append(root)
                        yield root
                    else:
                        yield from (
                            os.path.join(root, file)
                            for file in files
                            if file.endswith(".py")
                        )
            else:
                yield something
=======
                sys.exit(self.linter.msg_status)
>>>>>>> 13599bfb
<|MERGE_RESOLUTION|>--- conflicted
+++ resolved
@@ -8,12 +8,8 @@
 import os
 import sys
 import warnings
-<<<<<<< HEAD
 from collections import defaultdict
-from typing import Iterator, Sequence
-
-from pylint import __pkginfo__, extensions, interfaces
-=======
+from typing import Iterator, Sequence, List
 from pathlib import Path
 
 from pylint import config
@@ -31,11 +27,9 @@
     _LongHelpAction,
     _MessageHelpAction,
 )
->>>>>>> 13599bfb
 from pylint.config.config_initialization import _config_initialization
 from pylint.config.exceptions import ArgumentPreprocessingError
 from pylint.config.utils import _preprocess_options
-from pylint.constants import full_version
 from pylint.lint.pylinter import PyLinter
 
 try:
@@ -107,7 +101,6 @@
         ),
     )
 
-<<<<<<< HEAD
     @staticmethod
     def _return_one(*args):  # pylint: disable=unused-argument
         return 1
@@ -124,26 +117,6 @@
         args,
         reporter=None,
     ):  # pylint: disable=redefined-builtin
-=======
-    def __init__(
-        self,
-        args,
-        reporter=None,
-        exit=True,
-        do_exit=UNUSED_PARAM_SENTINEL,
-    ):  # pylint: disable=redefined-builtin
-        # Immediately exit if user asks for version
-        if "--version" in args:
-            print(full_version)
-            sys.exit(0)
-
-        self._rcfile: str | None = None
-        self._output: str | None = None
-        self._plugins: list[str] = []
-        self.verbose: bool = False
-
-        # Preprocess certain options and remove them from args list
->>>>>>> 13599bfb
         try:
             args = _preprocess_options(self, args)
         except ArgumentPreprocessingError as ex:
@@ -159,13 +132,8 @@
                 (
                     "rcfile",
                     {
-<<<<<<< HEAD
-                        "action": "callback",
-                        "callback": RunLinter._return_one,
-=======
                         "action": _DoNothingAction,
                         "kwargs": {},
->>>>>>> 13599bfb
                         "group": "Commands",
                         "help": "Specify a configuration file to load.",
                         "hide_from_config_file": True,
@@ -174,13 +142,8 @@
                 (
                     "output",
                     {
-<<<<<<< HEAD
-                        "action": "callback",
-                        "callback": RunLinter._return_one,
-=======
                         "action": _DoNothingAction,
                         "kwargs": {},
->>>>>>> 13599bfb
                         "group": "Commands",
                         "help": "Specify an output file.",
                         "hide_from_config_file": True,
@@ -189,16 +152,8 @@
                 (
                     "init-hook",
                     {
-<<<<<<< HEAD
-                        "action": "callback",
-                        "callback": RunLinter._return_one,
-                        "type": "string",
-                        "metavar": "<code>",
-                        "level": 1,
-=======
                         "action": _DoNothingAction,
                         "kwargs": {},
->>>>>>> 13599bfb
                         "help": "Python code to execute, usually for sys.path "
                         "manipulation such as pygtk.require().",
                     },
@@ -357,14 +312,10 @@
         linter.disable("I")
         linter.enable("c-extension-no-member")
 
-<<<<<<< HEAD
-        args = _config_initialization(linter, args, reporter, verbose_mode=self.verbose)
-        return linter, args
-=======
         args = _config_initialization(
             linter, args, reporter, config_file=self._rcfile, verbose_mode=self.verbose
         )
->>>>>>> 13599bfb
+        return linter, args
 
     def initialize_jobs(self, linter: PyLinter) -> None:
         if linter.config.jobs < 0:
@@ -424,85 +375,7 @@
                     # So we use self.linter.msg_status if that is non-zero, otherwise we just return 1.
                     sys.exit(self.linter.msg_status or 1)
             else:
-<<<<<<< HEAD
                 sys.exit(self.linter.msg_status)
-
-    def version_asked(self, _, __):
-        """Callback for version (i.e. before option parsing)."""
-        self._version_asked = True
-
-    def cb_set_rcfile(self, name, value):
-        """Callback for option preprocessing (i.e. before option parsing)."""
-        self._rcfile = value
-
-    def cb_set_output(self, name, value):
-        """Callback for option preprocessing (i.e. before option parsing)."""
-        self._output = value
-
-    def cb_add_plugins(self, name, value):
-        """Callback for option preprocessing (i.e. before option parsing)."""
-        self._plugins.extend(utils._splitstrip(value))
-
-    def cb_error_mode(self, *args, **kwargs):
-        """Error mode:
-        * disable all but error messages
-        * disable the 'miscellaneous' checker which can be safely deactivated in
-          debug
-        * disable reports
-        * do not save execution information
-        """
-        self.linter.error_mode()
-
-    def cb_generate_config(self, *args, **kwargs):
-        """Optik callback for sample config file generation."""
-        self.linter.generate_config(skipsections=("COMMANDS",))
-        sys.exit(0)
-
-    def cb_generate_manpage(self, *args, **kwargs):
-        """Optik callback for sample config file generation."""
-        self.linter.generate_manpage(__pkginfo__)
-        sys.exit(0)
-
-    def cb_help_message(self, option, optname, value, parser):
-        """Optik callback for printing some help about a particular message."""
-        self.linter.msgs_store.help_message(utils._splitstrip(value))
-        sys.exit(0)
-
-    def cb_full_documentation(self, option, optname, value, parser):
-        """Optik callback for printing full documentation."""
-        print_full_documentation(self.linter)
-        sys.exit(0)
-
-    def cb_list_messages(self, option, optname, value, parser):
-        """Optik callback for printing available messages."""
-        self.linter.msgs_store.list_messages()
-        sys.exit(0)
-
-    def cb_list_messages_enabled(self, option, optname, value, parser):
-        """Optik callback for printing available messages."""
-        self.linter.list_messages_enabled()
-        sys.exit(0)
-
-    def cb_list_groups(self, *args, **kwargs):
-        """List all the check groups that pylint knows about.
-
-        These should be useful to know what check groups someone can disable
-        or enable.
-        """
-        for check in self.linter.get_checker_names():
-            print(check)
-        sys.exit(0)
-
-    def cb_verbose_mode(self, *args, **kwargs):
-        self.verbose = True
-
-    def cb_enable_all_extensions(self, option_name: str, value: None) -> None:
-        """Callback to load and enable all available extensions."""
-        for filename in os.listdir(os.path.dirname(extensions.__file__)):
-            if filename.endswith(".py") and not filename.startswith("_"):
-                extension_name = f"pylint.extensions.{filename[:-3]}"
-                if extension_name not in self._plugins:
-                    self._plugins.append(extension_name)
 
 
 class RunSubLinter(RunLinter):
@@ -590,7 +463,4 @@
                             if file.endswith(".py")
                         )
             else:
-                yield something
-=======
-                sys.exit(self.linter.msg_status)
->>>>>>> 13599bfb
+                yield something