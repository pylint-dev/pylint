# Licensed under the GPL: https://www.gnu.org/licenses/old-licenses/gpl-2.0.html
# For details: https://github.com/PyCQA/pylint/blob/main/LICENSE
# Copyright (c) https://github.com/PyCQA/pylint/blob/main/CONTRIBUTORS.txt

from __future__ import annotations

import io
import os
import sys
import warnings
<<<<<<< HEAD
from collections import defaultdict
from typing import Iterator, Sequence, List
=======
from collections.abc import Sequence
>>>>>>> 249db83e
from pathlib import Path
from typing import Any

from pylint import config
from pylint.config.config_initialization import _config_initialization
from pylint.config.exceptions import ArgumentPreprocessingError
from pylint.config.utils import _preprocess_options
<<<<<<< HEAD
=======
from pylint.constants import full_version
from pylint.lint.base_options import _make_run_options
>>>>>>> 249db83e
from pylint.lint.pylinter import PyLinter
from pylint.reporters.base_reporter import BaseReporter

try:
    import multiprocessing
    from multiprocessing import synchronize  # noqa pylint: disable=unused-import
except ImportError:
    multiprocessing = None  # type: ignore[assignment]


def _query_cpu() -> int | None:
    """Try to determine number of CPUs allotted in a docker container.

    This is based on discussion and copied from suggestions in
    https://bugs.python.org/issue36054.
    """
    cpu_quota, avail_cpu = None, None

    if Path("/sys/fs/cgroup/cpu/cpu.cfs_quota_us").is_file():
        with open("/sys/fs/cgroup/cpu/cpu.cfs_quota_us", encoding="utf-8") as file:
            # Not useful for AWS Batch based jobs as result is -1, but works on local linux systems
            cpu_quota = int(file.read().rstrip())

    if (
        cpu_quota
        and cpu_quota != -1
        and Path("/sys/fs/cgroup/cpu/cpu.cfs_period_us").is_file()
    ):
        with open("/sys/fs/cgroup/cpu/cpu.cfs_period_us", encoding="utf-8") as file:
            cpu_period = int(file.read().rstrip())
        # Divide quota by period and you should get num of allotted CPU to the container, rounded down if fractional.
        avail_cpu = int(cpu_quota / cpu_period)
    elif Path("/sys/fs/cgroup/cpu/cpu.shares").is_file():
        with open("/sys/fs/cgroup/cpu/cpu.shares", encoding="utf-8") as file:
            cpu_shares = int(file.read().rstrip())
        # For AWS, gives correct value * 1024.
        avail_cpu = int(cpu_shares / 1024)
    return avail_cpu


def _cpu_count() -> int:
    """Use sched_affinity if available for virtualized or containerized environments."""
    cpu_share = _query_cpu()
    cpu_count = None
    sched_getaffinity = getattr(os, "sched_getaffinity", None)
    # pylint: disable=not-callable,using-constant-test,useless-suppression
    if sched_getaffinity:
        cpu_count = len(sched_getaffinity(0))
    elif multiprocessing:
        cpu_count = multiprocessing.cpu_count()
    else:
        cpu_count = 1
    if cpu_share is not None:
        return min(cpu_share, cpu_count)
    return cpu_count


UNUSED_PARAM_SENTINEL = object()


class RunLinter:
    """Helper class to use as main for pylint with 'run(*sys.argv[1:])'."""

    LinterClass = PyLinter
    option_groups = (
        (
            "Commands",
            "Options which are actually commands. Options in this \
group are mutually exclusive.",
        ),
    )

    @staticmethod
    def _return_one(*args):  # pylint: disable=unused-argument
        return 1

    def __init__(self, rcfile=None):
        self._rcfile = rcfile
        self._output = None
        self._version_asked = False
        self._plugins = []
        self.verbose = None

    def initialize(
        self,
<<<<<<< HEAD
        args,
        reporter=None,
    ):  # pylint: disable=redefined-builtin
=======
        args: Sequence[str],
        reporter: BaseReporter | None = None,
        exit: bool = True,  # pylint: disable=redefined-builtin
        do_exit: Any = UNUSED_PARAM_SENTINEL,
    ) -> None:
        # Immediately exit if user asks for version
        if "--version" in args:
            print(full_version)
            sys.exit(0)

        self._rcfile: str | None = None
        self._output: str | None = None
        self._plugins: list[str] = []
        self.verbose: bool = False

        # Preprocess certain options and remove them from args list
>>>>>>> 249db83e
        try:
            args = _preprocess_options(self, args)
        except ArgumentPreprocessingError as ex:
            print(ex, file=sys.stderr)
            sys.exit(32)

        # Determine configuration file
        if self._rcfile is None:
            default_file = next(config.find_default_config_files(), None)
            if default_file:
                self._rcfile = str(default_file)

        self.linter = linter = self.LinterClass(
            _make_run_options(self),
            option_groups=self.option_groups,
            pylintrc=self._rcfile,
        )
        # register standard checkers
        linter.load_default_plugins()
        # load command line plugins
        linter.load_plugin_modules(self._plugins)

        linter.disable("I")
        linter.enable("c-extension-no-member")

        args = _config_initialization(
            linter, args, reporter, config_file=self._rcfile, verbose_mode=self.verbose
        )
        return linter, args

    def initialize_jobs(self, linter: PyLinter) -> None:
        if linter.config.jobs < 0:
            print(
                f"Jobs number ({linter.config.jobs}) should be greater than or equal to 0",
                file=sys.stderr,
            )
            sys.exit(32)
        if linter.config.jobs > 1 or linter.config.jobs == 0:
            if multiprocessing is None:
                print(
                    "Multiprocessing library is missing, fallback to single process",
                    file=sys.stderr,
                )
                linter.set_option("jobs", 1)
            elif linter.config.jobs == 0:
                linter.config.jobs = _cpu_count()

    def run(
        self, linter: PyLinter, args: list, do_exit, exit: bool
    ) -> None:  # pylint: disable=redefined-builtin
        if self._output:
            try:
                with open(self._output, "w", encoding="utf-8") as output:
                    linter.reporter.out = output
                    linter.check(args)
                    score_value = linter.generate_reports()
            except OSError as ex:
                print(ex, file=sys.stderr)
                sys.exit(32)
        else:
            output = io.StringIO()
            linter.reporter.out = output
            linter.check(args)
            score_value = linter.generate_reports()
            print(output.getvalue())

        if do_exit is not UNUSED_PARAM_SENTINEL:
            warnings.warn(
                "do_exit is deprecated and it is going to be removed in a future version.",
                DeprecationWarning,
            )
            exit = do_exit

        if exit:
            if linter.config.exit_zero:
                sys.exit(0)
            elif linter.any_fail_on_issues():
                # We need to make sure we return a failing exit code in this case.
                # So we use self.linter.msg_status if that is non-zero, otherwise we just return 1.
                sys.exit(self.linter.msg_status or 1)
            elif score_value is not None:
                if score_value >= linter.config.fail_under:
                    sys.exit(0)
                else:
                    # We need to make sure we return a failing exit code in this case.
                    # So we use self.linter.msg_status if that is non-zero, otherwise we just return 1.
                    sys.exit(self.linter.msg_status or 1)
            else:
                sys.exit(self.linter.msg_status)


class RunSubLinter(RunLinter):
    def cb_set_rcfile(self, name, value):
        # Sublinter ignores rcfile option from CLI
        pass


class Run:
    def __init__(
        self,
        args,
        reporter=None,
        exit=True,
        do_exit=UNUSED_PARAM_SENTINEL,
    ):  # pylint: disable=redefined-builtin

        self.sub_linter_files = defaultdict(list)  # rcfile -> [files]
        self.root_linter_files = []

        self.root_linter_runner = RunLinter()
        root_linter, files_or_modules = self.root_linter_runner.initialize(
            [*args], reporter
        )
        self.root_linter_runner.initialize_jobs(root_linter)

        if root_linter.config.recursive is True:
            files_or_modules = tuple(self._discover_files(files_or_modules))

        for path in files_or_modules:
            self.register_linter(path)

        self.root_linter_runner.run(
            root_linter, self.root_linter_files, do_exit, exit=False
        )

        for rcfile, files in self.sub_linter_files.items():
            sub_linter_runner = RunSubLinter(rcfile)

            sublinter, _ = sub_linter_runner.initialize([*args], reporter)

            sub_linter_runner.initialize_jobs(sublinter)
            sub_linter_runner.run(sublinter, files, do_exit, exit=False)

    def register_linter(self, path):
        rcfile = self._search_rcfile(path)
        if rcfile:
            self.sub_linter_files[rcfile].append(path)
        else:
            self.root_linter_files.append(path)

    def _search_rcfile(self, path):
        if not os.path.isdir(path):
            path = os.path.dirname(path)
        while True:
            rcfile = os.path.join(path, ".pylintrc")
            if os.path.exists(rcfile):
                return rcfile
            path = os.path.dirname(path)
            if path in ("/", ""):
                break

    @staticmethod
    def _discover_files(files_or_modules: Sequence[str]) -> Iterator[str]:
        """Discover python modules and packages in subdirectory.

        Returns iterator of paths to discovered modules and packages.
        """
        for something in files_or_modules:
            if os.path.isdir(something) and not os.path.isfile(
                os.path.join(something, "__init__.py")
            ):
                skip_subtrees: List[str] = []
                for root, _, files in os.walk(something):
                    if any(root.startswith(s) for s in skip_subtrees):
                        # Skip subtree of already discovered package.
                        continue
                    if "__init__.py" in files:
                        skip_subtrees.append(root)
                        yield root
                    else:
                        yield from (
                            os.path.join(root, file)
                            for file in files
                            if file.endswith(".py")
                        )
            else:
                yield something<|MERGE_RESOLUTION|>--- conflicted
+++ resolved
@@ -8,12 +8,9 @@
 import os
 import sys
 import warnings
-<<<<<<< HEAD
 from collections import defaultdict
-from typing import Iterator, Sequence, List
-=======
+from typing import Iterator, List
 from collections.abc import Sequence
->>>>>>> 249db83e
 from pathlib import Path
 from typing import Any
 
@@ -21,11 +18,8 @@
 from pylint.config.config_initialization import _config_initialization
 from pylint.config.exceptions import ArgumentPreprocessingError
 from pylint.config.utils import _preprocess_options
-<<<<<<< HEAD
-=======
 from pylint.constants import full_version
 from pylint.lint.base_options import _make_run_options
->>>>>>> 249db83e
 from pylint.lint.pylinter import PyLinter
 from pylint.reporters.base_reporter import BaseReporter
 
@@ -111,28 +105,9 @@
 
     def initialize(
         self,
-<<<<<<< HEAD
-        args,
-        reporter=None,
-    ):  # pylint: disable=redefined-builtin
-=======
         args: Sequence[str],
         reporter: BaseReporter | None = None,
-        exit: bool = True,  # pylint: disable=redefined-builtin
-        do_exit: Any = UNUSED_PARAM_SENTINEL,
     ) -> None:
-        # Immediately exit if user asks for version
-        if "--version" in args:
-            print(full_version)
-            sys.exit(0)
-
-        self._rcfile: str | None = None
-        self._output: str | None = None
-        self._plugins: list[str] = []
-        self.verbose: bool = False
-
-        # Preprocess certain options and remove them from args list
->>>>>>> 249db83e
         try:
             args = _preprocess_options(self, args)
         except ArgumentPreprocessingError as ex:
