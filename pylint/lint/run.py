# Licensed under the GPL: https://www.gnu.org/licenses/old-licenses/gpl-2.0.html
# For details: https://github.com/PyCQA/pylint/blob/main/LICENSE
# Copyright (c) https://github.com/PyCQA/pylint/blob/main/CONTRIBUTORS.txt

from __future__ import annotations

import os
import sys
import warnings
<<<<<<< HEAD
from pathlib import Path
from typing import NoReturn, Optional
=======
>>>>>>> 63173f8f

from pylint import config
from pylint.config.callback_actions import (
    _DoNothingAction,
    _ErrorsOnlyModeAction,
    _FullDocumentationAction,
    _GenerateConfigFileAction,
    _GenerateRCFileAction,
    _ListCheckGroupsAction,
    _ListConfidenceLevelsAction,
    _ListExtensionsAction,
    _ListMessagesAction,
    _ListMessagesEnabledAction,
    _LongHelpAction,
    _MessageHelpAction,
)
from pylint.config.config_initialization import _config_initialization
from pylint.config.exceptions import ArgumentPreprocessingError
from pylint.config.utils import _preprocess_options
from pylint.constants import full_version
from pylint.lint.pylinter import PyLinter

try:
    import multiprocessing
    from multiprocessing import synchronize  # noqa pylint: disable=unused-import
except ImportError:
    multiprocessing = None  # type: ignore[assignment]


def _query_cpu() -> Optional[int]:
    """Try to determine number of CPUs alloted in a docker container.

    This is based on discussion and coped from suggestions in
    https://bugs.python.org/issue36054.
    """
    cpu_quota, avail_cpu = None, None

    if Path("/sys/fs/cgroup/cpu/cpu.cfs_quota_us").is_file():
        with open("/sys/fs/cgroup/cpu/cpu.cfs_quota_us", encoding="utf-8") as file:
            # Not useful for AWS Batch based jobs as result is -1, but works on local linux systems
            cpu_quota = int(file.read().rstrip())

    if (
        cpu_quota
        and cpu_quota != -1
        and Path("/sys/fs/cgroup/cpu/cpu.cfs_period_us").is_file()
    ):
        with open("/sys/fs/cgroup/cpu/cpu.cfs_period_us", encoding="utf-8") as file:
            cpu_period = int(file.read().rstrip())
        # Divide quota by period and you should get num of allotted CPU to the container, rounded down if fractional.
        avail_cpu = int(cpu_quota / cpu_period)
    elif Path("/sys/fs/cgroup/cpu/cpu.shares").is_file():
        with open("/sys/fs/cgroup/cpu/cpu.shares", encoding="utf-8") as file:
            cpu_shares = int(file.read().rstrip())
        # For AWS, gives correct value * 1024.
        avail_cpu = int(cpu_shares / 1024)
    return avail_cpu


def _cpu_count() -> int:
    """Use sched_affinity if available for virtualized or containerized environments."""
    cpu_share = _query_cpu()
    cpu_count = None
    sched_getaffinity = getattr(os, "sched_getaffinity", None)
    # pylint: disable=not-callable,using-constant-test,useless-suppression
    if sched_getaffinity:
        cpu_count = len(sched_getaffinity(0))
    elif multiprocessing:
        cpu_count = multiprocessing.cpu_count()
    else:
        cpu_count = 1
    if cpu_share is not None:
        return min(cpu_share, cpu_count)
    return cpu_count


UNUSED_PARAM_SENTINEL = object()


class Run:
    """Helper class to use as main for pylint with 'run(*sys.argv[1:])'."""

    LinterClass = PyLinter
    option_groups = (
        (
            "Commands",
            "Options which are actually commands. Options in this \
group are mutually exclusive.",
        ),
    )

    def __init__(
        self,
        args,
        reporter=None,
        exit=True,
        do_exit=UNUSED_PARAM_SENTINEL,
    ):  # pylint: disable=redefined-builtin
        # Immediately exit if user asks for version
        if "--version" in args:
            print(full_version)
            sys.exit(0)

        self._rcfile: str | None = None
        self._output: str | None = None
        self._plugins: list[str] = []
        self.verbose: bool = False

        # Preprocess certain options and remove them from args list
        try:
            args = _preprocess_options(self, args)
        except ArgumentPreprocessingError as ex:
            print(ex, file=sys.stderr)
            sys.exit(32)

        # Determine configuration file
        if self._rcfile is None:
            self._rcfile = next(config.find_default_config_files(), None)

        self.linter = linter = self.LinterClass(
            (
                (
                    "rcfile",
                    {
                        "action": _DoNothingAction,
                        "kwargs": {},
                        "group": "Commands",
                        "help": "Specify a configuration file to load.",
                        "hide_from_config_file": True,
                    },
                ),
                (
                    "output",
                    {
                        "action": _DoNothingAction,
                        "kwargs": {},
                        "group": "Commands",
                        "help": "Specify an output file.",
                        "hide_from_config_file": True,
                    },
                ),
                (
                    "init-hook",
                    {
                        "action": _DoNothingAction,
                        "kwargs": {},
                        "help": "Python code to execute, usually for sys.path "
                        "manipulation such as pygtk.require().",
                    },
                ),
                (
                    "help-msg",
                    {
                        "action": _MessageHelpAction,
                        "kwargs": {"Run": self},
                        "group": "Commands",
                        "help": "Display a help message for the given message id and "
                        "exit. The value may be a comma separated list of message ids.",
                        "hide_from_config_file": True,
                    },
                ),
                (
                    "list-msgs",
                    {
                        "action": _ListMessagesAction,
                        "kwargs": {"Run": self},
                        "group": "Commands",
                        "help": "Display a list of all pylint's messages divided by whether "
                        "they are emittable with the given interpreter.",
                        "hide_from_config_file": True,
                    },
                ),
                (
                    "list-msgs-enabled",
                    {
                        "action": _ListMessagesEnabledAction,
                        "kwargs": {"Run": self},
                        "group": "Commands",
                        "help": "Display a list of what messages are enabled, "
                        "disabled and non-emittable with the given configuration.",
                        "hide_from_config_file": True,
                    },
                ),
                (
                    "list-groups",
                    {
                        "action": _ListCheckGroupsAction,
                        "kwargs": {"Run": self},
                        "group": "Commands",
                        "help": "List pylint's message groups.",
                        "hide_from_config_file": True,
                    },
                ),
                (
                    "list-conf-levels",
                    {
                        "action": _ListConfidenceLevelsAction,
                        "kwargs": {"Run": self},
                        "group": "Commands",
                        "help": "Generate pylint's confidence levels.",
                        "hide_from_config_file": True,
                    },
                ),
                (
                    "list-extensions",
                    {
                        "action": _ListExtensionsAction,
                        "kwargs": {"Run": self},
                        "group": "Commands",
                        "help": "List available extensions.",
                        "hide_from_config_file": True,
                    },
                ),
                (
                    "full-documentation",
                    {
                        "action": _FullDocumentationAction,
                        "kwargs": {"Run": self},
                        "group": "Commands",
                        "help": "Generate pylint's full documentation.",
                        "hide_from_config_file": True,
                    },
                ),
                (
                    "generate-rcfile",
                    {
                        "action": _GenerateRCFileAction,
                        "kwargs": {"Run": self},
                        "group": "Commands",
                        "help": "Generate a sample configuration file according to "
                        "the current configuration. You can put other options "
                        "before this one to get them in the generated "
                        "configuration.",
                        "hide_from_config_file": True,
                    },
                ),
                (
                    "generate-toml-config",
                    {
                        "action": _GenerateConfigFileAction,
                        "kwargs": {"Run": self},
                        "group": "Commands",
                        "help": "Generate a sample configuration file according to "
                        "the current configuration. You can put other options "
                        "before this one to get them in the generated "
                        "configuration. The config is in the .toml format.",
                        "hide_from_config_file": True,
                    },
                ),
                (
                    "errors-only",
                    {
                        "action": _ErrorsOnlyModeAction,
                        "kwargs": {"Run": self},
                        "short": "E",
                        "help": "In error mode, checkers without error messages are "
                        "disabled and for others, only the ERROR messages are "
                        "displayed, and no reports are done by default.",
                        "hide_from_config_file": True,
                    },
                ),
                (
                    "verbose",
                    {
                        "action": _DoNothingAction,
                        "kwargs": {},
                        "short": "v",
                        "help": "In verbose mode, extra non-checker-related info "
                        "will be displayed.",
                        "hide_from_config_file": True,
                    },
                ),
                (
                    "enable-all-extensions",
                    {
                        "action": _DoNothingAction,
                        "kwargs": {},
                        "help": "Load and enable all available extensions. "
                        "Use --list-extensions to see a list all available extensions.",
                        "hide_from_config_file": True,
                    },
                ),
                (
                    "long-help",
                    {
                        "action": _LongHelpAction,
                        "kwargs": {"Run": self},
                        "help": "Show more verbose help.",
                        "group": "Commands",
                        "hide_from_config_file": True,
                    },
                ),
            ),
            option_groups=self.option_groups,
            pylintrc=self._rcfile,
        )
        # register standard checkers
        linter.load_default_plugins()
        # load command line plugins
        linter.load_plugin_modules(self._plugins)

        linter.disable("I")
        linter.enable("c-extension-no-member")

        args = _config_initialization(
            linter, args, reporter, config_file=self._rcfile, verbose_mode=self.verbose
        )

        if linter.config.jobs < 0:
            print(
                f"Jobs number ({linter.config.jobs}) should be greater than or equal to 0",
                file=sys.stderr,
            )
            sys.exit(32)
        if linter.config.jobs > 1 or linter.config.jobs == 0:
            if multiprocessing is None:
                print(
                    "Multiprocessing library is missing, fallback to single process",
                    file=sys.stderr,
                )
                linter.set_option("jobs", 1)
            elif linter.config.jobs == 0:
                linter.config.jobs = _cpu_count()

        if self._output:
            try:
                with open(self._output, "w", encoding="utf-8") as output:
                    linter.reporter.out = output
                    linter.check(args)
                    score_value = linter.generate_reports()
            except OSError as ex:
                print(ex, file=sys.stderr)
                sys.exit(32)
        else:
            linter.check(args)
            score_value = linter.generate_reports()

        if do_exit is not UNUSED_PARAM_SENTINEL:
            warnings.warn(
                "do_exit is deprecated and it is going to be removed in a future version.",
                DeprecationWarning,
            )
            exit = do_exit

        if exit:
            if linter.config.exit_zero:
                sys.exit(0)
            elif linter.any_fail_on_issues():
                # We need to make sure we return a failing exit code in this case.
                # So we use self.linter.msg_status if that is non-zero, otherwise we just return 1.
                sys.exit(self.linter.msg_status or 1)
            elif score_value is not None:
                if score_value >= linter.config.fail_under:
                    sys.exit(0)
                else:
                    # We need to make sure we return a failing exit code in this case.
                    # So we use self.linter.msg_status if that is non-zero, otherwise we just return 1.
                    sys.exit(self.linter.msg_status or 1)
            else:
                sys.exit(self.linter.msg_status)<|MERGE_RESOLUTION|>--- conflicted
+++ resolved
@@ -7,11 +7,8 @@
 import os
 import sys
 import warnings
-<<<<<<< HEAD
 from pathlib import Path
-from typing import NoReturn, Optional
-=======
->>>>>>> 63173f8f
+from typing import NoReturn
 
 from pylint import config
 from pylint.config.callback_actions import (
