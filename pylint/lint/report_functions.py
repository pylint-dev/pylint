# Licensed under the GPL: https://www.gnu.org/licenses/old-licenses/gpl-2.0.html
# For details: https://github.com/PyCQA/pylint/blob/main/LICENSE
# Copyright (c) https://github.com/PyCQA/pylint/blob/main/CONTRIBUTORS.txt

from __future__ import annotations

import collections
<<<<<<< HEAD
=======
from collections import defaultdict
>>>>>>> 2e0a4e71

from pylint import checkers, exceptions
from pylint.reporters.ureports.nodes import Table
from pylint.utils import LinterStats


def report_total_messages_stats(
    sect,
    stats: LinterStats,
    previous_stats: LinterStats,
):
    """Make total errors / warnings report."""
    lines = ["type", "number", "previous", "difference"]
    lines += checkers.table_lines_from_stats(stats, previous_stats, "message_types")
    sect.append(Table(children=lines, cols=4, rheaders=1))


def report_messages_stats(
    sect,
    stats: LinterStats,
    _: LinterStats,
):
    """Make messages type report."""
    by_msg_stats = stats.by_msg
    in_order = sorted(
        (value, msg_id)
        for msg_id, value in by_msg_stats.items()
        if not msg_id.startswith("I")
    )
    in_order.reverse()
    lines = ["message id", "occurrences"]
    for value, msg_id in in_order:
        lines += [msg_id, str(value)]
    sect.append(Table(children=lines, cols=2, rheaders=1))


def report_messages_by_module_stats(
    sect,
    stats: LinterStats,
    _: LinterStats,
):
    """Make errors / warnings by modules report."""
    module_stats = stats.by_module
    if len(module_stats) == 1:
        # don't print this report when we are analysing a single module
        raise exceptions.EmptyReportError()
<<<<<<< HEAD
    by_mod: collections.defaultdict[
        str, dict[str, int | float]
    ] = collections.defaultdict(dict)
=======
    by_mod: defaultdict[str, dict[str, int | float]] = collections.defaultdict(dict)
>>>>>>> 2e0a4e71
    for m_type in ("fatal", "error", "warning", "refactor", "convention"):
        total = stats.get_global_message_count(m_type)
        for module in module_stats.keys():
            mod_total = stats.get_module_message_count(module, m_type)
            percent = 0 if total == 0 else float(mod_total * 100) / total
            by_mod[module][m_type] = percent
    sorted_result = []
    for module, mod_info in by_mod.items():
        sorted_result.append(
            (
                mod_info["error"],
                mod_info["warning"],
                mod_info["refactor"],
                mod_info["convention"],
                module,
            )
        )
    sorted_result.sort()
    sorted_result.reverse()
    lines = ["module", "error", "warning", "refactor", "convention"]
    for line in sorted_result:
        # Don't report clean modules.
        if all(entry == 0 for entry in line[:-1]):
            continue
        lines.append(line[-1])
        for val in line[:-1]:
            lines.append(f"{val:.2f}")
    if len(lines) == 5:
        raise exceptions.EmptyReportError()
    sect.append(Table(children=lines, cols=5, rheaders=1))<|MERGE_RESOLUTION|>--- conflicted
+++ resolved
@@ -5,10 +5,7 @@
 from __future__ import annotations
 
 import collections
-<<<<<<< HEAD
-=======
 from collections import defaultdict
->>>>>>> 2e0a4e71
 
 from pylint import checkers, exceptions
 from pylint.reporters.ureports.nodes import Table
@@ -55,13 +52,7 @@
     if len(module_stats) == 1:
         # don't print this report when we are analysing a single module
         raise exceptions.EmptyReportError()
-<<<<<<< HEAD
-    by_mod: collections.defaultdict[
-        str, dict[str, int | float]
-    ] = collections.defaultdict(dict)
-=======
     by_mod: defaultdict[str, dict[str, int | float]] = collections.defaultdict(dict)
->>>>>>> 2e0a4e71
     for m_type in ("fatal", "error", "warning", "refactor", "convention"):
         total = stats.get_global_message_count(m_type)
         for module in module_stats.keys():
