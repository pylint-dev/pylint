--- conflicted
+++ resolved
@@ -3,23 +3,15 @@
 
 import collections
 import functools
-<<<<<<< HEAD
-from typing import Any, DefaultDict, Iterable, List, Tuple
-=======
-from typing import TYPE_CHECKING, Dict, List, Union
->>>>>>> 22e56c07
+from typing import Any, DefaultDict, Iterable, List, Tuple, TYPE_CHECKING, Dict, Union
 
 from pylint import reporters
 from pylint.lint.utils import _patch_sys_path
 from pylint.message import Message
-<<<<<<< HEAD
-from pylint.typing import FileItem
-=======
-from pylint.typing import CheckerStats
+from pylint.typing import CheckerStats, FileItem
 
 if TYPE_CHECKING:
     from typing import Counter  # typing.Counter added in Python 3.6.1
->>>>>>> 22e56c07
 
 try:
     import multiprocessing
