# Licensed under the GPL: https://www.gnu.org/licenses/old-licenses/gpl-2.0.html
# For details: https://github.com/PyCQA/pylint/blob/main/LICENSE
# Copyright (c) https://github.com/PyCQA/pylint/blob/main/CONTRIBUTORS.txt

from __future__ import annotations

import collections
import functools
from collections.abc import Sequence, ValuesView
from typing import TYPE_CHECKING

from pylint.exceptions import UnknownMessageError
from pylint.message.message_definition import MessageDefinition
from pylint.message.message_id_store import MessageIdStore

if TYPE_CHECKING:
    from pylint.checkers import BaseChecker


class MessageDefinitionStore:

    """The messages store knows information about every possible message definition but has
    no particular state during analysis.
    """

    def __init__(self) -> None:
        self.message_id_store: MessageIdStore = MessageIdStore()
        # Primary registry for all active messages definitions.
        # It contains the 1:1 mapping from msgid to MessageDefinition.
        # Keys are msgid, values are MessageDefinition
        self._messages_definitions: dict[str, MessageDefinition] = {}
        # MessageDefinition kept by category
        self._msgs_by_category: dict[str, list[str]] = collections.defaultdict(list)

    @property
    def messages(self) -> ValuesView[MessageDefinition]:
        """The list of all active messages."""
        return self._messages_definitions.values()

    def register_messages_from_checker(self, checker: BaseChecker) -> None:
        """Register all messages definitions from a checker."""
        checker.check_consistency()
        for message in checker.messages:
            self.register_message(message)

    def register_message(self, message: MessageDefinition) -> None:
        """Register a MessageDefinition with consistency in mind."""
        self.message_id_store.register_message_definition(
            message.msgid, message.symbol, message.old_names
        )
        self._messages_definitions[message.msgid] = message
        self._msgs_by_category[message.msgid[0]].append(message.msgid)

    # Since MessageDefinitionStore is only initialized once
    # and the arguments are relatively small in size we do not run the
    # risk of creating a large memory leak.
    # See discussion in: https://github.com/PyCQA/pylint/pull/5673
<<<<<<< HEAD
    @functools.lru_cache(maxsize=None)  # pylint: disable=method-cache-max-size-none
    def get_message_definitions(self, msgid_or_symbol: str) -> List[MessageDefinition]:
=======
    @functools.lru_cache(maxsize=None)  # pylint: disable=cache-max-size-none
    def get_message_definitions(self, msgid_or_symbol: str) -> list[MessageDefinition]:
>>>>>>> 754b487f
        """Returns the Message definition for either a numeric or symbolic id.

        The cache has no limit as its size will likely stay minimal. For each message we store
        about 1000 characters, so even if we would have 1000 messages the cache would only
        take up ~= 1 Mb.
        """
        return [
            self._messages_definitions[m]
            for m in self.message_id_store.get_active_msgids(msgid_or_symbol)
        ]

    def get_msg_display_string(self, msgid_or_symbol: str) -> str:
        """Generates a user-consumable representation of a message."""
        message_definitions = self.get_message_definitions(msgid_or_symbol)
        if len(message_definitions) == 1:
            return repr(message_definitions[0].symbol)
        return repr([md.symbol for md in message_definitions])

    def help_message(self, msgids_or_symbols: Sequence[str]) -> None:
        """Display help messages for the given message identifiers."""
        for msgids_or_symbol in msgids_or_symbols:
            try:
                for message_definition in self.get_message_definitions(
                    msgids_or_symbol
                ):
                    print(message_definition.format_help(checkerref=True))
                    print("")
            except UnknownMessageError as ex:
                print(ex)
                print("")
                continue

    def list_messages(self) -> None:
        """Output full messages list documentation in ReST format."""
        emittable, non_emittable = self.find_emittable_messages()
        print("Emittable messages with current interpreter:")
        for msg in emittable:
            print(msg.format_help(checkerref=False))
        print("\nNon-emittable messages with current interpreter:")
        for msg in non_emittable:
            print(msg.format_help(checkerref=False))
        print("")

    def find_emittable_messages(
        self,
    ) -> tuple[list[MessageDefinition], list[MessageDefinition]]:
        """Finds all emittable and non-emittable messages."""
        messages = sorted(self._messages_definitions.values(), key=lambda m: m.msgid)
        emittable = []
        non_emittable = []
        for message in messages:
            if message.may_be_emitted():
                emittable.append(message)
            else:
                non_emittable.append(message)
        return emittable, non_emittable<|MERGE_RESOLUTION|>--- conflicted
+++ resolved
@@ -55,13 +55,8 @@
     # and the arguments are relatively small in size we do not run the
     # risk of creating a large memory leak.
     # See discussion in: https://github.com/PyCQA/pylint/pull/5673
-<<<<<<< HEAD
     @functools.lru_cache(maxsize=None)  # pylint: disable=method-cache-max-size-none
-    def get_message_definitions(self, msgid_or_symbol: str) -> List[MessageDefinition]:
-=======
-    @functools.lru_cache(maxsize=None)  # pylint: disable=cache-max-size-none
     def get_message_definitions(self, msgid_or_symbol: str) -> list[MessageDefinition]:
->>>>>>> 754b487f
         """Returns the Message definition for either a numeric or symbolic id.
 
         The cache has no limit as its size will likely stay minimal. For each message we store
