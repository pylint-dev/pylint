--- conflicted
+++ resolved
@@ -212,58 +212,6 @@
     }
 
 
-<<<<<<< HEAD
-if multiprocessing is not None:
-    class ChildRunner(multiprocessing.Process):
-        def run(self):
-            # pylint: disable=no-member, unbalanced-tuple-unpacking
-            tasks_queue, results_queue, self._config = self._args
-
-            self._config["jobs"] = 1  # Child does not parallelize any further.
-            self._python3_porting_mode = self._config.pop(
-                'python3_porting_mode', None)
-            self._plugins = self._config.pop('plugins', None)
-
-            # Run linter for received files/modules.
-            for file_or_module in iter(tasks_queue.get, 'STOP'):
-                try:
-                    result = self._run_linter(file_or_module[0])
-                    results_queue.put(result)
-                except Exception as ex:
-                    print("internal error with sending report for module %s" %
-                          file_or_module, file=sys.stderr)
-                    print(ex, file=sys.stderr)
-                    results_queue.put({})
-
-        def _run_linter(self, file_or_module):
-            linter = PyLinter()
-
-            # Register standard checkers.
-            linter.load_default_plugins()
-            # Load command line plugins.
-            if self._plugins:
-                linter.load_plugin_modules(self._plugins)
-
-            linter.load_configuration_from_config(self._config)
-            linter.set_reporter(reporters.CollectingReporter())
-
-            # Enable the Python 3 checker mode. This option is
-            # passed down from the parent linter up to here, since
-            # the Python 3 porting flag belongs to the Run class,
-            # instead of the Linter class.
-            if self._python3_porting_mode:
-                linter.python3_porting_mode()
-
-            # Run the checks.
-            linter.check(file_or_module)
-
-            msgs = [_get_new_args(m) for m in linter.reporter.messages]
-            return (file_or_module, linter.file_state.base_name, linter.current_name,
-                    msgs, linter.stats, linter.msg_status)
-
-
-=======
->>>>>>> ef30d555
 # pylint: disable=too-many-instance-attributes
 class PyLinter(utils.MessagesHandlerMixIn,
                utils.ReportsHandlerMixIn,
@@ -288,139 +236,6 @@
     level = 0
     msgs = MSGS
 
-<<<<<<< HEAD
-    @staticmethod
-    def make_options():
-        return (('ignore',
-                 {'type' : 'csv', 'metavar' : '<file>,...',
-                  'dest' : 'black_list', 'default' : ('CVS',),
-                  'help' : 'Add files or directories to the blacklist. '
-                           'They should be base names, not paths.'}),
-
-                ('ignore-patterns',
-                 {'type' : 'regexp_csv', 'metavar' : '<pattern>,...',
-                  'dest' : 'black_list_re', 'default' : (),
-                  'help' : 'Add files or directories matching the regex patterns to the'
-                           ' blacklist. The regex matches against base names, not paths.'}),
-
-                ('persistent',
-                 {'default': True, 'type' : 'yn', 'metavar' : '<y_or_n>',
-                  'level': 1,
-                  'help' : 'Pickle collected data for later comparisons.'}),
-
-                ('load-plugins',
-                 {'type' : 'csv', 'metavar' : '<modules>', 'default' : (),
-                  'level': 1,
-                  'help' : 'List of plugins (as comma separated values of '
-                           'python modules names) to load, usually to register '
-                           'additional checkers.'}),
-
-                ('output-format',
-                 {'default': 'text', 'type': 'string', 'metavar' : '<format>',
-                  'short': 'f',
-                  'group': 'Reports',
-                  'help' : 'Set the output format. Available formats are text,'
-                           ' parseable, colorized, json and msvs (visual studio).'
-                           'You can also give a reporter class, eg mypackage.mymodule.'
-                           'MyReporterClass.'}),
-
-                ('reports',
-                 {'default': False, 'type' : 'yn', 'metavar' : '<y_or_n>',
-                  'short': 'r',
-                  'group': 'Reports',
-                  'help' : 'Tells whether to display a full report or only the '
-                           'messages'}),
-
-                ('evaluation',
-                 {'type' : 'string', 'metavar' : '<python_expression>',
-                  'group': 'Reports', 'level': 1,
-                  'default': '10.0 - ((float(5 * error + warning + refactor + '
-                             'convention) / statement) * 10)',
-                  'help' : 'Python expression which should return a note less '
-                           'than 10 (10 is the highest note). You have access '
-                           'to the variables errors warning, statement which '
-                           'respectively contain the number of errors / '
-                           'warnings messages and the total number of '
-                           'statements analyzed. This is used by the global '
-                           'evaluation report (RP0004).'}),
-                ('score',
-                 {'default': True, 'type': 'yn', 'metavar': '<y_or_n>',
-                  'short': 's',
-                  'group': 'Reports',
-                  'help': 'Activate the evaluation score.'}),
-
-                ('confidence',
-                 {'type' : 'multiple_choice', 'metavar': '<levels>',
-                  'default': '',
-                  'choices': [c.name for c in interfaces.CONFIDENCE_LEVELS],
-                  'group': 'Messages control',
-                  'help' : 'Only show warnings with the listed confidence levels.'
-                           ' Leave empty to show all. Valid levels: %s' % (
-                               ', '.join(c.name for c in interfaces.CONFIDENCE_LEVELS),)}),
-
-                ('enable',
-                 {'type' : 'csv', 'metavar': '<msg ids>',
-                  'short': 'e',
-                  'group': 'Messages control',
-                  'help' : 'Enable the message, report, category or checker with the '
-                           'given id(s). You can either give multiple identifier '
-                           'separated by comma (,) or put this option multiple time '
-                           '(only on the command line, not in the configuration file '
-                           'where it should appear only once). '
-                           'See also the "--disable" option for examples. '}),
-
-                ('disable',
-                 {'type' : 'csv', 'metavar': '<msg ids>',
-                  'short': 'd',
-                  'group': 'Messages control',
-                  'help' : 'Disable the message, report, category or checker '
-                           'with the given id(s). You can either give multiple identifiers'
-                           ' separated by comma (,) or put this option multiple times '
-                           '(only on the command line, not in the configuration file '
-                           'where it should appear only once).'
-                           'You can also use "--disable=all" to disable everything first '
-                           'and then reenable specific checks. For example, if you want '
-                           'to run only the similarities checker, you can use '
-                           '"--disable=all --enable=similarities". '
-                           'If you want to run only the classes checker, but have no '
-                           'Warning level messages displayed, use'
-                           '"--disable=all --enable=classes --disable=W"'}),
-
-                ('msg-template',
-                 {'type' : 'string', 'metavar': '<template>',
-                  'group': 'Reports',
-                  'help' : ('Template used to display messages. '
-                            'This is a python new-style format string '
-                            'used to format the message information. '
-                            'See doc for all details')
-                 }),
-
-                ('jobs',
-                 {'type' : 'int', 'metavar': '<n-processes>',
-                  'short': 'j',
-                  'default': 1,
-                  'help' : '''Use multiple processes to speed up Pylint.''',
-                 }),
-
-                ('unsafe-load-any-extension',
-                 {'type': 'yn', 'metavar': '<yn>', 'default': False, 'hide': True,
-                  'help': ('Allow loading of arbitrary C extensions. Extensions'
-                           ' are imported into the active Python interpreter and'
-                           ' may run arbitrary code.')}),
-
-                ('extension-pkg-whitelist',
-                 {'type': 'csv', 'metavar': '<pkg>,...', 'default': [],
-                  'help': ('A comma-separated list of package or module names'
-                           ' from where C extensions may be loaded. Extensions are'
-                           ' loading into the active Python interpreter and may run'
-                           ' arbitrary code')}),
-                ('suggestion-mode',
-                 {'type': 'yn', 'metavar': '<yn>', 'default': True,
-                  'help': ('When enabled, pylint would attempt to guess common '
-                           'misconfiguration and emit user-friendly hints instead '
-                           'of false-positive error messages')}),
-               )
-=======
     options = (
         ('ignore',
          {'type' : 'csv', 'metavar' : '<file>,...',
@@ -551,7 +366,6 @@
                'misconfiguration and emit user-friendly hints instead '
                'of false-positive error messages')}),
     )
->>>>>>> ef30d555
 
     option_groups = (
         ('Messages control', 'Options controlling analysis messages'),
@@ -1292,186 +1106,6 @@
 'status 1 to 16 will be bit-ORed so you can know which different categories has\n'
 'been issued by analysing pylint output status code\n',
                                 level=1)
-<<<<<<< HEAD
-        # read configuration
-        linter.disable('I')
-        linter.enable('c-extension-no-member')
-        linter.read_config_file()
-        config_parser = linter.cfgfile_parser
-        # run init hook, if present, before loading plugins
-        if config_parser._parser.has_option('MASTER', 'init-hook'):
-            cb_init_hook('init-hook',
-                         utils._unquote(config_parser._parser.get('MASTER',
-                                                          'init-hook')))
-        # is there some additional plugins in the file configuration, in
-        if config_parser._parser.has_option('MASTER', 'load-plugins'):
-            plugins = utils._splitstrip(
-                config_parser._parser.get('MASTER', 'load-plugins'))
-            linter.load_plugin_modules(plugins)
-        # now we can load file config and command line, plugins (which can
-        # provide options) have been registered
-        linter.load_config_file()
-        if reporter:
-            # if a custom reporter is provided as argument, it may be overridden
-            # by file parameters, so re-set it here, but before command line
-            # parsing so it's still overrideable by command line option
-            linter.set_reporter(reporter)
-        try:
-            args = linter.load_command_line_configuration(args)
-        except SystemExit as exc:
-            if exc.code == 2: # bad options
-                exc.code = 32
-            raise
-        if not args:
-            print(linter.help())
-            sys.exit(32)
-
-        if linter.config.jobs < 0:
-            print("Jobs number (%d) should be greater than 0"
-                  % linter.config.jobs, file=sys.stderr)
-            sys.exit(32)
-        if linter.config.jobs > 1 or linter.config.jobs == 0:
-            if multiprocessing is None:
-                print("Multiprocessing library is missing, "
-                      "fallback to single process", file=sys.stderr)
-                linter.set_option("jobs", 1)
-            elif linter.config.jobs == 0:
-                linter.config.jobs = multiprocessing.cpu_count()
-
-        # insert current working directory to the python path to have a correct
-        # behaviour
-        with fix_import_path(args):
-            if linter.config.jobs == 1:
-                linter.check(args)
-            else:
-                self._parallel_run(args)
-
-            linter.generate_reports()
-        if do_exit:
-            sys.exit(self.linter.msg_status)
-
-    def _parallel_run(self, files_or_modules):
-        with _patch_sysmodules():
-            self.linter._init_msg_states()
-            self._parallel_check(files_or_modules)
-
-    def _parallel_task(self, files_or_modules):
-        # Prepare configuration for child linters.
-        child_config = self._get_jobs_config()
-
-        children = []
-        manager = multiprocessing.Manager()
-        tasks_queue = manager.Queue()
-        results_queue = manager.Queue()
-
-        for _ in range(self.linter.config.jobs):
-            child_linter = ChildRunner(args=(tasks_queue, results_queue,
-                                             child_config))
-            child_linter.start()
-            children.append(child_linter)
-
-        # Send files to child linters.
-        expanded_files = utils.expand_files(
-            files_or_modules,
-            self.linter,
-            self.linter.config.black_list,
-            self.linter.config.black_list_re
-        )
-        for module_desc in expanded_files:
-            tasks_queue.put([module_desc.path])
-
-        # collect results from child linters
-        failed = False
-        for _ in expanded_files:
-            try:
-                result = results_queue.get()
-            except Exception as ex:
-                print("internal error while receiving results from child linter",
-                      file=sys.stderr)
-                print(ex, file=sys.stderr)
-                failed = True
-                break
-            yield result
-
-        # Stop child linters and wait for their completion.
-        for _ in range(self.linter.config.jobs):
-            tasks_queue.put('STOP')
-        for child in children:
-            child.join()
-
-        if failed:
-            print("Error occured, stopping the linter.", file=sys.stderr)
-            sys.exit(32)
-
-    def _parallel_check(self, files_or_modules):
-        # Reset stats.
-        self.linter.open()
-
-        all_stats = []
-        module = None
-        for result in self._parallel_task(files_or_modules):
-            if not result:
-                continue
-            (
-                _,
-                self.linter.file_state.base_name,
-                module,
-                messages,
-                stats,
-                msg_status
-            ) = result
-
-            for msg in messages:
-                msg = utils.Message(*msg)
-                self.linter.set_current_module(module)
-                self.linter.reporter.handle_message(msg)
-
-            all_stats.append(stats)
-            self.linter.msg_status |= msg_status
-
-        self.linter.stats = _merge_stats(all_stats)
-        self.linter.current_name = module
-
-        # Insert stats data to local checkers.
-        for checker in self.linter.get_checkers():
-            if checker is not self.linter:
-                checker.stats = self.linter.stats
-
-    def _get_jobs_config(self):
-        child_config = collections.OrderedDict()
-        filter_options = {'long-help'}
-        filter_options.update((opt_name for opt_name, _ in self.linter._external_opts))
-        for opt_providers in six.itervalues(self.linter._all_options):
-            for optname, optdict, val in opt_providers.options_and_values():
-                if optdict.get('deprecated'):
-                    continue
-
-                if optname not in filter_options:
-                    child_config[optname] = utils._format_option_value(
-                        optdict, val)
-        child_config['python3_porting_mode'] = self.linter._python3_porting_mode
-        child_config['plugins'] = self.linter._dynamic_plugins
-        return child_config
-
-    def cb_set_rcfile(self, name, value):
-        """callback for option preprocessing (i.e. before option parsing)"""
-        self._rcfile = value
-
-    def cb_add_plugins(self, name, value):
-        """callback for option preprocessing (i.e. before option parsing)"""
-        self._plugins.extend(utils._splitstrip(value))
-
-    def cb_error_mode(self, *args, **kwargs):
-        """error mode:
-        * disable all but error messages
-        * disable the 'miscellaneous' checker which can be safely deactivated in
-          debug
-        * disable reports
-        * do not save execution information
-        """
-        self.linter.error_mode()
-=======
->>>>>>> ef30d555
 
         global_config = config.Configuration()
         global_config.add_options(option_definitions)
