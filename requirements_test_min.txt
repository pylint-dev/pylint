--- conflicted
+++ resolved
@@ -1,10 +1,6 @@
 -e .[testutils,spelling]
 # astroid dependency is also defined in pyproject.toml
-<<<<<<< HEAD
-astroid==2.13.0  # Pinned to a specific version for tests
-=======
 astroid==2.13.2  # Pinned to a specific version for tests
->>>>>>> 0ff2cb50
 typing-extensions~=4.4
 py~=1.11.0
 pytest~=7.2
