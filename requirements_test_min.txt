--- conflicted
+++ resolved
@@ -1,14 +1,7 @@
 -e .[testutil]
 # astroid dependency is also defined in setup.cfg
-<<<<<<< HEAD
-astroid==2.11.0  # Pinned to a specific version for tests
-typing-extensions~=4.0
+astroid==2.11.2  # Pinned to a specific version for tests
+typing-extensions~=4.1
 pytest~=7.1
 pytest-benchmark~=3.4
-=======
-astroid==2.11.2  # Pinned to a specific version for tests
-typing-extensions~=4.1
-pytest~=7.0
-pytest-benchmark~=3.4
-pytest-timeout~=2.1
->>>>>>> dfd23f61
+pytest-timeout~=2.1