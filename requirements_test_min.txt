-e .
# astroid dependency is also defined in setup.cfg
<<<<<<< HEAD
astroid==2.9.1  # Pinned to a specific version for tests
=======
astroid==2.9.2  # Pinned to a specific version for tests
>>>>>>> 1e677a7b
pytest~=6.2
pytest-benchmark~=3.4
gitpython>3<|MERGE_RESOLUTION|>--- conflicted
+++ resolved
@@ -1,10 +1,6 @@
 -e .
 # astroid dependency is also defined in setup.cfg
-<<<<<<< HEAD
-astroid==2.9.1  # Pinned to a specific version for tests
-=======
 astroid==2.9.2  # Pinned to a specific version for tests
->>>>>>> 1e677a7b
 pytest~=6.2
 pytest-benchmark~=3.4
 gitpython>3