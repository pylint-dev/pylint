def leap_year(year): # [too-many-lines]
    """ Function used to determine whether a given year is a leap year """
    if year % 400 == 0:
        return True
    if year % 100 == 0:
        return False
    if year % 4 == 0:
        return True
    else:
        return False

if leap_year(2020):
    print(str(2020) + " was a leap year")
else:
<<<<<<< HEAD
    print(str(2020) + " was not a leap year")

if leap_year(2021):
    print(str(2021) + " was a leap year")
else:
    print(str(2021) + " was not a leap year")

=======
    print(str(2020) + " was not a leap year")
>>>>>>> dccbe01d
<|MERGE_RESOLUTION|>--- conflicted
+++ resolved
@@ -12,14 +12,5 @@
 if leap_year(2020):
     print(str(2020) + " was a leap year")
 else:
-<<<<<<< HEAD
     print(str(2020) + " was not a leap year")
 
-if leap_year(2021):
-    print(str(2021) + " was a leap year")
-else:
-    print(str(2021) + " was not a leap year")
-
-=======
-    print(str(2020) + " was not a leap year")
->>>>>>> dccbe01d
