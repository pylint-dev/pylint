--- conflicted
+++ resolved
@@ -1,7 +1,3 @@
 class Meta(type):
-<<<<<<< HEAD
-    def __new__(mcs):
-=======
     def func(cls):
->>>>>>> 1eca2dec
         pass