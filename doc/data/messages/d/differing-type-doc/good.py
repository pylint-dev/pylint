def foo(x, y):
    """A dummy string.

    :param int x: x value.
    :param int y: y value.
<<<<<<< HEAD
    :returns: a result.
    :rtype: int
=======
>>>>>>> 1eca2dec
    """

    return x + y<|MERGE_RESOLUTION|>--- conflicted
+++ resolved
@@ -3,11 +3,6 @@
 
     :param int x: x value.
     :param int y: y value.
-<<<<<<< HEAD
-    :returns: a result.
-    :rtype: int
-=======
->>>>>>> 1eca2dec
     """
 
     return x + y