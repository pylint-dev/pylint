# Licensed under the GPL: https://www.gnu.org/licenses/old-licenses/gpl-2.0.html
# For details: https://github.com/PyCQA/pylint/blob/main/LICENSE
# Copyright (c) https://github.com/PyCQA/pylint/blob/main/CONTRIBUTORS.txt

"""Script used to generate the options page."""

from __future__ import annotations

import re
from collections import defaultdict
from inspect import getmodule
from pathlib import Path
from typing import Dict, List, NamedTuple

import tomlkit
from sphinx.application import Sphinx

from pylint.checkers import initialize as initialize_checkers
from pylint.checkers.base_checker import BaseChecker
from pylint.extensions import initialize as initialize_extensions
from pylint.lint import PyLinter
from pylint.typing import OptionDict
from pylint.utils import get_rst_title


class OptionsData(NamedTuple):
    name: str
    optdict: OptionDict
    checker: BaseChecker
    extension: bool


OptionsDataDict = Dict[str, List[OptionsData]]

PYLINT_BASE_PATH = Path(__file__).resolve().parent.parent.parent
"""Base path to the project folder."""

PYLINT_USERGUIDE_PATH = PYLINT_BASE_PATH / "doc" / "user_guide"
"""Path to the messages documentation folder."""


def _register_all_checkers_and_extensions(linter: PyLinter) -> None:
    """Registers all checkers and extensions found in the default folders."""
    initialize_checkers(linter)
    initialize_extensions(linter)


def _get_all_options(linter: PyLinter) -> OptionsDataDict:
    """Get all options registered to a linter and return the data."""
    all_options: OptionsDataDict = defaultdict(list)
    for checker in sorted(linter.get_checkers()):
        ch_name = checker.name
        for option in checker.options:
            all_options[ch_name].append(
                OptionsData(
                    option[0],
                    option[1],
                    checker,
<<<<<<< HEAD
                    getmodule(checker).__name__.startswith("pylint.extensions.")  # type: ignore[union-attr]
                    )

=======
                    getmodule(checker).__name__.startswith("pylint.extensions."),
                )  # type: ignore[union-attr]
>>>>>>> 1c3009b3
            )

    return all_options


def _create_checker_section(
    checker: str, options: list[OptionsData], linter: PyLinter
) -> str:
    checker_string = f".. _{checker}-options:\n\n"
    checker_string += get_rst_title(f"``{checker.capitalize()}`` **Checker**", "-")

    toml_doc = tomlkit.document()
    pylint_tool_table = tomlkit.table(is_super_table=True)
    toml_doc.add(tomlkit.key(["tool", "pylint"]), pylint_tool_table)

    checker_table = tomlkit.table()

    for option in sorted(options, key=lambda x: x.name):
        checker_string += get_rst_title(f"--{option.name}", '"')
        checker_string += f"*{option.optdict.get('help')}*\n\n"
        if option.optdict.get("default") == "":
            checker_string += '**Default:** ``""``\n\n\n'
        else:
            checker_string += f"**Default:**  ``{option.optdict.get('default')}``\n\n\n"

        # Start adding the option to the toml example
        if option.optdict.get("hide_from_config_file"):
            continue

        # Get current value of option
        value = getattr(linter.config, option.name.replace("-", "_"))

        # Create a comment if the option has no value
        if value is None:
            checker_table.add(tomlkit.comment(f"{option.name} ="))
            checker_table.add(tomlkit.nl())
            continue

        # Tomlkit doesn't support regular expressions
        if isinstance(value, re.Pattern):
            value = value.pattern
        elif (
            isinstance(value, (list, tuple))
            and value
            and isinstance(value[0], re.Pattern)
        ):
            value = [i.pattern for i in value]

        # Add to table
        checker_table.add(option.name, value)
        checker_table.add(tomlkit.nl())

    pylint_tool_table.add(options[0].checker.name.lower(), checker_table)
    toml_string = "\n".join(
        f"   {i}" if i else "" for i in tomlkit.dumps(toml_doc).split("\n")
    )
    checker_string += f"""
.. raw:: html

   <details>
   <summary><a>Example configuration section</a></summary>

**Note:** Only ``tool.pylint`` is required, the section title is not. These are the default values.

.. code-block:: toml

{toml_string}

.. raw:: html

   </details>
"""

    return checker_string


def _write_options_page(options: OptionsDataDict, linter: PyLinter) -> None:
    """Create or overwrite the options page."""
    sections: list[str] = [
        ".. This file is auto-generated. Make any changes to the associated\n"
        ".. docs extension in 'doc/exts/pylint_options.py'.\n\n"
        ".. _all-options:",
        get_rst_title("Standard Checkers", "^"),
    ]
    found_extensions = False

    for checker, checker_options in options.items():
        if not found_extensions and checker_options[0].extension:
            sections.append(get_rst_title("Extensions", "^"))
            found_extensions = True
        sections.append(_create_checker_section(checker, checker_options, linter))

    sections_string = "\n\n".join(sections)
    with open(
        PYLINT_USERGUIDE_PATH / "configuration" / "all-options.rst",
        "w",
        encoding="utf-8",
    ) as stream:
        stream.write(
            f"""

{sections_string}"""
        )


# pylint: disable-next=unused-argument
def build_options_page(app: Sphinx | None) -> None:
    """Overwrite messages files by printing the documentation to a stream.

    Documentation is written in ReST format.
    """
    # Create linter, register all checkers and extensions and get all options
    linter = PyLinter()
    _register_all_checkers_and_extensions(linter)

    options = _get_all_options(linter)

    # Write options page
    _write_options_page(options, linter)


def setup(app: Sphinx) -> None:
    """Connects the extension to the Sphinx process."""
    # Register callback at the builder-inited Sphinx event
    # See https://www.sphinx-doc.org/en/master/extdev/appapi.html
    app.connect("builder-inited", build_options_page)


if __name__ == "__main__":
    pass
    # Uncomment to allow running this script by your local python interpreter
    # build_options_page(None)<|MERGE_RESOLUTION|>--- conflicted
+++ resolved
@@ -56,14 +56,9 @@
                     option[0],
                     option[1],
                     checker,
-<<<<<<< HEAD
-                    getmodule(checker).__name__.startswith("pylint.extensions.")  # type: ignore[union-attr]
-                    )
-
-=======
-                    getmodule(checker).__name__.startswith("pylint.extensions."),
-                )  # type: ignore[union-attr]
->>>>>>> 1c3009b3
+                    getmodule(
+                checker).__name__.startswith("pylint.extensions."), # type: ignore[union-attr]
+                )
             )
 
     return all_options
