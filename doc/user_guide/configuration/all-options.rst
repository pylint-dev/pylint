

.. This file is auto-generated. Make any changes to the associated
.. docs extension in 'doc/exts/pylint_options.py'.

.. _all-options:

Standard Checkers
^^^^^^^^^^^^^^^^^


.. _main-options:

``Main`` **Checker**
--------------------
--analyse-fallback-blocks
"""""""""""""""""""""""""
*Analyse import fallback blocks. This can be used to support both Python 2 and 3 compatible code, which means that the block might have code that exists only in one or another interpreter, leading to false positives when analysed.*

**Default:**  ``False``


--clear-cache-post-run
""""""""""""""""""""""
*Clear in-memory caches upon conclusion of linting. Useful if running pylint in a server-like mode.*

**Default:**  ``False``


--confidence
""""""""""""
*Only show warnings with the listed confidence levels. Leave empty to show all. Valid levels: HIGH, CONTROL_FLOW, INFERENCE, INFERENCE_FAILURE, UNDEFINED.*

**Default:**  ``['HIGH', 'CONTROL_FLOW', 'INFERENCE', 'INFERENCE_FAILURE', 'UNDEFINED']``


--disable
"""""""""
*Disable the message, report, category or checker with the given id(s). You can either give multiple identifiers separated by comma (,) or put this option multiple times (only on the command line, not in the configuration file where it should appear only once). You can also use "--disable=all" to disable everything first and then re-enable specific checks. For example, if you want to run only the similarities checker, you can use "--disable=all --enable=similarities". If you want to run only the classes checker, but have no Warning level messages displayed, use "--disable=all --enable=classes --disable=W".*

**Default:**  ``()``


--enable
""""""""
*Enable the message, report, category or checker with the given id(s). You can either give multiple identifier separated by comma (,) or put this option multiple time (only on the command line, not in the configuration file where it should appear only once). See also the "--disable" option for examples.*

**Default:**  ``()``


--evaluation
""""""""""""
*Python expression which should return a score less than or equal to 10. You have access to the variables 'fatal', 'error', 'warning', 'refactor', 'convention', and 'info' which contain the number of messages in each category, as well as 'statement' which is the total number of statements analyzed. This score is used by the global evaluation report (RP0004).*

**Default:**  ``max(0, 0 if fatal else 10.0 - ((float(5 * error + warning + refactor + convention) / statement) * 10))``


--exit-zero
"""""""""""
*Always return a 0 (non-error) status code, even if lint errors are found. This is primarily useful in continuous integration scripts.*

**Default:**  ``False``


--extension-pkg-allow-list
""""""""""""""""""""""""""
*A comma-separated list of package or module names from where C extensions may be loaded. Extensions are loading into the active Python interpreter and may run arbitrary code.*

**Default:**  ``[]``


--extension-pkg-whitelist
"""""""""""""""""""""""""
*A comma-separated list of package or module names from where C extensions may be loaded. Extensions are loading into the active Python interpreter and may run arbitrary code. (This is an alternative name to extension-pkg-allow-list for backward compatibility.)*

**Default:**  ``[]``


--fail-on
"""""""""
*Return non-zero exit code if any of these messages/categories are detected, even if score is above --fail-under value. Syntax same as enable. Messages specified are enabled, while categories only check already-enabled messages.*

**Default:** ``""``


--fail-under
""""""""""""
*Specify a score threshold under which the program will exit with error.*

**Default:**  ``10``


--from-stdin
""""""""""""
*Interpret the stdin as a python script, whose filename needs to be passed as the module_or_package argument.*

**Default:**  ``False``


--ignore
""""""""
*Files or directories to be skipped. They should be base names, not paths.*

**Default:**  ``('CVS',)``


--ignore-paths
""""""""""""""
*Add files or directories matching the regular expressions patterns to the ignore-list. The regex matches against paths and can be in Posix or Windows format. Because '\\' represents the directory delimiter on Windows systems, it can't be used as an escape character.*

**Default:**  ``[]``


--ignore-patterns
"""""""""""""""""
*Files or directories matching the regular expression patterns are skipped. The regex matches against base names, not paths. The default value ignores Emacs file locks*

**Default:**  ``(re.compile('^\\.#'),)``


--ignored-modules
"""""""""""""""""
*List of module names for which member attributes should not be checked (useful for modules/projects where namespaces are manipulated during runtime and thus existing member attributes cannot be deduced by static analysis). It supports qualified module names, as well as Unix pattern matching.*

**Default:**  ``()``


--jobs
""""""
*Use multiple processes to speed up Pylint. Specifying 0 will auto-detect the number of processors available to use, and will cap the count on Windows to avoid hangs.*

**Default:**  ``1``


--limit-inference-results
"""""""""""""""""""""""""
*Control the amount of potential inferred values when inferring a single object. This can help the performance when dealing with large functions or complex, nested conditions.*

**Default:**  ``100``


--load-plugins
""""""""""""""
*List of plugins (as comma separated values of python module names) to load, usually to register additional checkers.*

**Default:**  ``()``


--msg-template
""""""""""""""
*Template used to display messages. This is a python new-style format string used to format the message information. See doc for all details.*

**Default:** ``""``


--output-format
"""""""""""""""
*Set the output format. Available formats are: text, parseable, colorized, json2 (improved json format), json (old json format) and msvs (visual studio). You can also give a reporter class, e.g. mypackage.mymodule.MyReporterClass.*

**Default:**  ``text``


--persistent
""""""""""""
*Pickle collected data for later comparisons.*

**Default:**  ``True``


--py-version
""""""""""""
*Minimum Python version to use for version dependent checks. Will default to the version used to run pylint.*

**Default:**  ``sys.version_info[:2]``


--recursive
"""""""""""
*Discover python modules and packages in the file system subtree.*

**Default:**  ``False``


--reports
"""""""""
*Tells whether to display a full report or only the messages.*

**Default:**  ``False``


--score
"""""""
*Activate the evaluation score.*

**Default:**  ``True``


--source-roots
""""""""""""""
*Add paths to the list of the source roots. Supports globbing patterns. The source root is an absolute path or a path relative to the current working directory used to determine a package namespace for modules located under the source root.*

**Default:**  ``()``


--suggestion-mode
"""""""""""""""""
*When enabled, pylint would attempt to guess common misconfiguration and emit user-friendly hints instead of false-positive error messages.*

**Default:**  ``True``


--unsafe-load-any-extension
"""""""""""""""""""""""""""
*Allow loading of arbitrary C extensions. Extensions are imported into the active Python interpreter and may run arbitrary code.*

**Default:**  ``False``



.. raw:: html

   <details>
   <summary><a>Example configuration section</a></summary>

**Note:** Only ``tool.pylint`` is required, the section title is not. These are the default values.

.. code-block:: toml

   [tool.pylint.main]
   analyse-fallback-blocks = false

   clear-cache-post-run = false

   confidence = ["HIGH", "CONTROL_FLOW", "INFERENCE", "INFERENCE_FAILURE", "UNDEFINED"]

   disable = ["bad-inline-option", "consider-using-augmented-assign", "deprecated-pragma", "file-ignored", "locally-disabled", "prefer-typing-namedtuple", "raw-checker-failed", "suppressed-message", "use-implicit-booleaness-not-comparison-to-string", "use-implicit-booleaness-not-comparison-to-zero", "use-symbolic-message-instead", "useless-suppression"]

   enable = []

   evaluation = "max(0, 0 if fatal else 10.0 - ((float(5 * error + warning + refactor + convention) / statement) * 10))"

   exit-zero = false

   extension-pkg-allow-list = []

   extension-pkg-whitelist = []

   fail-on = []

   fail-under = 10

   from-stdin = false

   ignore = ["CVS"]

   ignore-paths = []

   ignore-patterns = ["^\\.#"]

   ignored-modules = []

   jobs = 1

   limit-inference-results = 100

   load-plugins = []

   msg-template = ""

   # output-format =

   persistent = true

   py-version = "sys.version_info[:2]"

   recursive = false

   reports = false

   score = true

   source-roots = []

   suggestion-mode = true

   unsafe-load-any-extension = false



.. raw:: html

   </details>


.. _basic-options:

``Basic`` **Checker**
---------------------
--argument-naming-style
"""""""""""""""""""""""
*Naming style matching correct argument names.*

**Default:**  ``snake_case``


--argument-rgx
""""""""""""""
*Regular expression matching correct argument names. Overrides argument-naming-style. If left empty, argument names will be checked with the set naming style.*

**Default:**  ``None``


--attr-naming-style
"""""""""""""""""""
*Naming style matching correct attribute names.*

**Default:**  ``snake_case``


--attr-rgx
""""""""""
*Regular expression matching correct attribute names. Overrides attr-naming-style. If left empty, attribute names will be checked with the set naming style.*

**Default:**  ``None``


--bad-names
"""""""""""
*Bad variable names which should always be refused, separated by a comma.*

**Default:**  ``('foo', 'bar', 'baz', 'toto', 'tutu', 'tata')``


--bad-names-rgxs
""""""""""""""""
*Bad variable names regexes, separated by a comma. If names match any regex, they will always be refused*

**Default:** ``""``


--class-attribute-naming-style
""""""""""""""""""""""""""""""
*Naming style matching correct class attribute names.*

**Default:**  ``any``


--class-attribute-rgx
"""""""""""""""""""""
*Regular expression matching correct class attribute names. Overrides class-attribute-naming-style. If left empty, class attribute names will be checked with the set naming style.*

**Default:**  ``None``


--class-const-naming-style
""""""""""""""""""""""""""
*Naming style matching correct class constant names.*

**Default:**  ``UPPER_CASE``


--class-const-rgx
"""""""""""""""""
*Regular expression matching correct class constant names. Overrides class-const-naming-style. If left empty, class constant names will be checked with the set naming style.*

**Default:**  ``None``


--class-naming-style
""""""""""""""""""""
*Naming style matching correct class names.*

**Default:**  ``PascalCase``


--class-rgx
"""""""""""
*Regular expression matching correct class names. Overrides class-naming-style. If left empty, class names will be checked with the set naming style.*

**Default:**  ``None``


--const-naming-style
""""""""""""""""""""
*Naming style matching correct constant names.*

**Default:**  ``UPPER_CASE``


--const-rgx
"""""""""""
*Regular expression matching correct constant names. Overrides const-naming-style. If left empty, constant names will be checked with the set naming style.*

**Default:**  ``None``


--docstring-min-length
""""""""""""""""""""""
*Minimum line length for functions/classes that require docstrings, shorter ones are exempt.*

**Default:**  ``-1``


--function-naming-style
"""""""""""""""""""""""
*Naming style matching correct function names.*

**Default:**  ``snake_case``


--function-rgx
""""""""""""""
*Regular expression matching correct function names. Overrides function-naming-style. If left empty, function names will be checked with the set naming style.*

**Default:**  ``None``


--good-names
""""""""""""
*Good variable names which should always be accepted, separated by a comma.*

**Default:**  ``('i', 'j', 'k', 'ex', 'Run', '_')``


--good-names-rgxs
"""""""""""""""""
*Good variable names regexes, separated by a comma. If names match any regex, they will always be accepted*

**Default:** ``""``


--include-naming-hint
"""""""""""""""""""""
*Include a hint for the correct naming format with invalid-name.*

**Default:**  ``False``


--inlinevar-naming-style
""""""""""""""""""""""""
*Naming style matching correct inline iteration names.*

**Default:**  ``any``


--inlinevar-rgx
"""""""""""""""
*Regular expression matching correct inline iteration names. Overrides inlinevar-naming-style. If left empty, inline iteration names will be checked with the set naming style.*

**Default:**  ``None``


--method-naming-style
"""""""""""""""""""""
*Naming style matching correct method names.*

**Default:**  ``snake_case``


--method-rgx
""""""""""""
*Regular expression matching correct method names. Overrides method-naming-style. If left empty, method names will be checked with the set naming style.*

**Default:**  ``None``


--module-naming-style
"""""""""""""""""""""
*Naming style matching correct module names.*

**Default:**  ``snake_case``


--module-rgx
""""""""""""
*Regular expression matching correct module names. Overrides module-naming-style. If left empty, module names will be checked with the set naming style.*

**Default:**  ``None``


--name-group
""""""""""""
*Colon-delimited sets of names that determine each other's naming style when the name regexes allow several styles.*

**Default:**  ``()``


--no-docstring-rgx
""""""""""""""""""
*Regular expression which should only match function or class names that do not require a docstring.*

**Default:**  ``re.compile('^_')``


--property-classes
""""""""""""""""""
*List of decorators that produce properties, such as abc.abstractproperty. Add to this list to register other decorators that produce valid properties. These decorators are taken in consideration only for invalid-name.*

**Default:**  ``('abc.abstractproperty',)``


--typealias-rgx
"""""""""""""""
*Regular expression matching correct type alias names. If left empty, type alias names will be checked with the set naming style.*

**Default:**  ``None``


--typevar-rgx
"""""""""""""
*Regular expression matching correct type variable names. If left empty, type variable names will be checked with the set naming style.*

**Default:**  ``None``


--variable-naming-style
"""""""""""""""""""""""
*Naming style matching correct variable names.*

**Default:**  ``snake_case``


--variable-rgx
""""""""""""""
*Regular expression matching correct variable names. Overrides variable-naming-style. If left empty, variable names will be checked with the set naming style.*

**Default:**  ``None``



.. raw:: html

   <details>
   <summary><a>Example configuration section</a></summary>

**Note:** Only ``tool.pylint`` is required, the section title is not. These are the default values.

.. code-block:: toml

   [tool.pylint.basic]
   # Possible choices: ['snake_case', 'camelCase', 'PascalCase', 'UPPER_CASE', 'any']
   argument-naming-style = "snake_case"

   # argument-rgx =

   # Possible choices: ['snake_case', 'camelCase', 'PascalCase', 'UPPER_CASE', 'any']
   attr-naming-style = "snake_case"

   # attr-rgx =

   bad-names = ["foo", "bar", "baz", "toto", "tutu", "tata"]

   bad-names-rgxs = []

   # Possible choices: ['snake_case', 'camelCase', 'PascalCase', 'UPPER_CASE', 'any']
   class-attribute-naming-style = "any"

   # class-attribute-rgx =

   # Possible choices: ['snake_case', 'camelCase', 'PascalCase', 'UPPER_CASE', 'any']
   class-const-naming-style = "UPPER_CASE"

   # class-const-rgx =

   # Possible choices: ['snake_case', 'camelCase', 'PascalCase', 'UPPER_CASE', 'any']
   class-naming-style = "PascalCase"

   # class-rgx =

   # Possible choices: ['snake_case', 'camelCase', 'PascalCase', 'UPPER_CASE', 'any']
   const-naming-style = "UPPER_CASE"

   # const-rgx =

   docstring-min-length = -1

   # Possible choices: ['snake_case', 'camelCase', 'PascalCase', 'UPPER_CASE', 'any']
   function-naming-style = "snake_case"

   # function-rgx =

   good-names = ["i", "j", "k", "ex", "Run", "_"]

   good-names-rgxs = []

   include-naming-hint = false

   # Possible choices: ['snake_case', 'camelCase', 'PascalCase', 'UPPER_CASE', 'any']
   inlinevar-naming-style = "any"

   # inlinevar-rgx =

   # Possible choices: ['snake_case', 'camelCase', 'PascalCase', 'UPPER_CASE', 'any']
   method-naming-style = "snake_case"

   # method-rgx =

   # Possible choices: ['snake_case', 'camelCase', 'PascalCase', 'UPPER_CASE', 'any']
   module-naming-style = "snake_case"

   # module-rgx =

   name-group = []

   no-docstring-rgx = "^_"

   property-classes = ["abc.abstractproperty"]

   # typealias-rgx =

   # typevar-rgx =

   # Possible choices: ['snake_case', 'camelCase', 'PascalCase', 'UPPER_CASE', 'any']
   variable-naming-style = "snake_case"

   # variable-rgx =



.. raw:: html

   </details>


.. _classes-options:

``Classes`` **Checker**
-----------------------
--check-protected-access-in-special-methods
"""""""""""""""""""""""""""""""""""""""""""
*Warn about protected attribute access inside special methods*

**Default:**  ``False``


--defining-attr-methods
"""""""""""""""""""""""
*List of method names used to declare (i.e. assign) instance attributes.*

**Default:**  ``('__init__', '__new__', 'setUp', 'asyncSetUp', '__post_init__')``


--exclude-protected
"""""""""""""""""""
*List of member names, which should be excluded from the protected access warning.*

**Default:**  ``('_asdict', '_fields', '_replace', '_source', '_make', 'os._exit')``


--valid-classmethod-first-arg
"""""""""""""""""""""""""""""
*List of valid names for the first argument in a class method.*

**Default:**  ``('cls',)``


--valid-metaclass-classmethod-first-arg
"""""""""""""""""""""""""""""""""""""""
*List of valid names for the first argument in a metaclass class method.*

**Default:**  ``('mcs',)``



.. raw:: html

   <details>
   <summary><a>Example configuration section</a></summary>

**Note:** Only ``tool.pylint`` is required, the section title is not. These are the default values.

.. code-block:: toml

   [tool.pylint.classes]
   check-protected-access-in-special-methods = false

   defining-attr-methods = ["__init__", "__new__", "setUp", "asyncSetUp", "__post_init__"]

   exclude-protected = ["_asdict", "_fields", "_replace", "_source", "_make", "os._exit"]

   valid-classmethod-first-arg = ["cls"]

   valid-metaclass-classmethod-first-arg = ["mcs"]



.. raw:: html

   </details>


.. _design-options:

``Design`` **Checker**
----------------------
--exclude-too-few-public-methods
""""""""""""""""""""""""""""""""
*List of regular expressions of class ancestor names to ignore when counting public methods (see R0903)*

**Default:**  ``[]``


--ignored-parents
"""""""""""""""""
*List of qualified class names to ignore when counting class parents (see R0901)*

**Default:**  ``()``


--max-args
""""""""""
*Maximum number of arguments for function / method.*

**Default:**  ``5``


--max-attributes
""""""""""""""""
*Maximum number of attributes for a class (see R0902).*

**Default:**  ``7``


--max-bool-expr
"""""""""""""""
*Maximum number of boolean expressions in an if statement (see R0916).*

**Default:**  ``5``


--max-branches
""""""""""""""
*Maximum number of branch for function / method body.*

**Default:**  ``12``


--max-complexity
""""""""""""""""
*McCabe complexity cyclomatic threshold*

**Default:**  ``10``


--max-locals
""""""""""""
*Maximum number of locals for function / method body.*

**Default:**  ``15``


--max-parents
"""""""""""""
*Maximum number of parents for a class (see R0901).*

**Default:**  ``7``


--max-public-methods
""""""""""""""""""""
*Maximum number of public methods for a class (see R0904).*

**Default:**  ``20``


--max-returns
"""""""""""""
*Maximum number of return / yield for function / method body.*

**Default:**  ``6``


--max-statements
""""""""""""""""
*Maximum number of statements in function / method body.*

**Default:**  ``50``


--min-public-methods
""""""""""""""""""""
*Minimum number of public methods for a class (see R0903).*

**Default:**  ``2``



.. raw:: html

   <details>
   <summary><a>Example configuration section</a></summary>

**Note:** Only ``tool.pylint`` is required, the section title is not. These are the default values.

.. code-block:: toml

   [tool.pylint.design]
   exclude-too-few-public-methods = []

   ignored-parents = []

   max-args = 5

   max-attributes = 7

   max-bool-expr = 5

   max-branches = 12

   max-complexity = 10

   max-locals = 15

   max-parents = 7

   max-public-methods = 20

   max-returns = 6

   max-statements = 50

   min-public-methods = 2



.. raw:: html

   </details>


.. _exceptions-options:

``Exceptions`` **Checker**
--------------------------
--overgeneral-exceptions
""""""""""""""""""""""""
*Exceptions that will emit a warning when caught.*

**Default:**  ``('builtins.BaseException', 'builtins.Exception')``



.. raw:: html

   <details>
   <summary><a>Example configuration section</a></summary>

**Note:** Only ``tool.pylint`` is required, the section title is not. These are the default values.

.. code-block:: toml

   [tool.pylint.exceptions]
   overgeneral-exceptions = ["builtins.BaseException", "builtins.Exception"]



.. raw:: html

   </details>


.. _format-options:

``Format`` **Checker**
----------------------
--expected-line-ending-format
"""""""""""""""""""""""""""""
*Expected format of line ending, e.g. empty (any line ending), LF or CRLF.*

**Default:** ``""``


--ignore-long-lines
"""""""""""""""""""
*Regexp for a line that is allowed to be longer than the limit.*

**Default:**  ``^\s*(# )?<?https?://\S+>?$``


--indent-after-paren
""""""""""""""""""""
*Number of spaces of indent required inside a hanging or continued line.*

**Default:**  ``4``


--indent-string
"""""""""""""""
*String used as indentation unit. This is usually "    " (4 spaces) or "\t" (1 tab).*

**Default:**  ``    ``


--max-line-length
"""""""""""""""""
*Maximum number of characters on a single line.*

**Default:**  ``100``


--max-module-lines
""""""""""""""""""
*Maximum number of lines in a module.*

**Default:**  ``1000``


--single-line-class-stmt
""""""""""""""""""""""""
*Allow the body of a class to be on the same line as the declaration if body contains single statement.*

**Default:**  ``False``


--single-line-if-stmt
"""""""""""""""""""""
*Allow the body of an if to be on the same line as the test if there is no else.*

**Default:**  ``False``



.. raw:: html

   <details>
   <summary><a>Example configuration section</a></summary>

**Note:** Only ``tool.pylint`` is required, the section title is not. These are the default values.

.. code-block:: toml

   [tool.pylint.format]
   # Possible choices: ['', 'LF', 'CRLF']
   expected-line-ending-format = ""

   ignore-long-lines = "^\\s*(# )?<?https?://\\S+>?$"

   indent-after-paren = 4

   indent-string = "    "

   max-line-length = 100

   max-module-lines = 1000

   single-line-class-stmt = false

   single-line-if-stmt = false



.. raw:: html

   </details>


.. _imports-options:

``Imports`` **Checker**
-----------------------
--allow-any-import-level
""""""""""""""""""""""""
*List of modules that can be imported at any level, not just the top level one.*

**Default:**  ``()``


--allow-reexport-from-package
"""""""""""""""""""""""""""""
*Allow explicit reexports by alias from a package __init__.*

**Default:**  ``False``


--allow-wildcard-with-all
"""""""""""""""""""""""""
*Allow wildcard imports from modules that define __all__.*

**Default:**  ``False``


--deprecated-modules
""""""""""""""""""""
*Deprecated modules which should not be used, separated by a comma.*

**Default:**  ``()``


--ext-import-graph
""""""""""""""""""
*Output a graph (.gv or any supported image format) of external dependencies to the given file (report RP0402 must not be disabled).*

**Default:** ``""``


--import-graph
""""""""""""""
*Output a graph (.gv or any supported image format) of all (i.e. internal and external) dependencies to the given file (report RP0402 must not be disabled).*

**Default:** ``""``


--int-import-graph
""""""""""""""""""
*Output a graph (.gv or any supported image format) of internal dependencies to the given file (report RP0402 must not be disabled).*

**Default:** ``""``


--known-standard-library
""""""""""""""""""""""""
*Force import order to recognize a module as part of the standard compatibility libraries.*

**Default:**  ``()``


--known-third-party
"""""""""""""""""""
*Force import order to recognize a module as part of a third party library.*

**Default:**  ``('enchant',)``


--preferred-modules
"""""""""""""""""""
*Couples of modules and preferred modules, separated by a comma.*

**Default:**  ``()``



.. raw:: html

   <details>
   <summary><a>Example configuration section</a></summary>

**Note:** Only ``tool.pylint`` is required, the section title is not. These are the default values.

.. code-block:: toml

   [tool.pylint.imports]
   allow-any-import-level = []

   allow-reexport-from-package = false

   allow-wildcard-with-all = false

   deprecated-modules = []

   ext-import-graph = ""

   import-graph = ""

   int-import-graph = ""

   known-standard-library = []

   known-third-party = ["enchant"]

   preferred-modules = []



.. raw:: html

   </details>


.. _logging-options:

``Logging`` **Checker**
-----------------------
--logging-format-style
""""""""""""""""""""""
*The type of string formatting that logging methods do. `old` means using % formatting, `new` is for `{}` formatting.*

**Default:**  ``old``


--logging-modules
"""""""""""""""""
*Logging modules to check that the string format arguments are in logging function parameter format.*

**Default:**  ``('logging',)``



.. raw:: html

   <details>
   <summary><a>Example configuration section</a></summary>

**Note:** Only ``tool.pylint`` is required, the section title is not. These are the default values.

.. code-block:: toml

   [tool.pylint.logging]
   # Possible choices: ['old', 'new']
   logging-format-style = "old"

   logging-modules = ["logging"]



.. raw:: html

   </details>


.. _method_args-options:

``Method_args`` **Checker**
---------------------------
--timeout-methods
"""""""""""""""""
*List of qualified names (i.e., library.method) which require a timeout parameter e.g. 'requests.api.get,requests.api.post'*

**Default:**  ``('requests.api.delete', 'requests.api.get', 'requests.api.head', 'requests.api.options', 'requests.api.patch', 'requests.api.post', 'requests.api.put', 'requests.api.request')``



.. raw:: html

   <details>
   <summary><a>Example configuration section</a></summary>

**Note:** Only ``tool.pylint`` is required, the section title is not. These are the default values.

.. code-block:: toml

   [tool.pylint.method_args]
   timeout-methods = ["requests.api.delete", "requests.api.get", "requests.api.head", "requests.api.options", "requests.api.patch", "requests.api.post", "requests.api.put", "requests.api.request"]



.. raw:: html

   </details>


.. _miscellaneous-options:

``Miscellaneous`` **Checker**
-----------------------------
--notes
"""""""
*List of note tags to take in consideration, separated by a comma.*

**Default:**  ``('FIXME', 'XXX', 'TODO')``


--notes-rgx
"""""""""""
*Regular expression of note tags to take in consideration.*

**Default:** ``""``



.. raw:: html

   <details>
   <summary><a>Example configuration section</a></summary>

**Note:** Only ``tool.pylint`` is required, the section title is not. These are the default values.

.. code-block:: toml

   [tool.pylint.miscellaneous]
   notes = ["FIXME", "XXX", "TODO"]

   notes-rgx = ""



.. raw:: html

   </details>


.. _refactoring-options:

``Refactoring`` **Checker**
---------------------------
--max-nested-blocks
"""""""""""""""""""
*Maximum number of nested blocks for function / method body*

**Default:**  ``5``


--never-returning-functions
"""""""""""""""""""""""""""
*Complete name of functions that never returns. When checking for inconsistent-return-statements if a never returning function is called then it will be considered as an explicit return statement and no message will be printed.*

**Default:**  ``('sys.exit', 'argparse.parse_error')``



.. raw:: html

   <details>
   <summary><a>Example configuration section</a></summary>

**Note:** Only ``tool.pylint`` is required, the section title is not. These are the default values.

.. code-block:: toml

   [tool.pylint.refactoring]
   max-nested-blocks = 5

   never-returning-functions = ["sys.exit", "argparse.parse_error"]



.. raw:: html

   </details>


.. _similarities-options:

``Similarities`` **Checker**
----------------------------
--ignore-comments
"""""""""""""""""
*Comments are removed from the similarity computation*

**Default:**  ``True``


--ignore-docstrings
"""""""""""""""""""
*Docstrings are removed from the similarity computation*

**Default:**  ``True``


--ignore-imports
""""""""""""""""
*Imports are removed from the similarity computation*

**Default:**  ``True``


--ignore-signatures
"""""""""""""""""""
*Signatures are removed from the similarity computation*

**Default:**  ``True``


--min-similarity-lines
""""""""""""""""""""""
*Minimum lines number of a similarity.*

**Default:**  ``4``



.. raw:: html

   <details>
   <summary><a>Example configuration section</a></summary>

**Note:** Only ``tool.pylint`` is required, the section title is not. These are the default values.

.. code-block:: toml

   [tool.pylint.similarities]
   ignore-comments = true

   ignore-docstrings = true

   ignore-imports = true

   ignore-signatures = true

   min-similarity-lines = 4



.. raw:: html

   </details>


.. _spelling-options:

``Spelling`` **Checker**
------------------------
--max-spelling-suggestions
""""""""""""""""""""""""""
*Limits count of emitted suggestions for spelling mistakes.*

**Default:**  ``4``


--spelling-dict
"""""""""""""""
<<<<<<< HEAD
*Spelling dictionary name. No available dictionaries : You need to install both the python package and the system dependency for enchant to work..*
=======
*Spelling dictionary name. Available dictionaries depends on your local enchant installation*
>>>>>>> ee375448

**Default:** ``""``


--spelling-ignore-comment-directives
""""""""""""""""""""""""""""""""""""
*List of comma separated words that should be considered directives if they appear at the beginning of a comment and should not be checked.*

**Default:**  ``fmt: on,fmt: off,noqa:,noqa,nosec,isort:skip,mypy:``


--spelling-ignore-words
"""""""""""""""""""""""
*List of comma separated words that should not be checked.*

**Default:** ``""``


--spelling-private-dict-file
""""""""""""""""""""""""""""
*A path to a file that contains the private dictionary; one word per line.*

**Default:** ``""``


--spelling-store-unknown-words
""""""""""""""""""""""""""""""
*Tells whether to store unknown words to the private dictionary (see the --spelling-private-dict-file option) instead of raising a message.*

**Default:**  ``n``



.. raw:: html

   <details>
   <summary><a>Example configuration section</a></summary>

**Note:** Only ``tool.pylint`` is required, the section title is not. These are the default values.

.. code-block:: toml

   [tool.pylint.spelling]
   max-spelling-suggestions = 4

   # Possible choices: Values from 'enchant.Broker().list_dicts()' depending on your local enchant installation
   spelling-dict = ""

   spelling-ignore-comment-directives = "fmt: on,fmt: off,noqa:,noqa,nosec,isort:skip,mypy:"

   spelling-ignore-words = ""

   spelling-private-dict-file = ""

   spelling-store-unknown-words = false



.. raw:: html

   </details>


.. _string-options:

``String`` **Checker**
----------------------
--check-quote-consistency
"""""""""""""""""""""""""
*This flag controls whether inconsistent-quotes generates a warning when the character used as a quote delimiter is used inconsistently within a module.*

**Default:**  ``False``


--check-str-concat-over-line-jumps
""""""""""""""""""""""""""""""""""
*This flag controls whether the implicit-str-concat should generate a warning on implicit string concatenation in sequences defined over several lines.*

**Default:**  ``False``



.. raw:: html

   <details>
   <summary><a>Example configuration section</a></summary>

**Note:** Only ``tool.pylint`` is required, the section title is not. These are the default values.

.. code-block:: toml

   [tool.pylint.string]
   check-quote-consistency = false

   check-str-concat-over-line-jumps = false



.. raw:: html

   </details>


.. _typecheck-options:

``Typecheck`` **Checker**
-------------------------
--contextmanager-decorators
"""""""""""""""""""""""""""
*List of decorators that produce context managers, such as contextlib.contextmanager. Add to this list to register other decorators that produce valid context managers.*

**Default:**  ``['contextlib.contextmanager']``


--generated-members
"""""""""""""""""""
*List of members which are set dynamically and missed by pylint inference system, and so shouldn't trigger E1101 when accessed. Python regular expressions are accepted.*

**Default:**  ``()``


--ignore-mixin-members
""""""""""""""""""""""
*Tells whether missing members accessed in mixin class should be ignored. A class is considered mixin if its name matches the mixin-class-rgx option.*

**Default:**  ``True``


--ignore-none
"""""""""""""
*Tells whether to warn about missing members when the owner of the attribute is inferred to be None.*

**Default:**  ``True``


--ignore-on-opaque-inference
""""""""""""""""""""""""""""
*This flag controls whether pylint should warn about no-member and similar checks whenever an opaque object is returned when inferring. The inference can return multiple potential results while evaluating a Python object, but some branches might not be evaluated, which results in partial inference. In that case, it might be useful to still emit no-member and other checks for the rest of the inferred objects.*

**Default:**  ``True``


--ignored-checks-for-mixins
"""""""""""""""""""""""""""
*List of symbolic message names to ignore for Mixin members.*

**Default:**  ``['no-member', 'not-async-context-manager', 'not-context-manager', 'attribute-defined-outside-init']``


--ignored-classes
"""""""""""""""""
*List of class names for which member attributes should not be checked (useful for classes with dynamically set attributes). This supports the use of qualified names.*

**Default:**  ``('optparse.Values', 'thread._local', '_thread._local', 'argparse.Namespace')``


--missing-member-hint
"""""""""""""""""""""
*Show a hint with possible names when a member name was not found. The aspect of finding the hint is based on edit distance.*

**Default:**  ``True``


--missing-member-hint-distance
""""""""""""""""""""""""""""""
*The minimum edit distance a name should have in order to be considered a similar match for a missing member name.*

**Default:**  ``1``


--missing-member-max-choices
""""""""""""""""""""""""""""
*The total number of similar names that should be taken in consideration when showing a hint for a missing member.*

**Default:**  ``1``


--mixin-class-rgx
"""""""""""""""""
*Regex pattern to define which classes are considered mixins.*

**Default:**  ``.*[Mm]ixin``


--signature-mutators
""""""""""""""""""""
*List of decorators that change the signature of a decorated function.*

**Default:**  ``[]``



.. raw:: html

   <details>
   <summary><a>Example configuration section</a></summary>

**Note:** Only ``tool.pylint`` is required, the section title is not. These are the default values.

.. code-block:: toml

   [tool.pylint.typecheck]
   contextmanager-decorators = ["contextlib.contextmanager"]

   generated-members = []

   ignore-mixin-members = true

   ignore-none = true

   ignore-on-opaque-inference = true

   ignored-checks-for-mixins = ["no-member", "not-async-context-manager", "not-context-manager", "attribute-defined-outside-init"]

   ignored-classes = ["optparse.Values", "thread._local", "_thread._local", "argparse.Namespace"]

   missing-member-hint = true

   missing-member-hint-distance = 1

   missing-member-max-choices = 1

   mixin-class-rgx = ".*[Mm]ixin"

   signature-mutators = []



.. raw:: html

   </details>


.. _variables-options:

``Variables`` **Checker**
-------------------------
--additional-builtins
"""""""""""""""""""""
*List of additional names supposed to be defined in builtins. Remember that you should avoid defining new builtins when possible.*

**Default:**  ``()``


--allow-global-unused-variables
"""""""""""""""""""""""""""""""
*Tells whether unused global variables should be treated as a violation.*

**Default:**  ``True``


--allowed-redefined-builtins
""""""""""""""""""""""""""""
*List of names allowed to shadow builtins*

**Default:**  ``()``


--callbacks
"""""""""""
*List of strings which can identify a callback function by name. A callback name must start or end with one of those strings.*

**Default:**  ``('cb_', '_cb')``


--dummy-variables-rgx
"""""""""""""""""""""
*A regular expression matching the name of dummy variables (i.e. expected to not be used).*

**Default:**  ``_+$|(_[a-zA-Z0-9_]*[a-zA-Z0-9]+?$)|dummy|^ignored_|^unused_``


--ignored-argument-names
""""""""""""""""""""""""
*Argument names that match this expression will be ignored.*

**Default:**  ``re.compile('_.*|^ignored_|^unused_')``


--init-import
"""""""""""""
*Tells whether we should check for unused import in __init__ files.*

**Default:**  ``False``


--redefining-builtins-modules
"""""""""""""""""""""""""""""
*List of qualified module names which can have objects that can redefine builtins.*

**Default:**  ``('six.moves', 'past.builtins', 'future.builtins', 'builtins', 'io')``



.. raw:: html

   <details>
   <summary><a>Example configuration section</a></summary>

**Note:** Only ``tool.pylint`` is required, the section title is not. These are the default values.

.. code-block:: toml

   [tool.pylint.variables]
   additional-builtins = []

   allow-global-unused-variables = true

   allowed-redefined-builtins = []

   callbacks = ["cb_", "_cb"]

   dummy-variables-rgx = "_+$|(_[a-zA-Z0-9_]*[a-zA-Z0-9]+?$)|dummy|^ignored_|^unused_"

   ignored-argument-names = "_.*|^ignored_|^unused_"

   init-import = false

   redefining-builtins-modules = ["six.moves", "past.builtins", "future.builtins", "builtins", "io"]



.. raw:: html

   </details>


Extensions
^^^^^^^^^^


.. _broad_try_clause-options:

``Broad_try_clause`` **Checker**
--------------------------------
--max-try-statements
""""""""""""""""""""
*Maximum number of statements allowed in a try clause*

**Default:**  ``1``



.. raw:: html

   <details>
   <summary><a>Example configuration section</a></summary>

**Note:** Only ``tool.pylint`` is required, the section title is not. These are the default values.

.. code-block:: toml

   [tool.pylint.broad_try_clause]
   max-try-statements = 1



.. raw:: html

   </details>


.. _code_style-options:

``Code_style`` **Checker**
--------------------------
--max-line-length-suggestions
"""""""""""""""""""""""""""""
*Max line length for which to sill emit suggestions. Used to prevent optional suggestions which would get split by a code formatter (e.g., black). Will default to the setting for ``max-line-length``.*

**Default:**  ``0``



.. raw:: html

   <details>
   <summary><a>Example configuration section</a></summary>

**Note:** Only ``tool.pylint`` is required, the section title is not. These are the default values.

.. code-block:: toml

   [tool.pylint.code_style]
   max-line-length-suggestions = 0



.. raw:: html

   </details>


.. _deprecated_builtins-options:

``Deprecated_builtins`` **Checker**
-----------------------------------
--bad-functions
"""""""""""""""
*List of builtins function names that should not be used, separated by a comma*

**Default:**  ``['map', 'filter']``



.. raw:: html

   <details>
   <summary><a>Example configuration section</a></summary>

**Note:** Only ``tool.pylint`` is required, the section title is not. These are the default values.

.. code-block:: toml

   [tool.pylint.deprecated_builtins]
   bad-functions = ["map", "filter"]



.. raw:: html

   </details>


.. _dunder-options:

``Dunder`` **Checker**
----------------------
--good-dunder-names
"""""""""""""""""""
*Good dunder names which should always be accepted.*

**Default:**  ``[]``



.. raw:: html

   <details>
   <summary><a>Example configuration section</a></summary>

**Note:** Only ``tool.pylint`` is required, the section title is not. These are the default values.

.. code-block:: toml

   [tool.pylint.dunder]
   good-dunder-names = []



.. raw:: html

   </details>


.. _magic-value-options:

``Magic-value`` **Checker**
---------------------------
--valid-magic-values
""""""""""""""""""""
*List of valid magic values that `magic-value-compare` will not detect. Supports integers, floats, negative numbers, for empty string enter ``''``, for backslash values just use one backslash e.g \n.*

**Default:**  ``(0, -1, 1, '', '__main__')``



.. raw:: html

   <details>
   <summary><a>Example configuration section</a></summary>

**Note:** Only ``tool.pylint`` is required, the section title is not. These are the default values.

.. code-block:: toml

   [tool.pylint.magic-value]
   valid-magic-values = [0, -1, 1, "", "__main__"]



.. raw:: html

   </details>


.. _parameter_documentation-options:

``Parameter_documentation`` **Checker**
---------------------------------------
--accept-no-param-doc
"""""""""""""""""""""
*Whether to accept totally missing parameter documentation in the docstring of a function that has parameters.*

**Default:**  ``True``


--accept-no-raise-doc
"""""""""""""""""""""
*Whether to accept totally missing raises documentation in the docstring of a function that raises an exception.*

**Default:**  ``True``


--accept-no-return-doc
""""""""""""""""""""""
*Whether to accept totally missing return documentation in the docstring of a function that returns a statement.*

**Default:**  ``True``


--accept-no-yields-doc
""""""""""""""""""""""
*Whether to accept totally missing yields documentation in the docstring of a generator.*

**Default:**  ``True``


--default-docstring-type
""""""""""""""""""""""""
*If the docstring type cannot be guessed the specified docstring type will be used.*

**Default:**  ``default``



.. raw:: html

   <details>
   <summary><a>Example configuration section</a></summary>

**Note:** Only ``tool.pylint`` is required, the section title is not. These are the default values.

.. code-block:: toml

   [tool.pylint.parameter_documentation]
   accept-no-param-doc = true

   accept-no-raise-doc = true

   accept-no-return-doc = true

   accept-no-yields-doc = true

   # Possible choices: ['sphinx', 'epytext', 'google', 'numpy', 'default']
   default-docstring-type = "default"



.. raw:: html

   </details>


.. _typing-options:

``Typing`` **Checker**
----------------------
--runtime-typing
""""""""""""""""
*Set to ``no`` if the app / library does **NOT** need to support runtime introspection of type annotations. If you use type annotations **exclusively** for type checking of an application, you're probably fine. For libraries, evaluate if some users want to access the type hints at runtime first, e.g., through ``typing.get_type_hints``. Applies to Python versions 3.7 - 3.9*

**Default:**  ``True``



.. raw:: html

   <details>
   <summary><a>Example configuration section</a></summary>

**Note:** Only ``tool.pylint`` is required, the section title is not. These are the default values.

.. code-block:: toml

   [tool.pylint.typing]
   runtime-typing = true



.. raw:: html

   </details><|MERGE_RESOLUTION|>--- conflicted
+++ resolved
@@ -1298,11 +1298,7 @@
 
 --spelling-dict
 """""""""""""""
-<<<<<<< HEAD
-*Spelling dictionary name. No available dictionaries : You need to install both the python package and the system dependency for enchant to work..*
-=======
 *Spelling dictionary name. Available dictionaries depends on your local enchant installation*
->>>>>>> ee375448
 
 **Default:** ``""``
 
