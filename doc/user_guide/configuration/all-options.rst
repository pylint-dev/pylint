

.. This file is auto-generated. Make any changes to the associated
.. docs extension in 'doc/exts/pylint_options.py'.

.. _all-options:

Standard Checkers
^^^^^^^^^^^^^^^^^


.. _main-options:

``Main`` **Checker**
--------------------
--analyse-fallback-blocks
"""""""""""""""""""""""""
*Analyse import fallback blocks. This can be used to support both Python 2 and 3 compatible code, which means that the block might have code that exists only in one or another interpreter, leading to false positives when analysed.*

**Default:**  ``False``


--clear-cache-post-run
""""""""""""""""""""""
*Clear in-memory caches upon conclusion of linting. Useful if running pylint in a server-like mode.*

**Default:**  ``False``


--confidence
""""""""""""
*Only show warnings with the listed confidence levels. Leave empty to show all. Valid levels: HIGH, CONTROL_FLOW, INFERENCE, INFERENCE_FAILURE, UNDEFINED.*

**Default:**  ``['HIGH', 'CONTROL_FLOW', 'INFERENCE', 'INFERENCE_FAILURE', 'UNDEFINED']``


--disable
"""""""""
*Disable the message, report, category or checker with the given id(s). You can either give multiple identifiers separated by comma (,) or put this option multiple times (only on the command line, not in the configuration file where it should appear only once). You can also use "--disable=all" to disable everything first and then re-enable specific checks. For example, if you want to run only the similarities checker, you can use "--disable=all --enable=similarities". If you want to run only the classes checker, but have no Warning level messages displayed, use "--disable=all --enable=classes --disable=W".*

**Default:**  ``()``


--enable
""""""""
*Enable the message, report, category or checker with the given id(s). You can either give multiple identifier separated by comma (,) or put this option multiple time (only on the command line, not in the configuration file where it should appear only once). See also the "--disable" option for examples.*

**Default:**  ``()``


--evaluation
""""""""""""
*Python expression which should return a score less than or equal to 10. You have access to the variables 'fatal', 'error', 'warning', 'refactor', 'convention', and 'info' which contain the number of messages in each category, as well as 'statement' which is the total number of statements analyzed. This score is used by the global evaluation report (RP0004).*

**Default:**  ``max(0, 0 if fatal else 10.0 - ((float(5 * error + warning + refactor + convention) / statement) * 10))``


--exit-zero
"""""""""""
*Always return a 0 (non-error) status code, even if lint errors are found. This is primarily useful in continuous integration scripts.*

**Default:**  ``False``


--extension-pkg-allow-list
""""""""""""""""""""""""""
*A comma-separated list of package or module names from where C extensions may be loaded. Extensions are loading into the active Python interpreter and may run arbitrary code.*

**Default:**  ``[]``


--extension-pkg-whitelist
"""""""""""""""""""""""""
*A comma-separated list of package or module names from where C extensions may be loaded. Extensions are loading into the active Python interpreter and may run arbitrary code. (This is an alternative name to extension-pkg-allow-list for backward compatibility.)*

**Default:**  ``[]``


--fail-on
"""""""""
*Return non-zero exit code if any of these messages/categories are detected, even if score is above --fail-under value. Syntax same as enable. Messages specified are enabled, while categories only check already-enabled messages.*

**Default:** ``""``


--fail-under
""""""""""""
*Specify a score threshold under which the program will exit with error.*

**Default:**  ``10``


--from-stdin
""""""""""""
*Interpret the stdin as a python script, whose filename needs to be passed as the module_or_package argument.*

**Default:**  ``False``


--ignore
""""""""
*Files or directories to be skipped. They should be base names, not paths.*

**Default:**  ``('CVS',)``


--ignore-paths
""""""""""""""
*Add files or directories matching the regular expressions patterns to the ignore-list. The regex matches against paths and can be in Posix or Windows format. Because '\\' represents the directory delimiter on Windows systems, it can't be used as an escape character.*

**Default:**  ``[]``


--ignore-patterns
"""""""""""""""""
*Files or directories matching the regular expression patterns are skipped. The regex matches against base names, not paths. The default value ignores Emacs file locks*

**Default:**  ``(re.compile('^\\.#'),)``


--ignored-modules
"""""""""""""""""
*List of module names for which member attributes should not be checked and will not be imported (useful for modules/projects where namespaces are manipulated during runtime and thus existing member attributes cannot be deduced by static analysis). It supports qualified module names, as well as Unix pattern matching.*

**Default:**  ``()``


--jobs
""""""
*Use multiple processes to speed up Pylint. Specifying 0 will auto-detect the number of processors available to use, and will cap the count on Windows to avoid hangs.*

**Default:**  ``1``


--limit-inference-results
"""""""""""""""""""""""""
*Control the amount of potential inferred values when inferring a single object. This can help the performance when dealing with large functions or complex, nested conditions.*

**Default:**  ``100``


--load-plugins
""""""""""""""
*List of plugins (as comma separated values of python module names) to load, usually to register additional checkers.*

**Default:**  ``()``


--msg-template
""""""""""""""
*Template used to display messages. This is a python new-style format string used to format the message information. See doc for all details.*

**Default:** ``""``


--output-format
"""""""""""""""
<<<<<<< HEAD
*Set the output format. Available formats are:*

* ``text``
* ``parseable``
* ``colorized``
* ``json2``: improved json format
* ``json``: old json format
* ``msvs``: visual studio
* ``github``: `GitHub action messages <https://docs.github.com/en/actions/writing-workflows/choosing-what-your-workflow-does/workflow-commands-for-github-actions>`_

You can also give a reporter class, e.g. mypackage.mymodule.MyReporterClass.
=======
*Set the output format. Available formats are: 'text', 'parseable', 'colorized', 'json2' (improved json format), 'json' (old json format), msvs (visual studio) and 'github' (GitHub actions). You can also give a reporter class, e.g. mypackage.mymodule.MyReporterClass.*
>>>>>>> 0c464c2d

**Default:**  ``text``


--persistent
""""""""""""
*Pickle collected data for later comparisons.*

**Default:**  ``True``


--prefer-stubs
""""""""""""""
*Resolve imports to .pyi stubs if available. May reduce no-member messages and increase not-an-iterable messages.*

**Default:**  ``False``


--py-version
""""""""""""
*Minimum Python version to use for version dependent checks. Will default to the version used to run pylint.*

**Default:**  ``sys.version_info[:2]``


--recursive
"""""""""""
*Discover python modules and packages in the file system subtree.*

**Default:**  ``False``


--reports
"""""""""
*Tells whether to display a full report or only the messages.*

**Default:**  ``False``


--score
"""""""
*Activate the evaluation score.*

**Default:**  ``True``


--source-roots
""""""""""""""
*Add paths to the list of the source roots. Supports globbing patterns. The source root is an absolute path or a path relative to the current working directory used to determine a package namespace for modules located under the source root.*

**Default:**  ``()``


--suggestion-mode
"""""""""""""""""
*When enabled, pylint would attempt to guess common misconfiguration and emit user-friendly hints instead of false-positive error messages.*

**Default:**  ``True``


--unsafe-load-any-extension
"""""""""""""""""""""""""""
*Allow loading of arbitrary C extensions. Extensions are imported into the active Python interpreter and may run arbitrary code.*

**Default:**  ``False``



.. raw:: html

   <details>
   <summary><a>Example configuration section</a></summary>

**Note:** Only ``tool.pylint`` is required, the section title is not. These are the default values.

.. code-block:: toml

   [tool.pylint.main]
   analyse-fallback-blocks = false

   clear-cache-post-run = false

   confidence = ["HIGH", "CONTROL_FLOW", "INFERENCE", "INFERENCE_FAILURE", "UNDEFINED"]

   disable = ["bad-inline-option", "consider-using-augmented-assign", "deprecated-pragma", "file-ignored", "locally-disabled", "prefer-typing-namedtuple", "raw-checker-failed", "suppressed-message", "use-implicit-booleaness-not-comparison-to-string", "use-implicit-booleaness-not-comparison-to-zero", "use-symbolic-message-instead", "useless-suppression"]

   enable = []

   evaluation = "max(0, 0 if fatal else 10.0 - ((float(5 * error + warning + refactor + convention) / statement) * 10))"

   exit-zero = false

   extension-pkg-allow-list = []

   extension-pkg-whitelist = []

   fail-on = []

   fail-under = 10

   from-stdin = false

   ignore = ["CVS"]

   ignore-paths = []

   ignore-patterns = ["^\\.#"]

   ignored-modules = []

   jobs = 1

   limit-inference-results = 100

   load-plugins = []

   msg-template = ""

   # output-format =

   persistent = true

   prefer-stubs = false

   py-version = "sys.version_info[:2]"

   recursive = false

   reports = false

   score = true

   source-roots = []

   suggestion-mode = true

   unsafe-load-any-extension = false



.. raw:: html

   </details>


.. _basic-options:

``Basic`` **Checker**
---------------------
--argument-naming-style
"""""""""""""""""""""""
*Naming style matching correct argument names.*

**Default:**  ``snake_case``


--argument-rgx
""""""""""""""
*Regular expression matching correct argument names. Overrides argument-naming-style. If left empty, argument names will be checked with the set naming style.*

**Default:**  ``None``


--attr-naming-style
"""""""""""""""""""
*Naming style matching correct attribute names.*

**Default:**  ``snake_case``


--attr-rgx
""""""""""
*Regular expression matching correct attribute names. Overrides attr-naming-style. If left empty, attribute names will be checked with the set naming style.*

**Default:**  ``None``


--bad-names
"""""""""""
*Bad variable names which should always be refused, separated by a comma.*

**Default:**  ``('foo', 'bar', 'baz', 'toto', 'tutu', 'tata')``


--bad-names-rgxs
""""""""""""""""
*Bad variable names regexes, separated by a comma. If names match any regex, they will always be refused*

**Default:** ``""``


--class-attribute-naming-style
""""""""""""""""""""""""""""""
*Naming style matching correct class attribute names.*

**Default:**  ``any``


--class-attribute-rgx
"""""""""""""""""""""
*Regular expression matching correct class attribute names. Overrides class-attribute-naming-style. If left empty, class attribute names will be checked with the set naming style.*

**Default:**  ``None``


--class-const-naming-style
""""""""""""""""""""""""""
*Naming style matching correct class constant names.*

**Default:**  ``UPPER_CASE``


--class-const-rgx
"""""""""""""""""
*Regular expression matching correct class constant names. Overrides class-const-naming-style. If left empty, class constant names will be checked with the set naming style.*

**Default:**  ``None``


--class-naming-style
""""""""""""""""""""
*Naming style matching correct class names.*

**Default:**  ``PascalCase``


--class-rgx
"""""""""""
*Regular expression matching correct class names. Overrides class-naming-style. If left empty, class names will be checked with the set naming style.*

**Default:**  ``None``


--const-naming-style
""""""""""""""""""""
*Naming style matching correct constant names.*

**Default:**  ``UPPER_CASE``


--const-rgx
"""""""""""
*Regular expression matching correct constant names. Overrides const-naming-style. If left empty, constant names will be checked with the set naming style.*

**Default:**  ``None``


--docstring-min-length
""""""""""""""""""""""
*Minimum line length for functions/classes that require docstrings, shorter ones are exempt.*

**Default:**  ``-1``


--function-naming-style
"""""""""""""""""""""""
*Naming style matching correct function names.*

**Default:**  ``snake_case``


--function-rgx
""""""""""""""
*Regular expression matching correct function names. Overrides function-naming-style. If left empty, function names will be checked with the set naming style.*

**Default:**  ``None``


--good-names
""""""""""""
*Good variable names which should always be accepted, separated by a comma.*

**Default:**  ``('i', 'j', 'k', 'ex', 'Run', '_')``


--good-names-rgxs
"""""""""""""""""
*Good variable names regexes, separated by a comma. If names match any regex, they will always be accepted*

**Default:** ``""``


--include-naming-hint
"""""""""""""""""""""
*Include a hint for the correct naming format with invalid-name.*

**Default:**  ``False``


--inlinevar-naming-style
""""""""""""""""""""""""
*Naming style matching correct inline iteration names.*

**Default:**  ``any``


--inlinevar-rgx
"""""""""""""""
*Regular expression matching correct inline iteration names. Overrides inlinevar-naming-style. If left empty, inline iteration names will be checked with the set naming style.*

**Default:**  ``None``


--method-naming-style
"""""""""""""""""""""
*Naming style matching correct method names.*

**Default:**  ``snake_case``


--method-rgx
""""""""""""
*Regular expression matching correct method names. Overrides method-naming-style. If left empty, method names will be checked with the set naming style.*

**Default:**  ``None``


--module-naming-style
"""""""""""""""""""""
*Naming style matching correct module names.*

**Default:**  ``snake_case``


--module-rgx
""""""""""""
*Regular expression matching correct module names. Overrides module-naming-style. If left empty, module names will be checked with the set naming style.*

**Default:**  ``None``


--name-group
""""""""""""
*Colon-delimited sets of names that determine each other's naming style when the name regexes allow several styles.*

**Default:**  ``()``


--no-docstring-rgx
""""""""""""""""""
*Regular expression which should only match function or class names that do not require a docstring.*

**Default:**  ``re.compile('^_')``


--property-classes
""""""""""""""""""
*List of decorators that produce properties, such as abc.abstractproperty. Add to this list to register other decorators that produce valid properties. These decorators are taken in consideration only for invalid-name.*

**Default:**  ``('abc.abstractproperty',)``


--typealias-rgx
"""""""""""""""
*Regular expression matching correct type alias names. If left empty, type alias names will be checked with the set naming style.*

**Default:**  ``None``


--typevar-rgx
"""""""""""""
*Regular expression matching correct type variable names. If left empty, type variable names will be checked with the set naming style.*

**Default:**  ``None``


--variable-naming-style
"""""""""""""""""""""""
*Naming style matching correct variable names.*

**Default:**  ``snake_case``


--variable-rgx
""""""""""""""
*Regular expression matching correct variable names. Overrides variable-naming-style. If left empty, variable names will be checked with the set naming style.*

**Default:**  ``None``



.. raw:: html

   <details>
   <summary><a>Example configuration section</a></summary>

**Note:** Only ``tool.pylint`` is required, the section title is not. These are the default values.

.. code-block:: toml

   [tool.pylint.basic]
   # Possible choices: ['snake_case', 'camelCase', 'PascalCase', 'UPPER_CASE', 'any']
   argument-naming-style = "snake_case"

   # argument-rgx =

   # Possible choices: ['snake_case', 'camelCase', 'PascalCase', 'UPPER_CASE', 'any']
   attr-naming-style = "snake_case"

   # attr-rgx =

   bad-names = ["foo", "bar", "baz", "toto", "tutu", "tata"]

   bad-names-rgxs = []

   # Possible choices: ['snake_case', 'camelCase', 'PascalCase', 'UPPER_CASE', 'any']
   class-attribute-naming-style = "any"

   # class-attribute-rgx =

   # Possible choices: ['snake_case', 'camelCase', 'PascalCase', 'UPPER_CASE', 'any']
   class-const-naming-style = "UPPER_CASE"

   # class-const-rgx =

   # Possible choices: ['snake_case', 'camelCase', 'PascalCase', 'UPPER_CASE', 'any']
   class-naming-style = "PascalCase"

   # class-rgx =

   # Possible choices: ['snake_case', 'camelCase', 'PascalCase', 'UPPER_CASE', 'any']
   const-naming-style = "UPPER_CASE"

   # const-rgx =

   docstring-min-length = -1

   # Possible choices: ['snake_case', 'camelCase', 'PascalCase', 'UPPER_CASE', 'any']
   function-naming-style = "snake_case"

   # function-rgx =

   good-names = ["i", "j", "k", "ex", "Run", "_"]

   good-names-rgxs = []

   include-naming-hint = false

   # Possible choices: ['snake_case', 'camelCase', 'PascalCase', 'UPPER_CASE', 'any']
   inlinevar-naming-style = "any"

   # inlinevar-rgx =

   # Possible choices: ['snake_case', 'camelCase', 'PascalCase', 'UPPER_CASE', 'any']
   method-naming-style = "snake_case"

   # method-rgx =

   # Possible choices: ['snake_case', 'camelCase', 'PascalCase', 'UPPER_CASE', 'any']
   module-naming-style = "snake_case"

   # module-rgx =

   name-group = []

   no-docstring-rgx = "^_"

   property-classes = ["abc.abstractproperty"]

   # typealias-rgx =

   # typevar-rgx =

   # Possible choices: ['snake_case', 'camelCase', 'PascalCase', 'UPPER_CASE', 'any']
   variable-naming-style = "snake_case"

   # variable-rgx =



.. raw:: html

   </details>


.. _classes-options:

``Classes`` **Checker**
-----------------------
--check-protected-access-in-special-methods
"""""""""""""""""""""""""""""""""""""""""""
*Warn about protected attribute access inside special methods*

**Default:**  ``False``


--defining-attr-methods
"""""""""""""""""""""""
*List of method names used to declare (i.e. assign) instance attributes.*

**Default:**  ``('__init__', '__new__', 'setUp', 'asyncSetUp', '__post_init__')``


--exclude-protected
"""""""""""""""""""
*List of member names, which should be excluded from the protected access warning.*

**Default:**  ``('_asdict', '_fields', '_replace', '_source', '_make', 'os._exit')``


--valid-classmethod-first-arg
"""""""""""""""""""""""""""""
*List of valid names for the first argument in a class method.*

**Default:**  ``('cls',)``


--valid-metaclass-classmethod-first-arg
"""""""""""""""""""""""""""""""""""""""
*List of valid names for the first argument in a metaclass class method.*

**Default:**  ``('mcs',)``



.. raw:: html

   <details>
   <summary><a>Example configuration section</a></summary>

**Note:** Only ``tool.pylint`` is required, the section title is not. These are the default values.

.. code-block:: toml

   [tool.pylint.classes]
   check-protected-access-in-special-methods = false

   defining-attr-methods = ["__init__", "__new__", "setUp", "asyncSetUp", "__post_init__"]

   exclude-protected = ["_asdict", "_fields", "_replace", "_source", "_make", "os._exit"]

   valid-classmethod-first-arg = ["cls"]

   valid-metaclass-classmethod-first-arg = ["mcs"]



.. raw:: html

   </details>


.. _design-options:

``Design`` **Checker**
----------------------
--exclude-too-few-public-methods
""""""""""""""""""""""""""""""""
*List of regular expressions of class ancestor names to ignore when counting public methods (see R0903)*

**Default:**  ``[]``


--ignored-parents
"""""""""""""""""
*List of qualified class names to ignore when counting class parents (see R0901)*

**Default:**  ``()``


--max-args
""""""""""
*Maximum number of arguments for function / method.*

**Default:**  ``5``


--max-attributes
""""""""""""""""
*Maximum number of attributes for a class (see R0902).*

**Default:**  ``7``


--max-bool-expr
"""""""""""""""
*Maximum number of boolean expressions in an if statement (see R0916).*

**Default:**  ``5``


--max-branches
""""""""""""""
*Maximum number of branch for function / method body.*

**Default:**  ``12``


--max-complexity
""""""""""""""""
*McCabe complexity cyclomatic threshold*

**Default:**  ``10``


--max-locals
""""""""""""
*Maximum number of locals for function / method body.*

**Default:**  ``15``


--max-parents
"""""""""""""
*Maximum number of parents for a class (see R0901).*

**Default:**  ``7``


--max-positional-arguments
""""""""""""""""""""""""""
*Maximum number of positional arguments for function / method.*

**Default:**  ``5``


--max-public-methods
""""""""""""""""""""
*Maximum number of public methods for a class (see R0904).*

**Default:**  ``20``


--max-returns
"""""""""""""
*Maximum number of return / yield for function / method body.*

**Default:**  ``6``


--max-statements
""""""""""""""""
*Maximum number of statements in function / method body.*

**Default:**  ``50``


--min-public-methods
""""""""""""""""""""
*Minimum number of public methods for a class (see R0903).*

**Default:**  ``2``



.. raw:: html

   <details>
   <summary><a>Example configuration section</a></summary>

**Note:** Only ``tool.pylint`` is required, the section title is not. These are the default values.

.. code-block:: toml

   [tool.pylint.design]
   exclude-too-few-public-methods = []

   ignored-parents = []

   max-args = 5

   max-attributes = 7

   max-bool-expr = 5

   max-branches = 12

   max-complexity = 10

   max-locals = 15

   max-parents = 7

   max-positional-arguments = 5

   max-public-methods = 20

   max-returns = 6

   max-statements = 50

   min-public-methods = 2



.. raw:: html

   </details>


.. _exceptions-options:

``Exceptions`` **Checker**
--------------------------
--overgeneral-exceptions
""""""""""""""""""""""""
*Exceptions that will emit a warning when caught.*

**Default:**  ``('builtins.BaseException', 'builtins.Exception')``



.. raw:: html

   <details>
   <summary><a>Example configuration section</a></summary>

**Note:** Only ``tool.pylint`` is required, the section title is not. These are the default values.

.. code-block:: toml

   [tool.pylint.exceptions]
   overgeneral-exceptions = ["builtins.BaseException", "builtins.Exception"]



.. raw:: html

   </details>


.. _format-options:

``Format`` **Checker**
----------------------
--expected-line-ending-format
"""""""""""""""""""""""""""""
*Expected format of line ending, e.g. empty (any line ending), LF or CRLF.*

**Default:** ``""``


--ignore-long-lines
"""""""""""""""""""
*Regexp for a line that is allowed to be longer than the limit.*

**Default:**  ``^\s*(# )?<?https?://\S+>?$``


--indent-after-paren
""""""""""""""""""""
*Number of spaces of indent required inside a hanging or continued line.*

**Default:**  ``4``


--indent-string
"""""""""""""""
*String used as indentation unit. This is usually "    " (4 spaces) or "\t" (1 tab).*

**Default:**  ``    ``


--max-line-length
"""""""""""""""""
*Maximum number of characters on a single line.*

**Default:**  ``100``


--max-module-lines
""""""""""""""""""
*Maximum number of lines in a module.*

**Default:**  ``1000``


--single-line-class-stmt
""""""""""""""""""""""""
*Allow the body of a class to be on the same line as the declaration if body contains single statement.*

**Default:**  ``False``


--single-line-if-stmt
"""""""""""""""""""""
*Allow the body of an if to be on the same line as the test if there is no else.*

**Default:**  ``False``



.. raw:: html

   <details>
   <summary><a>Example configuration section</a></summary>

**Note:** Only ``tool.pylint`` is required, the section title is not. These are the default values.

.. code-block:: toml

   [tool.pylint.format]
   # Possible choices: ['', 'LF', 'CRLF']
   expected-line-ending-format = ""

   ignore-long-lines = "^\\s*(# )?<?https?://\\S+>?$"

   indent-after-paren = 4

   indent-string = "    "

   max-line-length = 100

   max-module-lines = 1000

   single-line-class-stmt = false

   single-line-if-stmt = false



.. raw:: html

   </details>


.. _imports-options:

``Imports`` **Checker**
-----------------------
--allow-any-import-level
""""""""""""""""""""""""
*List of modules that can be imported at any level, not just the top level one.*

**Default:**  ``()``


--allow-reexport-from-package
"""""""""""""""""""""""""""""
*Allow explicit reexports by alias from a package __init__.*

**Default:**  ``False``


--allow-wildcard-with-all
"""""""""""""""""""""""""
*Allow wildcard imports from modules that define __all__.*

**Default:**  ``False``


--deprecated-modules
""""""""""""""""""""
*Deprecated modules which should not be used, separated by a comma.*

**Default:**  ``()``


--ext-import-graph
""""""""""""""""""
*Output a graph (.gv or any supported image format) of external dependencies to the given file (report RP0402 must not be disabled).*

**Default:** ``""``


--import-graph
""""""""""""""
*Output a graph (.gv or any supported image format) of all (i.e. internal and external) dependencies to the given file (report RP0402 must not be disabled).*

**Default:** ``""``


--int-import-graph
""""""""""""""""""
*Output a graph (.gv or any supported image format) of internal dependencies to the given file (report RP0402 must not be disabled).*

**Default:** ``""``


--known-standard-library
""""""""""""""""""""""""
*Force import order to recognize a module as part of the standard compatibility libraries.*

**Default:**  ``()``


--known-third-party
"""""""""""""""""""
*Force import order to recognize a module as part of a third party library.*

**Default:**  ``('enchant',)``


--preferred-modules
"""""""""""""""""""
*Couples of modules and preferred modules, separated by a comma.*

**Default:**  ``()``



.. raw:: html

   <details>
   <summary><a>Example configuration section</a></summary>

**Note:** Only ``tool.pylint`` is required, the section title is not. These are the default values.

.. code-block:: toml

   [tool.pylint.imports]
   allow-any-import-level = []

   allow-reexport-from-package = false

   allow-wildcard-with-all = false

   deprecated-modules = []

   ext-import-graph = ""

   import-graph = ""

   int-import-graph = ""

   known-standard-library = []

   known-third-party = ["enchant"]

   preferred-modules = []



.. raw:: html

   </details>


.. _logging-options:

``Logging`` **Checker**
-----------------------
--logging-format-style
""""""""""""""""""""""
*The type of string formatting that logging methods do. `old` means using % formatting, `new` is for `{}` formatting.*

**Default:**  ``old``


--logging-modules
"""""""""""""""""
*Logging modules to check that the string format arguments are in logging function parameter format.*

**Default:**  ``('logging',)``



.. raw:: html

   <details>
   <summary><a>Example configuration section</a></summary>

**Note:** Only ``tool.pylint`` is required, the section title is not. These are the default values.

.. code-block:: toml

   [tool.pylint.logging]
   # Possible choices: ['old', 'new']
   logging-format-style = "old"

   logging-modules = ["logging"]



.. raw:: html

   </details>


.. _method_args-options:

``Method_args`` **Checker**
---------------------------
--timeout-methods
"""""""""""""""""
*List of qualified names (i.e., library.method) which require a timeout parameter e.g. 'requests.api.get,requests.api.post'*

**Default:**  ``('requests.api.delete', 'requests.api.get', 'requests.api.head', 'requests.api.options', 'requests.api.patch', 'requests.api.post', 'requests.api.put', 'requests.api.request')``



.. raw:: html

   <details>
   <summary><a>Example configuration section</a></summary>

**Note:** Only ``tool.pylint`` is required, the section title is not. These are the default values.

.. code-block:: toml

   [tool.pylint.method_args]
   timeout-methods = ["requests.api.delete", "requests.api.get", "requests.api.head", "requests.api.options", "requests.api.patch", "requests.api.post", "requests.api.put", "requests.api.request"]



.. raw:: html

   </details>


.. _miscellaneous-options:

``Miscellaneous`` **Checker**
-----------------------------
--check-fixme-in-docstring
""""""""""""""""""""""""""
*Whether or not to search for fixme's in docstrings.*

**Default:**  ``False``


--notes
"""""""
*List of note tags to take in consideration, separated by a comma.*

**Default:**  ``('FIXME', 'XXX', 'TODO')``


--notes-rgx
"""""""""""
*Regular expression of note tags to take in consideration.*

**Default:** ``""``



.. raw:: html

   <details>
   <summary><a>Example configuration section</a></summary>

**Note:** Only ``tool.pylint`` is required, the section title is not. These are the default values.

.. code-block:: toml

   [tool.pylint.miscellaneous]
   check-fixme-in-docstring = false

   notes = ["FIXME", "XXX", "TODO"]

   notes-rgx = ""



.. raw:: html

   </details>


.. _refactoring-options:

``Refactoring`` **Checker**
---------------------------
--max-nested-blocks
"""""""""""""""""""
*Maximum number of nested blocks for function / method body*

**Default:**  ``5``


--never-returning-functions
"""""""""""""""""""""""""""
*Complete name of functions that never returns. When checking for inconsistent-return-statements if a never returning function is called then it will be considered as an explicit return statement and no message will be printed.*

**Default:**  ``('sys.exit', 'argparse.parse_error')``


--suggest-join-with-non-empty-separator
"""""""""""""""""""""""""""""""""""""""
*Let 'consider-using-join' be raised when the separator to join on would be non-empty (resulting in expected fixes of the type: ``"- " + "
- ".join(items)``)*

**Default:**  ``True``



.. raw:: html

   <details>
   <summary><a>Example configuration section</a></summary>

**Note:** Only ``tool.pylint`` is required, the section title is not. These are the default values.

.. code-block:: toml

   [tool.pylint.refactoring]
   max-nested-blocks = 5

   never-returning-functions = ["sys.exit", "argparse.parse_error"]

   suggest-join-with-non-empty-separator = true



.. raw:: html

   </details>


.. _similarities-options:

``Similarities`` **Checker**
----------------------------
--ignore-comments
"""""""""""""""""
*Comments are removed from the similarity computation*

**Default:**  ``True``


--ignore-docstrings
"""""""""""""""""""
*Docstrings are removed from the similarity computation*

**Default:**  ``True``


--ignore-imports
""""""""""""""""
*Imports are removed from the similarity computation*

**Default:**  ``True``


--ignore-signatures
"""""""""""""""""""
*Signatures are removed from the similarity computation*

**Default:**  ``True``


--min-similarity-lines
""""""""""""""""""""""
*Minimum lines number of a similarity.*

**Default:**  ``4``



.. raw:: html

   <details>
   <summary><a>Example configuration section</a></summary>

**Note:** Only ``tool.pylint`` is required, the section title is not. These are the default values.

.. code-block:: toml

   [tool.pylint.similarities]
   ignore-comments = true

   ignore-docstrings = true

   ignore-imports = true

   ignore-signatures = true

   min-similarity-lines = 4



.. raw:: html

   </details>


.. _spelling-options:

``Spelling`` **Checker**
------------------------
--max-spelling-suggestions
""""""""""""""""""""""""""
*Limits count of emitted suggestions for spelling mistakes.*

**Default:**  ``4``


--spelling-dict
"""""""""""""""
*Spelling dictionary name. Available dictionaries depends on your local enchant installation*

**Default:** ``""``


--spelling-ignore-comment-directives
""""""""""""""""""""""""""""""""""""
*List of comma separated words that should be considered directives if they appear at the beginning of a comment and should not be checked.*

**Default:**  ``fmt: on,fmt: off,noqa:,noqa,nosec,isort:skip,mypy:``


--spelling-ignore-words
"""""""""""""""""""""""
*List of comma separated words that should not be checked.*

**Default:** ``""``


--spelling-private-dict-file
""""""""""""""""""""""""""""
*A path to a file that contains the private dictionary; one word per line.*

**Default:** ``""``


--spelling-store-unknown-words
""""""""""""""""""""""""""""""
*Tells whether to store unknown words to the private dictionary (see the --spelling-private-dict-file option) instead of raising a message.*

**Default:**  ``n``



.. raw:: html

   <details>
   <summary><a>Example configuration section</a></summary>

**Note:** Only ``tool.pylint`` is required, the section title is not. These are the default values.

.. code-block:: toml

   [tool.pylint.spelling]
   max-spelling-suggestions = 4

   # Possible choices: Values from 'enchant.Broker().list_dicts()' depending on your local enchant installation
   spelling-dict = ""

   spelling-ignore-comment-directives = "fmt: on,fmt: off,noqa:,noqa,nosec,isort:skip,mypy:"

   spelling-ignore-words = ""

   spelling-private-dict-file = ""

   spelling-store-unknown-words = false



.. raw:: html

   </details>


.. _string-options:

``String`` **Checker**
----------------------
--check-quote-consistency
"""""""""""""""""""""""""
*This flag controls whether inconsistent-quotes generates a warning when the character used as a quote delimiter is used inconsistently within a module.*

**Default:**  ``False``


--check-str-concat-over-line-jumps
""""""""""""""""""""""""""""""""""
*This flag controls whether the implicit-str-concat should generate a warning on implicit string concatenation in sequences defined over several lines.*

**Default:**  ``False``



.. raw:: html

   <details>
   <summary><a>Example configuration section</a></summary>

**Note:** Only ``tool.pylint`` is required, the section title is not. These are the default values.

.. code-block:: toml

   [tool.pylint.string]
   check-quote-consistency = false

   check-str-concat-over-line-jumps = false



.. raw:: html

   </details>


.. _typecheck-options:

``Typecheck`` **Checker**
-------------------------
--contextmanager-decorators
"""""""""""""""""""""""""""
*List of decorators that produce context managers, such as contextlib.contextmanager. Add to this list to register other decorators that produce valid context managers.*

**Default:**  ``['contextlib.contextmanager']``


--generated-members
"""""""""""""""""""
*List of members which are set dynamically and missed by pylint inference system, and so shouldn't trigger E1101 when accessed. Python regular expressions are accepted.*

**Default:**  ``()``


--ignore-mixin-members
""""""""""""""""""""""
*Tells whether missing members accessed in mixin class should be ignored. A class is considered mixin if its name matches the mixin-class-rgx option.*

**Default:**  ``True``


--ignore-none
"""""""""""""
*Tells whether to warn about missing members when the owner of the attribute is inferred to be None.*

**Default:**  ``True``


--ignore-on-opaque-inference
""""""""""""""""""""""""""""
*This flag controls whether pylint should warn about no-member and similar checks whenever an opaque object is returned when inferring. The inference can return multiple potential results while evaluating a Python object, but some branches might not be evaluated, which results in partial inference. In that case, it might be useful to still emit no-member and other checks for the rest of the inferred objects.*

**Default:**  ``True``


--ignored-checks-for-mixins
"""""""""""""""""""""""""""
*List of symbolic message names to ignore for Mixin members.*

**Default:**  ``['no-member', 'not-async-context-manager', 'not-context-manager', 'attribute-defined-outside-init']``


--ignored-classes
"""""""""""""""""
*List of class names for which member attributes should not be checked (useful for classes with dynamically set attributes). This supports the use of qualified names.*

**Default:**  ``('optparse.Values', 'thread._local', '_thread._local', 'argparse.Namespace')``


--missing-member-hint
"""""""""""""""""""""
*Show a hint with possible names when a member name was not found. The aspect of finding the hint is based on edit distance.*

**Default:**  ``True``


--missing-member-hint-distance
""""""""""""""""""""""""""""""
*The minimum edit distance a name should have in order to be considered a similar match for a missing member name.*

**Default:**  ``1``


--missing-member-max-choices
""""""""""""""""""""""""""""
*The total number of similar names that should be taken in consideration when showing a hint for a missing member.*

**Default:**  ``1``


--mixin-class-rgx
"""""""""""""""""
*Regex pattern to define which classes are considered mixins.*

**Default:**  ``.*[Mm]ixin``


--signature-mutators
""""""""""""""""""""
*List of decorators that change the signature of a decorated function.*

**Default:**  ``[]``



.. raw:: html

   <details>
   <summary><a>Example configuration section</a></summary>

**Note:** Only ``tool.pylint`` is required, the section title is not. These are the default values.

.. code-block:: toml

   [tool.pylint.typecheck]
   contextmanager-decorators = ["contextlib.contextmanager"]

   generated-members = []

   ignore-mixin-members = true

   ignore-none = true

   ignore-on-opaque-inference = true

   ignored-checks-for-mixins = ["no-member", "not-async-context-manager", "not-context-manager", "attribute-defined-outside-init"]

   ignored-classes = ["optparse.Values", "thread._local", "_thread._local", "argparse.Namespace"]

   missing-member-hint = true

   missing-member-hint-distance = 1

   missing-member-max-choices = 1

   mixin-class-rgx = ".*[Mm]ixin"

   signature-mutators = []



.. raw:: html

   </details>


.. _variables-options:

``Variables`` **Checker**
-------------------------
--additional-builtins
"""""""""""""""""""""
*List of additional names supposed to be defined in builtins. Remember that you should avoid defining new builtins when possible.*

**Default:**  ``()``


--allow-global-unused-variables
"""""""""""""""""""""""""""""""
*Tells whether unused global variables should be treated as a violation.*

**Default:**  ``True``


--allowed-redefined-builtins
""""""""""""""""""""""""""""
*List of names allowed to shadow builtins*

**Default:**  ``()``


--callbacks
"""""""""""
*List of strings which can identify a callback function by name. A callback name must start or end with one of those strings.*

**Default:**  ``('cb_', '_cb')``


--dummy-variables-rgx
"""""""""""""""""""""
*A regular expression matching the name of dummy variables (i.e. expected to not be used).*

**Default:**  ``_+$|(_[a-zA-Z0-9_]*[a-zA-Z0-9]+?$)|dummy|^ignored_|^unused_``


--ignored-argument-names
""""""""""""""""""""""""
*Argument names that match this expression will be ignored.*

**Default:**  ``re.compile('_.*|^ignored_|^unused_')``


--init-import
"""""""""""""
*Tells whether we should check for unused import in __init__ files.*

**Default:**  ``False``


--redefining-builtins-modules
"""""""""""""""""""""""""""""
*List of qualified module names which can have objects that can redefine builtins.*

**Default:**  ``('six.moves', 'past.builtins', 'future.builtins', 'builtins', 'io')``



.. raw:: html

   <details>
   <summary><a>Example configuration section</a></summary>

**Note:** Only ``tool.pylint`` is required, the section title is not. These are the default values.

.. code-block:: toml

   [tool.pylint.variables]
   additional-builtins = []

   allow-global-unused-variables = true

   allowed-redefined-builtins = []

   callbacks = ["cb_", "_cb"]

   dummy-variables-rgx = "_+$|(_[a-zA-Z0-9_]*[a-zA-Z0-9]+?$)|dummy|^ignored_|^unused_"

   ignored-argument-names = "_.*|^ignored_|^unused_"

   init-import = false

   redefining-builtins-modules = ["six.moves", "past.builtins", "future.builtins", "builtins", "io"]



.. raw:: html

   </details>


Extensions
^^^^^^^^^^


.. _broad_try_clause-options:

``Broad_try_clause`` **Checker**
--------------------------------
--max-try-statements
""""""""""""""""""""
*Maximum number of statements allowed in a try clause*

**Default:**  ``1``



.. raw:: html

   <details>
   <summary><a>Example configuration section</a></summary>

**Note:** Only ``tool.pylint`` is required, the section title is not. These are the default values.

.. code-block:: toml

   [tool.pylint.broad_try_clause]
   max-try-statements = 1



.. raw:: html

   </details>


.. _code_style-options:

``Code_style`` **Checker**
--------------------------
--max-line-length-suggestions
"""""""""""""""""""""""""""""
*Max line length for which to sill emit suggestions. Used to prevent optional suggestions which would get split by a code formatter (e.g., black). Will default to the setting for ``max-line-length``.*

**Default:**  ``0``



.. raw:: html

   <details>
   <summary><a>Example configuration section</a></summary>

**Note:** Only ``tool.pylint`` is required, the section title is not. These are the default values.

.. code-block:: toml

   [tool.pylint.code_style]
   max-line-length-suggestions = 0



.. raw:: html

   </details>


.. _deprecated_builtins-options:

``Deprecated_builtins`` **Checker**
-----------------------------------
--bad-functions
"""""""""""""""
*List of builtins function names that should not be used, separated by a comma*

**Default:**  ``['map', 'filter']``



.. raw:: html

   <details>
   <summary><a>Example configuration section</a></summary>

**Note:** Only ``tool.pylint`` is required, the section title is not. These are the default values.

.. code-block:: toml

   [tool.pylint.deprecated_builtins]
   bad-functions = ["map", "filter"]



.. raw:: html

   </details>


.. _dunder-options:

``Dunder`` **Checker**
----------------------
--good-dunder-names
"""""""""""""""""""
*Good dunder names which should always be accepted.*

**Default:**  ``[]``



.. raw:: html

   <details>
   <summary><a>Example configuration section</a></summary>

**Note:** Only ``tool.pylint`` is required, the section title is not. These are the default values.

.. code-block:: toml

   [tool.pylint.dunder]
   good-dunder-names = []



.. raw:: html

   </details>


.. _magic-value-options:

``Magic-value`` **Checker**
---------------------------
--valid-magic-values
""""""""""""""""""""
*List of valid magic values that `magic-value-compare` will not detect. Supports integers, floats, negative numbers, for empty string enter ``''``, for backslash values just use one backslash e.g \n.*

**Default:**  ``(0, -1, 1, '', '__main__')``



.. raw:: html

   <details>
   <summary><a>Example configuration section</a></summary>

**Note:** Only ``tool.pylint`` is required, the section title is not. These are the default values.

.. code-block:: toml

   [tool.pylint.magic-value]
   valid-magic-values = [0, -1, 1, "", "__main__"]



.. raw:: html

   </details>


.. _parameter_documentation-options:

``Parameter_documentation`` **Checker**
---------------------------------------
--accept-no-param-doc
"""""""""""""""""""""
*Whether to accept totally missing parameter documentation in the docstring of a function that has parameters.*

**Default:**  ``True``


--accept-no-raise-doc
"""""""""""""""""""""
*Whether to accept totally missing raises documentation in the docstring of a function that raises an exception.*

**Default:**  ``True``


--accept-no-return-doc
""""""""""""""""""""""
*Whether to accept totally missing return documentation in the docstring of a function that returns a statement.*

**Default:**  ``True``


--accept-no-yields-doc
""""""""""""""""""""""
*Whether to accept totally missing yields documentation in the docstring of a generator.*

**Default:**  ``True``


--default-docstring-type
""""""""""""""""""""""""
*If the docstring type cannot be guessed the specified docstring type will be used.*

**Default:**  ``default``



.. raw:: html

   <details>
   <summary><a>Example configuration section</a></summary>

**Note:** Only ``tool.pylint`` is required, the section title is not. These are the default values.

.. code-block:: toml

   [tool.pylint.parameter_documentation]
   accept-no-param-doc = true

   accept-no-raise-doc = true

   accept-no-return-doc = true

   accept-no-yields-doc = true

   # Possible choices: ['sphinx', 'epytext', 'google', 'numpy', 'default']
   default-docstring-type = "default"



.. raw:: html

   </details>


.. _typing-options:

``Typing`` **Checker**
----------------------
--runtime-typing
""""""""""""""""
*Set to ``no`` if the app / library does **NOT** need to support runtime introspection of type annotations. If you use type annotations **exclusively** for type checking of an application, you're probably fine. For libraries, evaluate if some users want to access the type hints at runtime first, e.g., through ``typing.get_type_hints``. Applies to Python versions 3.7 - 3.9*

**Default:**  ``True``



.. raw:: html

   <details>
   <summary><a>Example configuration section</a></summary>

**Note:** Only ``tool.pylint`` is required, the section title is not. These are the default values.

.. code-block:: toml

   [tool.pylint.typing]
   runtime-typing = true



.. raw:: html

   </details><|MERGE_RESOLUTION|>--- conflicted
+++ resolved
@@ -155,21 +155,7 @@
 
 --output-format
 """""""""""""""
-<<<<<<< HEAD
-*Set the output format. Available formats are:*
-
-* ``text``
-* ``parseable``
-* ``colorized``
-* ``json2``: improved json format
-* ``json``: old json format
-* ``msvs``: visual studio
-* ``github``: `GitHub action messages <https://docs.github.com/en/actions/writing-workflows/choosing-what-your-workflow-does/workflow-commands-for-github-actions>`_
-
-You can also give a reporter class, e.g. mypackage.mymodule.MyReporterClass.
-=======
 *Set the output format. Available formats are: 'text', 'parseable', 'colorized', 'json2' (improved json format), 'json' (old json format), msvs (visual studio) and 'github' (GitHub actions). You can also give a reporter class, e.g. mypackage.mymodule.MyReporterClass.*
->>>>>>> 0c464c2d
 
 **Default:**  ``text``
 
