
Pylint output
-------------

Output options
''''''''''''''''''''''''''''
Output by default is written to stdout. The simplest way to output to a file is
with the ``--output=<filename>`` option.

The default format for the output is raw text. You can change this by passing
pylint the ``--output-format=<value>`` option. Possible values are: ``text``, ``json``,
``parseable``, ``colorized`` and ``msvs`` (for Visual Studio).

Multiple output formats can be used at the same time by passing
<<<<<<< HEAD
`a comma-separated list of formats to `--output-format``.
This output can be redirected to a file by giving a filename after a colon. 
=======
``--output-format`` a comma-separated list of formats.
This output can be redirected to a file by giving a filename after a colon.
>>>>>>> 261154d5

For example, to save a json report to ``somefile.json`` and print
a colorized report to stdout at the same time:
::

  --output-format=json:somefile.json,colorized

Finally, it is possible to invoke pylint programatically with a
reporter initialized with a custom stream:

::

  pylint_output = StringIO() # Custom open stream
  reporter = text.TextReporter(pylint_output)
  Run(["test_file.py"], reporter=reporter, do_exit=False)
  print(pylint_output.getvalue()) # Retrieve and print the text report

The reporter can accept any stream object as as parameter. In this example,
the stream outputs to a file:

::

  with open("report.out", "w") as f:
    reporter = text.TextReporter(f)
    Run(["test_file.py"], reporter=reporter, do_exit=False)

This would be useful to capture pylint output in an open stream which
can be passed onto another program.

Custom message formats
''''''''''''''''''''''''''''

You can customize the exact way information are displayed using the
`--msg-template=<format string>` option. The `format string` uses the
`Python new format syntax`_ and the following fields are available :

path
    relative path to the file
abspath
    absolute path to the file
line
    line number
column
    column number
module
    module name
obj
    object within the module (if any)
msg
    text of the message
msg_id
    the message code (eg. I0011)
symbol
    symbolic name of the message (eg. locally-disabled)
C
    one letter indication of the message category
category
    fullname of the message category

For example, the former (pre 1.0) default format can be obtained with::

  pylint --msg-template='{msg_id}:{line:3d},{column}: {obj}: {msg}'

A few other examples:

* the default format::

    {path}:{line}:{column}: {msg_id}: {msg} ({symbol})

* Visual Studio compatible format (former 'msvs' output format)::

    {path}({line}): [{msg_id}{obj}] {msg}

* Parseable (Emacs and all, former 'parseable' output format) format::

    {path}:{line}: [{msg_id}({symbol}), {obj}] {msg}

The ``--msg-template`` option can only be combined with text-based reporters (``--output-format`` either unspecified or one of: parseable, colorized or msvs).
If both ``--output-format`` and ``--msg-template`` are specified, the ``--msg-template`` option will take precedence over the default line format defined by the reporter class.

.. _Python new format syntax: https://docs.python.org/2/library/string.html#formatstrings

Source code analysis section
''''''''''''''''''''''''''''

For each python module, Pylint will first display a few '*' characters followed
by the name of the module. Then, a number of messages with the following format:
::

  MESSAGE_TYPE: LINE_NUM:[OBJECT:] MESSAGE

You can get another output format, useful since it's recognized by
most editors or other development tools using the ``--output-format=parseable``
option.

The message type can be:

  * [I]nformational messages that Pylint emits (do not contribute to your analysis score)
  * [R]efactor for a "good practice" metric violation
  * [C]onvention for coding standard violation
  * [W]arning for stylistic problems, or minor programming issues
  * [E]rror for important programming issues (i.e. most probably bug)
  * [F]atal for errors which prevented further processing

Sometimes the line of code which caused the error is displayed with
a caret pointing to the error. This may be generalized in future
versions of Pylint.

Example (extracted from a run of Pylint on itself...):

::

  ************* Module pylint.checkers.format
  W: 50: Too long line (86/80)
  W:108: Operator not followed by a space
       print >>sys.stderr, 'Unable to match %r', line
              ^
  W:141: Too long line (81/80)
  W: 74:searchall: Unreachable code
  W:171:FormatChecker.process_tokens: Redefining built-in (type)
  W:150:FormatChecker.process_tokens: Too many local variables (20/15)
  W:150:FormatChecker.process_tokens: Too many branches (13/12)


Reports section
'''''''''''''''

Following the analysis message, Pylint can display a set of reports,
each one focusing on a particular aspect of the project, such as number
of messages by categories, modules dependencies. These features can
be enabled through the ``--reports=y`` option, or its shorthand
version ``-rn``.

For instance, the metrics report displays summaries gathered from the
current run.

  * the number of processed modules
  * for each module, the percentage of errors and warnings
  * the total number of errors and warnings
  * percentage of classes, functions and modules with docstrings, and
    a comparison from the previous run
  * percentage of classes, functions and modules with correct name
    (according to the coding standard), and a comparison from the
    previous run
  * a list of external dependencies found in the code, and where they appear

Score section
'''''''''''''

Finally, Pylint displays a global evaluation score for the code, rated out of a
maximum score of 10.0. This output can be suppressed through the ``--score=n``
option, or its shorthand version ``-sn``.

The evaluation formula can be overridden with the
``--evaluation=<python_expression>`` option.<|MERGE_RESOLUTION|>--- conflicted
+++ resolved
@@ -12,13 +12,8 @@
 ``parseable``, ``colorized`` and ``msvs`` (for Visual Studio).
 
 Multiple output formats can be used at the same time by passing
-<<<<<<< HEAD
-`a comma-separated list of formats to `--output-format``.
-This output can be redirected to a file by giving a filename after a colon. 
-=======
-``--output-format`` a comma-separated list of formats.
+a comma-separated list of formats to ``--output-format``.
 This output can be redirected to a file by giving a filename after a colon.
->>>>>>> 261154d5
 
 For example, to save a json report to ``somefile.json`` and print
 a colorized report to stdout at the same time:
