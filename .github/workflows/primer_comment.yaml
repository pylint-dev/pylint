# Most of this is inspired by the mypy primer
# See: https://github.com/hauntsaninja/mypy_primer
# This is the primer job that creates the comment on the PR
# It needs to trigger on workflow_run instead of pull_request
# as we need repository wide access to create a comment

name: Primer / Comment

on:
  workflow_run:
    workflows: [Primer / Run]
    types:
      - completed

env:
  # This needs to be the SAME as in the Main and PR job
  CACHE_VERSION: 3
  KEY_PREFIX: venv-primer
  DEFAULT_PYTHON: "3.11"

permissions:
  contents: read
  pull-requests: write

jobs:
  primer-comment:
    # Skip job if the workflow failed
    if: ${{ github.event.workflow_run.conclusion == 'success' }}
    name: Run
    runs-on: ubuntu-latest
    steps:
      - name: Check out code from GitHub
<<<<<<< HEAD
        uses: actions/checkout@v3.5.2
        with:
          ref: extending-redefined-outer-name-to-loop-variables
=======
        uses: actions/checkout@v3.5.3
>>>>>>> f815e9f5
      - name: Set up Python ${{ env.DEFAULT_PYTHON }}
        id: python
        uses: actions/setup-python@v4.6.1
        with:
          python-version: ${{ env.DEFAULT_PYTHON }}
          check-latest: true

      # Restore cached Python environment
      - name: Restore Python virtual environment
        id: cache-venv
        uses: actions/cache@v3.3.1
        with:
          path: venv
          fail-on-cache-miss: true
          key:
            ${{ runner.os }}-${{ steps.python.outputs.python-version }}-${{
            env.KEY_PREFIX }}-${{ env.CACHE_VERSION }}-${{ hashFiles('pyproject.toml',
            'requirements_test.txt', 'requirements_test_min.txt',
            'requirements_test_pre_commit.txt') }}

      - name: Download outputs
        uses: actions/github-script@v6.4.1
        with:
          script: |
            // Download workflow pylint output
            const fs = require('fs');
            const artifacts_workflow = await github.rest.actions.listWorkflowRunArtifacts({
               owner: context.repo.owner,
               repo: context.repo.repo,
               run_id: ${{ github.event.workflow_run.id }},
            });

            // Get 'main' output
            const [matchArtifactWorkflowMain] = artifacts_workflow.data.artifacts.filter((artifact) =>
              artifact.name == "primer_output_main");
            const downloadOne = await github.rest.actions.downloadArtifact({
               owner: context.repo.owner,
               repo: context.repo.repo,
               artifact_id: matchArtifactWorkflowMain.id,
               archive_format: "zip",
            });
            fs.writeFileSync("primer_main_output.zip", Buffer.from(downloadOne.data));

            // Get PR output
            const [matchArtifactWorkflowPR] = artifacts_workflow.data.artifacts.filter((artifact) =>
              artifact.name == "primer_output_pr");
            const downloadTwo = await github.rest.actions.downloadArtifact({
               owner: context.repo.owner,
               repo: context.repo.repo,
               artifact_id: matchArtifactWorkflowPR.id,
               archive_format: "zip",
            });
            fs.writeFileSync("primer_pr_output.zip", Buffer.from(downloadTwo.data));

            // Get PR number
            const [matchArtifactWorkflowNumber] = artifacts_workflow.data.artifacts.filter((artifact) =>
              artifact.name == "pr_number");
            const downloadThree = await github.rest.actions.downloadArtifact({
               owner: context.repo.owner,
               repo: context.repo.repo,
               artifact_id: matchArtifactWorkflowNumber.id,
               archive_format: "zip",
            });
            fs.writeFileSync("primer_pr_number.zip", Buffer.from(downloadThree.data));
      - run: unzip primer_main_output.zip
      - run: unzip primer_pr_output.zip
      - run: unzip primer_pr_number.zip
      - name: Compare outputs
        run: |
          . venv/bin/activate
          python tests/primer/__main__.py compare \
          --commit=${{ github.event.workflow_run.head_sha }} \
          --base-file=output_${{ steps.python.outputs.python-version }}_main_BATCHIDX.txt \
          --new-file=output_${{ steps.python.outputs.python-version }}_pr_BATCHIDX.txt \
          --batches=4
      - name: Post comment
        id: post-comment
        uses: actions/github-script@v6.4.1
        with:
          script: |
            const fs = require('fs')
            const comment = fs.readFileSync('tests/.pylint_primer_tests/comment.txt', { encoding: 'utf8' })
            console.log("Comment to post:")
            console.log(comment)
            const prNumber = parseInt(fs.readFileSync("pr_number.txt", { encoding: "utf8" }))
            await github.rest.issues.createComment({
              issue_number: prNumber,
              owner: context.repo.owner,
              repo: context.repo.repo,
              body: comment
            })
            return prNumber
      - name: Hide old comments
        # Taken from mypy primer
        uses: kanga333/comment-hider@c12bb20b48aeb8fc098e35967de8d4f8018fffdf # v0.4.0
        with:
          github_token: ${{ secrets.GITHUB_TOKEN }}
          leave_visible: 1
          issue_number: ${{ steps.post-comment.outputs.result }}<|MERGE_RESOLUTION|>--- conflicted
+++ resolved
@@ -30,13 +30,9 @@
     runs-on: ubuntu-latest
     steps:
       - name: Check out code from GitHub
-<<<<<<< HEAD
-        uses: actions/checkout@v3.5.2
+        uses: actions/checkout@v3.5.3
         with:
           ref: extending-redefined-outer-name-to-loop-variables
-=======
-        uses: actions/checkout@v3.5.3
->>>>>>> f815e9f5
       - name: Set up Python ${{ env.DEFAULT_PYTHON }}
         id: python
         uses: actions/setup-python@v4.6.1
