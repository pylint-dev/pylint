--- conflicted
+++ resolved
@@ -10,11 +10,7 @@
       - doc/data/messages/**
 
 env:
-<<<<<<< HEAD
-  CACHE_VERSION: 24
-=======
   CACHE_VERSION: 25
->>>>>>> c5aefa2d
 
 jobs:
   tests-linux:
