--- conflicted
+++ resolved
@@ -16,11 +16,7 @@
 
 env:
   # This needs to be the SAME as in the PR and comment job
-<<<<<<< HEAD
-  CACHE_VERSION: 29
-=======
-  CACHE_VERSION: 28
->>>>>>> 20af036e
+  CACHE_VERSION: 30
 
 jobs:
   run-primer:
