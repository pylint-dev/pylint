# Most of this is inspired by the mypy primer
# See: https://github.com/hauntsaninja/mypy_primer
# This is the primer job that runs on every PR

name: Primer / Run

on:
  pull_request:
    paths:
      - "pylint/**"
      - "tests/primer/**"
      - "requirements*"
      - ".github/workflows/**"
      # We ignore these specific files because they need to be changed
      # on 'main' and will always fail the PR run.
      - "!.github/workflows/primer_run_main.yaml"
      - "!.github/workflows/primer_comment.yaml"
      - "!tests/primer/packages_to_prime.json"
    branches-ignore:
      - "maintenance/**"

concurrency:
  group: ${{ github.workflow }}-${{ github.event.pull_request.number || github.ref }}
  cancel-in-progress: true

env:
  # This needs to be the SAME as in the Main and comment job
<<<<<<< HEAD
  CACHE_VERSION: 29
=======
  CACHE_VERSION: 28
>>>>>>> 20af036e

jobs:
  run-primer:
    name: Run / ${{ matrix.python-version }}
    runs-on: ubuntu-latest
    timeout-minutes: 120
    strategy:
      matrix:
        python-version: ["3.7", "3.10"]
    steps:
      - name: Check out code from GitHub
        uses: actions/checkout@v3.0.2
        with:
          fetch-depth: 0
      - name: Set up Python ${{ matrix.python-version }}
        id: python
        uses: actions/setup-python@v4.2.0
        with:
          python-version: ${{ matrix.python-version }}
      - uses: actions/setup-node@v3
        with:
          node-version: 16
      - run: npm install @octokit/rest

      # Restore cached Python environment
      - name: Restore Python virtual environment
        id: cache-venv
        uses: actions/cache@v3.0.10
        with:
          path: venv
          key:
            ${{ runner.os }}-${{ steps.python.outputs.python-version }}-venv-primer-${{
            env.CACHE_VERSION }}
      - name: Fail job if Python cache restore failed
        if: steps.cache-venv.outputs.cache-hit != 'true'
        run: |
          echo "Failed to restore Python venv from cache"
          exit 1

      # Cache primer packages
      - name: Download last 'main' run info
        id: download-main-run
        uses: actions/github-script@v6
        with:
          script: |
            // Download 'main' pylint output
            const fs = require('fs');
            const { Octokit } = require("@octokit/rest");
            const octokit = new Octokit({});
            const runs = await octokit.rest.actions.listWorkflowRuns({
              owner: context.repo.owner,
              repo: context.repo.repo,
              workflow_id: ".github/workflows/primer_run_main.yaml",
              status: "success"
            });
            const lastRunMain = runs.data.workflow_runs.reduce(function(prev, current) {
                return (prev.run_number > current.run_number) ? prev : current
            })
            console.log("Last run on main:")
            console.log(lastRunMain.html_url)
            const artifacts_main = await github.rest.actions.listWorkflowRunArtifacts({
               owner: context.repo.owner,
               repo: context.repo.repo,
               run_id: lastRunMain.id,
            });

            // Get commitstring
            const [matchArtifactMain] = artifacts_main.data.artifacts.filter((artifact) =>
              artifact.name == "primer_commitstring");
            const downloadWorkflow = await github.rest.actions.downloadArtifact({
               owner: context.repo.owner,
               repo: context.repo.repo,
               artifact_id: matchArtifactMain.id,
               archive_format: "zip",
            });
            fs.writeFileSync("primer_commitstring.zip", Buffer.from(downloadWorkflow.data));

            // Get output
            const [matchArtifactMainOutput] = artifacts_main.data.artifacts.filter((artifact) =>
              artifact.name == "primer_output");
            const downloadWorkflowTwo = await github.rest.actions.downloadArtifact({
               owner: context.repo.owner,
               repo: context.repo.repo,
               artifact_id: matchArtifactMainOutput.id,
               archive_format: "zip",
            });
            fs.writeFileSync("primer_output_main.zip", Buffer.from(downloadWorkflowTwo.data));
            return lastRunMain.head_sha;
      - name: Copy and unzip the commit string
        run: |
          unzip primer_commitstring.zip
          cp commit_string.txt tests/.pylint_primer_tests/commit_string.txt
      - name: Unzip the output of 'main'
        run: unzip primer_output_main.zip
      - name: Get commit string
        id: commitstring
        run: |
          . venv/bin/activate
          output=$(python tests/primer/__main__.py prepare --read-commit-string)
          echo "::set-output name=commitstring::$output"
      - name: Restore projects cache
        id: cache-projects
        uses: actions/cache@v3.0.10
        with:
          path: tests/.pylint_primer_tests/
          key: >-
            ${{ runner.os }}-${{ matrix.python-version }}-${{
            steps.commitstring.outputs.commitstring }}-primer
      - name: Check cache
        run: |
          . venv/bin/activate
          python tests/primer/__main__.py prepare --check

      # Merge the 'main' commit of last successful run
      - name: Pull 'main'
        shell: bash
        run: |
          git config --global user.email "primer@example.com"
          git config --global user.name "Pylint Primer"
          git pull origin ${{ steps.download-main-run.outputs.result }} --no-edit --no-commit --no-rebase

      # Run primer
      - name: Run pylint primer
        run: |
          . venv/bin/activate
          pip install -e .
          python tests/primer/__main__.py run --type=pr 2>warnings.txt
          WARNINGS=$(head -c 65000 < warnings.txt)
          if [[ $WARNINGS ]]
          then echo "::warning ::$WARNINGS"
          fi
      - name: Upload output of PR
        uses: actions/upload-artifact@v3
        with:
          name: primer_output_pr
          path:
            tests/.pylint_primer_tests/output_${{ steps.python.outputs.python-version
            }}_pr.txt
      - name: Upload output of 'main'
        uses: actions/upload-artifact@v3
        with:
          name: primer_output_main
          path: output_${{ steps.python.outputs.python-version }}_main.txt

      # Save PR number so we know which PR to comment on
      - name: Save PR number
        run: |
          echo ${{ github.event.pull_request.number }} | tee pr_number.txt
      - name: Upload PR number
        uses: actions/upload-artifact@v3
        with:
          name: pr_number
          path: pr_number.txt<|MERGE_RESOLUTION|>--- conflicted
+++ resolved
@@ -25,11 +25,7 @@
 
 env:
   # This needs to be the SAME as in the Main and comment job
-<<<<<<< HEAD
-  CACHE_VERSION: 29
-=======
-  CACHE_VERSION: 28
->>>>>>> 20af036e
+  CACHE_VERSION: 30
 
 jobs:
   run-primer:
