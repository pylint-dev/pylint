--- conflicted
+++ resolved
@@ -9,11 +9,7 @@
 
 env:
   CACHE_VERSION: 29
-<<<<<<< HEAD
-  DEFAULT_PYTHON: "3.10"
-=======
   DEFAULT_PYTHON: "3.11-dev"
->>>>>>> 9063aff0
   PRE_COMMIT_CACHE: ~/.cache/pre-commit
 
 concurrency:
