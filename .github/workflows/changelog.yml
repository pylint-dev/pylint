--- conflicted
+++ resolved
@@ -7,11 +7,7 @@
 env:
   # Also change CACHE_VERSION in the other workflows
   CACHE_VERSION: 29
-<<<<<<< HEAD
-  DEFAULT_PYTHON: "3.10"
-=======
   DEFAULT_PYTHON: "3.11-dev"
->>>>>>> 9063aff0
 
 jobs:
   check-changelog:
