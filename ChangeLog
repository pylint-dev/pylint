ChangeLog for Pylint
--------------------

--
<<<<<<< HEAD
    * Add a new refactoring error, 'too-many-nested-blocks', which is emitted
      when a function or a method has too many nested blocks, which makes the
      code less readable and harder to understand. Closes issue #668.

    * Add a new error, 'unsubscriptable-object', that is emitted when
      value used in subscription expression doesn't support subscription
      (i.e. doesn't define __getitem__ method).

    * Don't warn about abstract classes instantiated in their own
      body. Closes issue #627.

    * Obsolete options are not present by default in the generated
      configuration file. Closes issue #632.

    * non-iterator-returned can detect classes with iterator-metaclasses.
      Closes issue #679.

    * Add a new error, 'unsupported-membership-test', emitted when value
      to the right of the 'in' operator doesn't support membership test
      protocol (i.e. doesn't define __contains__/__iter__/__getitem__)

    * Add new errors, 'not-an-iterable', emitted when non-iterable value
      is used in an iterating context (starargs, for-statement,
      comprehensions, etc), and 'not-a-mapping', emitted when non-mapping
      value is used in a mapping context. Closes issue #563.

    * Make 'no-self-use' checker not emit a warning if there is a 'super()'
      call inside the method.
      Closes issue #667.
=======
    * Property methods are shown as attributes instead of functions in
      pyreverse class diagrams. Closes Issue #284
>>>>>>> 0c173062

    * Add checker to identify multiple imports on one line.
      Closes issue #598.

    * Fix unused-argument false positive when the "+=" operator is used.
      Closes issue #518.

    * Don't emit import-error for ignored modules. PyLint will not emit import
      errors for any import which is, or is a subpackage of, a module in
      the ignored-modules list. Closes issue #223.

    * Fix unused-import false positive when the import is used in a
      class assignment. Closes issue #475

    * Add a new error, 'not-context-manager', emitted when something
      that doesn't implement __enter__ and __exit__ is used in a with
      statement.

    * Add a new warning, 'confusing-with-statement', emitted by the
      base checker, when an ambiguous looking with statement is used.
      For example `with open() as first, second` which looks like a
      tuple assignment but is actually 2 context managers.

    * Add a new warning, 'duplicate-except', emitted when there is an
      exception handler which handles an exception type that was handled
      before. Closes issue #485.

    * A couple of warnings got promoted to errors, since they could uncover
      potential bugs in the code. These warnings are: assignment-from-none,
      unbalanced-tuple-unpacking, unpacking-non-sequence, non-iterator-returned.
      Closes issue #388.

    * Allow ending a pragma control with a semicolon. In this way, users
      can continue a pragma control with a reason for why it is used,
      as in `# pylint: disable=old-style-class;reason=...`.
      Closes issue #449.

    * --jobs can be used with --load-plugins now. Closes issue #456.

    * Improve the performance of --jobs when dealing only with a package
      name. Closes issue #479.

    * Don't emit an unused-wildcard-import when the imported name comes
      from another module and it is in fact a __future__ name.

    * The colorized reporter now works on Windows. Closes issue #96.

    * Remove pointless-except warning. It was previously disabled by
      default and it wasn't very useful. Closes issue #506.

    * Fix a crash on Python 3 related to the string checker, which
      crashed when it encountered a bytes string with a .format
      method called.

    * Don't warn about no-self-use for builtin properties.

    * Fix a false positive for bad-reversed-sequence, when a subclass
      of a `dict` provides a __reversed__ method.

    * Change the default no-docstring-rgx so missing-docstring isn't
      emitted for private functions.

    * Don't emit redefined-outer-name for __future__ directives.
      Closes issue #520.

    * Provide some hints for the bad-builtin message. Closes issue #522.

    * When checking for invalid arguments to a callable, in typecheck.py,
      look up for the __init__ in case the found __new__ comes from builtins.

      Since the __new__ comes from builtins, it will not have attached any
      information regarding what parameters it expects, so the check
      will be useless. Retrieving __init__ in that case will at least
      detect a couple of false negatives. Closes issue #429.

    * Don't emit no-member for classes with unknown bases.

      Since we don't know what those bases might add, we simply ignore
      the error in this case.

    * Lookup in the implicit metaclass when checking for no-member,
      if the class in question has an implicit metaclass, which is
      True for new style classes. Closes issue #438.

    * Add two new warnings, duplicate-bases and inconsistent-mro.

      duplicate-bases is emitted when a class has the same bases
      listed more than once in its bases definition, while inconsistent-mro
      is emitted when no sane mro hierarchy can be determined. Closes issue #526.

    * Remove interface-not-implemented warning. Closes issue #532.

    * Remove the rest of interface checks: interface-is-not-class,
      missing-interface-method, unresolved-interface. The reason is that
      its better to start recommending ABCs instead of the old Zope era
      of interfaces. One side effect of this change is that ignore-iface-methods
      becomes a noop, it's deprecated and it will be removed at some time.

    * Emit a proper deprecation warning for reporters.BaseReporter.add_message.

      The alternative way is to use handle_message. add_message will be removed in
      Pylint 1.6.

    * Added new module 'extensions' for optional checkers with the test
      directory 'test/extensions' and documentation file 'doc/extensions.rst'.

    * Added new checker 'extensions.check_docs' that verifies parameter
      documention in Sphinx, Google, and Numpy style.

    * Detect undefined variable cases, where the "definition" of an undefined
      variable was in del statement. Instead of emitting used-before-assignment,
      which is totally misleading, it now emits undefined-variable.
      Closes issue #528.

    * Don't emit attribute-defined-outside-init and access-member-before-definition
      for mixin classes. Actual errors can occur in mixin classes, but this is
      controlled by the ignore-mixin-members option. Closes issue #412.

    * Improve the detection of undefined variables and variables used before
      assignment for variables used as default arguments to function,
      where the variable was first defined in the class scope.
      Closes issue #342 and issue #404.

    * Add a new warning, 'unexpected-special-method-signature', which is emitted
      when a special method (dunder method) doesn't have the expected signature,
      which can lead to actual errors in the application code.
      Closes issue #253.

    * Remove 'bad-context-manager' due to the inclusion of 'unexpected-special-method-signature'.

    * Don't emit no-name-in-module if the import is guarded by an ImportError, Exception or
      a bare except clause.

    * Don't emit no-member if the attribute access node is protected by an
      except handler, which handles AttributeError, Exception or it is a
      bare except.

    * Don't emit import-error if the import is guarded by an ImportError, Exception or a
      bare except clause.

    * Don't emit undefined-variable if the node is guarded by a NameError, Exception
      or bare except clause.

    * Add a new warning, 'using-constant-test', which is emitted when a conditional
      statement (If, IfExp) uses a test which is always constant, such as numbers,
      classes, functions etc. This is most likely an error from the user's part.
      Closes issue #524.

    * Don't emit 'raising-non-exception' when the exception has unknown
      bases. We don't know what those bases actually are and it's better
      to assume that the user knows what he is doing rather than emitting
      a message which can be considered a false positive.

    * Look for a .pylintrc configuration file in the current folder,
      if pylintrc is not found. Dotted pylintrc files will not be searched
      in the parents of the current folder, as it is done for pylintrc.

    * Add a new error, 'invalid-unary-type-operand', emitted when
      an unary operand is used on something which doesn't support that
      operation (for instance, using the unary bitwise inversion operator
      on an instance which doesn't implement __invert__).

    * Take in consideration differences between arguments of various
      type of functions (classmethods, staticmethods, properties)
      when checking for `arguments-differ`. Closes issue #548.

    * astroid.inspector was moved to pylint.pyreverse, since it belongs
      there and it doesn't need to be in astroid.

    * astroid.utils.LocalsVisitor was moved to pylint.pyreverse.LocalsVisitor.

    * pylint.checkers.utils.excepts_import_error was removed.
      Use pylint.chekcers.utils.error_of_type instead.

    * Don't emit undefined-all-variables for nodes which can't be
      inferred (YES nodes).

    * yield-outside-func is also emitted for `yield from`.

    * Add a new error, 'too-many-star-expressions', emitted when
      there are more than one starred expression (`*x`) in an assignment.
      The warning is emitted only on Python 3.

    * Add a new error, 'invalid-star-assignment-target', emitted when
      a starred expression (`*x`) is used as the lhs side of an assignment,
      as in `*x = [1, 2]`. This is not a SyntaxError on Python 3 though.

    * Detect a couple of objects which can't be base classes (bool,
      slice, range and memoryview, which weren't detected until now).

    * Add a new error for the Python 3 porting checker, `import-star-module-level`,
      which is used when a star import is detected in another scope than the
      module level, which is an error on Python 3. Using this will emit a
      SyntaxWarning on Python 2.

    * Add a new error, 'star-needs-assignment-target', emitted on Python 3 when
      a Starred expression (`*x`) is not used in an assignment target. This is not
      caught when parsing the AST on Python 3, so it needs to be a separate check.

    * Add a new error, 'unsupported-binary-operation', emitted when
      two a binary arithmetic operation is executed between two objects
      which don't support it (a number plus a string for instance).
      This is currently disabled, since the it exhibits way too many false
      positives, but it will be reenabled as soon as possible.

    * New imported features from astroid into pyreverse: pyreverse.inspector.Project,
      pyreverse.inspector.project_from_files and pyreverse.inspector.interfaces.

      These were moved since they didn't belong in astroid.

    * Enable misplaced-future for Python 3. Closes issue #580.

    * Add a new error, 'nonlocal-and-global', which is emitted when a
      name is found to be both nonlocal and global in the same scope.
      Closes issue #581.

    * ignored-classes option can work with qualified names (ignored-classes=optparse.Values)
      Closes issue #297.

    * ignored-modules can work with qualified names as well as with Unix pattern
      matching for recursive ignoring. Closes issues #244.

    * Improve detection of relative imports in non-packages, as well as importing
      missing modules with a relative import from a package.

    * Don't emit no-init if not all the bases from a class are known.
      Closes issue #604.

    * --no-space-check option accepts `empty-line` as a possible option.
      Closes issue #541.

    * --generate-rcfile generates by default human readable symbols
      for the --disable option. Closes issue #608.

    * Improved the not-in-loop checker to properly detect more cases.

    * Add a new error, 'continue-in-finally', which is emitted when
      the `continue` keyword is found inside a `finally` clause, which
      is a SyntaxError.

    * The --zope flag is deprecated and it is slated for removal
      in Pylint 1.6.

      The reason behind this removal is the fact that it's a specialized
      flag and there are solutions for the original problem:
      use --generated-members with the members that causes problems
      when using Zope or add AST transforms tailored to the zope
      project.

      At the same time, --include-ids and --symbols will also be removed
      in Pylint 1.6. Closes issue #570.

    * missing-module-attribute was removed and the corresponding
      CLI option, required-attributes, which is slated for removal
      in Pylint 1.6.

    * missing-reversed-argument was removed.

      The reason behind this is that this kind of errors should be
      detected by the type checker for *all* the builtins and not
      as a special case for the reversed builtin. This will happen
      shortly in the future.

    * --comment flag is obsolete and it will be removed in Pylint 1.6.

    * --profile flag is obsolete and it will be removed in Pylint 1.6.

    * Add a new error, 'misplaced-bare-raise'.

      The error is used when a bare raise is not used inside an except clause.
      This can generate a RuntimeError in Python, if there are no active exceptions
      to be reraised. While it works in Python 2 due to the fact that the exception
      leaks outside of the except block, it's nevertheless a behaviour that
      an user shouldn't depend upon, since it's not obvious to the reader of the code
      what exception will be raised and it will not be compatible with Python 3 anyhow.
      Closes issue #633.

    * Bring logilab-common's ureports into pylint.reporters.

      With this change, we moved away from depending on logilab-common,
      having in Pylint all the components that were used from logilab-common.
      The API should be considered an implementation detail and can change at
      some point in the future.
      Closes issue #621.

    * `reimported` is emitted for reimported objects on the same line.

      Closes issue #639.

    * Abbreviations of command line options are not supported anymore.

      Using abbreviations for CLI options was never considered to be
      a feature of pylint, this fact being only a side effect of using optparse.
      As this was the case, using --load-plugin or other abbreviation
      for --load-plugins never actually worked, while it also didn't raise
      an error. Closes issue #424.

    * Add a new error, 'nonlocal-without-binding'

      The error is emitted on Python 3 when a nonlocal name is not bound
      to any variable in the parents scopes. Closes issue #582.

    * 'deprecated-module' can be shown for modules which aren't
       available. Closes issue #362.

    * Don't consider a class abstract if its members can't
      be properly inferred.

      This fixes a false positive related to abstract-class-instantiated.
      Closes issue #648.

    * Add a new checker for the async features added by PEP 492.

    * Add a new error, 'yield-inside-async-function', emitted on
      Python 3.5 and upwards when the `yield` statement is found inside
      a new coroutine function (PEP 492).

    * Add a new error, 'not-async-context-manager', emitted when
      an async context manager block is used with an object which doesn't
      support this protocol (PEP 492).

    * Add a new convention warning, 'singleton-comparison', emitted when
      comparison to True, False or None is found.

    * Don't emit 'assigning-non-slot' for descriptors. Closes issue #652.

    * Add a new error, 'repeated-keyword', when a keyword argument is passed
      multiple times into a function call.

      This is similar with redundant-keyword-arg, but it's mildly different
      that it needs to be a separate error.

    * --enable=all can now be used. Closes issue #142.

    * Add a new convention message, 'misplaced-comparison-constant',
      emitted when a constant is placed in the left hand side of a comparison,
      as in '5 == func()'. This is also called Yoda condition, since the
      flow of code reminds of the Star Wars green character, conditions usually
      encountered in languages with variabile assignments in conditional
      statements.

    * Add a new convention message, 'consider-using-enumerate', which is
      emitted when code that uses `range` and `len` for iterating is encountered.
      Closes issue #684.

    * Added two new refactoring messages, 'no-classmethod-decorator' and
      'no-staticmethod-decorator', which are emitted when a static method or a class
      method is declared without using decorators syntax.

      Closes issue #675.



2015-03-14 -- 1.4.3

    * Remove three warnings: star-args, abstract-class-little-used,
      abstract-class-not-used. These warnings don't add any real value
      and they don't imply errors or problems in the code.

    * Added a new option for controlling the peephole optimizer in astroid.
      The option ``--optimize-ast`` will control the peephole optimizer,
      which is used to optimize a couple of AST subtrees. The current problem
      solved by the peephole optimizer is when multiple joined strings,
      with the addition operator, are encountered. If the numbers of such
      strings is high enough, Pylint will then fail with a maximum recursion
      depth exceeded error, due to its visitor architecture. The peephole
      just transforms such calls, if it can, into the final resulting string
      and this exhibit a problem, because the visit_binop method stops being
      called (in the optimized AST it will be a Const node).


2015-03-11 -- 1.4.2

    * Don't require a docstring for empty modules. Closes issue #261.

    * Fix a false positive with `too-few-format-args` string warning,
      emitted when the string format contained a normal positional
      argument ('{0}'), mixed with a positional argument which did
      an attribute access ('{0.__class__}').
      Closes issue #463.

    * Take in account all the methods from the ancestors
      when checking for too-few-public-methods. Closes issue #471.

    * Catch enchant errors and emit 'invalid-characters-in-docstring'
      when checking for spelling errors. Closes issue #469.

    * Use all the inferred statements for the super-init-not-called
      check. Closes issue #389.

    * Add a new warning, 'unichr-builtin', emitted by the Python 3
      porting checker, when the unichr builtin is found. Closes issue #472.

    * Add a new warning, 'intern-builtin', emitted by the Python 3
      porting checker, when the intern builtin is found. Closes issue #473.

    * Add support for editable installations.

    * The HTML output accepts the `--msg-template` option. Patch by
      Dan Goldsmith.

    * Add 'map-builtin-not-iterating' (replacing 'implicit-map-evaluation'),
      'zip-builtin-not-iterating', 'range-builtin-not-iterating', and
      'filter-builtin-not-iterating' which are emitted by `--py3k` when the
      appropriate built-in is not used in an iterating context (semantics
      taken from 2to3).

    * Add a new warning, 'unidiomatic-typecheck', emitted when an explicit
      typecheck uses type() instead of isinstance(). For example,
      `type(x) == Y` instead of `isinstance(x, Y)`. Patch by Chris Rebert.
      Closes issue #299.

    * Add support for combining the Python 3 checker mode with the --jobs
      flag (--py3k and --jobs). Closes issue #467.

    * Add a new warning for the Python 3 porting checker, 'using-cmp-argument',
      emitted when the `cmp` argument for the `list.sort` or `sorted builtin`
      is encountered.

    * Make the --py3k flag commutative with the -E flag. Also, this patch
      fixes the leaks of error messages from the Python 3 checker when
      the errors mode was activated. Closes issue #437.


2015-01-16 -- 1.4.1

    * Look only in the current function's scope for bad-super-call.
      Closes issue #403.

    * Check the return of properties when checking for not-callable.
      Closes issue #406.

    * Warn about using the input() or round() built-ins for Python 3.
      Closes issue #411.

    * Proper abstract method lookup while checking for
      abstract-class-instantiated. Closes issue #401.

    * Use a mro traversal for finding abstract methods. Closes issue #415.

    * Fix a false positive with catching-non-exception and tuples of
      exceptions.

    * Fix a false negative with raising-non-exception, when the raise used
      an uninferrable exception context.

    * Fix a false positive on Python 2 for raising-bad-type, when
      raising tuples in the form 'raise (ZeroDivisionError, None)'.

    * Fix a false positive with invalid-slots-objects, where the slot entry
      was an unicode string on Python 2. Closes issue #421.

    * Add a new warning, 'redundant-unittest-assert', emitted when using
      unittest's methods assertTrue and assertFalse with constant value
      as argument. Patch by Vlad Temian.

    * Add a new JSON reporter, usable through -f flag.

    * Add the method names for the 'signature-differs' and 'argument-differs'
      warnings. Closes issue #433.

    * Don't compile test files when installing.

    * Fix a crash which occurred when using multiple jobs and the files
      given as argument didn't exist at all.


2014-11-23 -- 1.4.0

    * Added new options for controlling the loading of C extensions.
      By default, only C extensions from the stdlib will be loaded
      into the active Python interpreter for inspection, because they
      can run arbitrary code on import. The option
      `--extension-pkg-whitelist` can be used to specify modules
      or packages that are safe to load.

    * Change default max-line-length to 100 rather than 80

    * Drop BaseRawChecker class which were only there for backward
      compat for a while now

    * Don't try to analyze string formatting with objects coming from
      function arguments. Closes issue #373.

    * Port source code to be Python 2/3 compatible. This drops the
      need for 2to3, but does drop support for Python 2.5.

    * Each message now comes with a confidence level attached, and
      can be filtered base on this level. This allows to filter out
      all messages that were emitted even though an inference failure
      happened during checking.

    * Improved presenting unused-import message. Closes issue #293.

    * Add new checker for finding spelling errors. New messages:
      wrong-spelling-in-comment, wrong-spelling-in-docstring.
      New options: spelling-dict, spelling-ignore-words.

    * Add new '-j' option for running checks in sub-processes.

    * Added new checks for line endings if they are mixed (LF vs CRLF)
      or if they are not as expected. New messages: mixed-line-endings,
      unexpected-line-ending-format. New option: expected-line-ending-format.

    * 'dangerous-default-value' no longer evaluates the value of the arguments,
      which could result in long error messages or sensitive data being leaked.
      Closes issue #282

    * Fix a false positive with string formatting checker, when
      encountering a string which uses only position-based arguments.
      Closes issue #285.

    * Fix a false positive with string formatting checker, when using
      keyword argument packing. Closes issue #288.

    * Proper handle class level scope for lambdas.

    * Handle 'too-few-format-args' or 'too-many-format-args' for format
      strings with both named and positional fields. Closes issue #286.

    * Analyze only strings by the string format checker. Closes issue #287.

    * Properly handle nested format string fields. Closes issue #294.

    * Don't emit 'attribute-defined-outside-init' if the attribute
      was set by a function call in a defining method. Closes issue #192.

    * Properly handle unicode format strings for Python 2.
      Closes issue #296.

    * Don't emit 'import-error' if an import was protected by a try-except,
      which excepted ImportError.

    * Fix an 'unused-import' false positive, when the error was emitted
      for all the members imported with 'from import' form.
      Closes issue #304.

    * Don't emit 'invalid-name' when assigning a name in an
      ImportError handler. Closes issue #302.

    * Don't count branches from nested functions.

    * Fix a false positive with 'too-few-format-args', when the format
      strings contains duplicate manual position arguments.
      Closes issue #310.

    * fixme regex handles comments without spaces after the hash.
      Closes issue #311.

    * Don't emit 'unused-import' when a special object is imported
      (__all__, __doc__ etc.). Closes issue #309.

    * Look in the metaclass, if defined, for members not found in the current
      class. Closes issue #306.

    * Don't emit 'protected-access' if the attribute is accessed using
      a property defined at the class level.

    * Detect calls of the parent's __init__, through a binded super() call.

    * Check that a class has an explicitly defined metaclass before
      emitting 'old-style-class' for Python 2.

    * Emit 'catching-non-exception' for non-class nodes. Closes issue #303.

    * Order of reporting is consistent.

    * Add a new warning, 'boolean-datetime', emitted when an instance
      of 'datetime.time' is used in a boolean context. Closes issue #239.

    * Fix a crash which ocurred while checking for 'method-hidden',
      when the parent frame was something different than a function.

    * Generate html output for missing files. Closes issue #320.

    * Fix a false positive with 'too-many-format-args', when the format
      string contains mixed attribute access arguments and manual
      fields. Closes issue #322.

    * Extend the cases where 'undefined-variable' and 'used-before-assignment'
      can be detected. Closes issue #291.

    * Add support for customising callback identifiers, by adding a new
      '--callbacks' command line option. Closes issue #326.

    * Add a new warning, 'logging-format-interpolation', emitted when .format()
      string interpolation is used within logging function calls.

    * Don't emit 'unbalanced-tuple-unpacking' when the rhs of the assignment
      is a variable length argument. Closes issue #329.

    * Add a new warning, 'inherit-non-class', emitted when a class inherits
      from something which is not a class. Closes issue #331.

    * Fix another false positives with 'undefined-variable', where the variable
      can be found as a class assignment and used in a function annotation.
      Closes issue #342.

    * Handle assignment of the string format method to a variable.
      Closes issue #351.

    * Support wheel packaging format for PyPi. Closes issue #334.

    * Check that various built-ins that do not exist in Python 3 are not
      used: apply, basestring, buffer, cmp, coerce, execfile, file, long
      raw_input, reduce, StandardError, unicode, reload and xrange.

    * Warn for magic methods which are not used in any way in Python 3:
      __coerce__, __delslice__, __getslice__, __setslice__, __cmp__,
      __oct__, __nonzero__ and __hex__.

    * Don't emit 'assigning-non-slot' when the assignment is for a property.
      Closes issue #359.

    * Fix for regression: '{path}' was no longer accepted in '--msg-template'.

    * Report the percentage of all messages, not just for errors and warnings.
      Closes issue #319.

    * 'too-many-public-methods' is reported only for methods defined in a class,
      not in its ancestors. Closes issue #248.

    * 'too-many-lines' disable pragma can be located on any line, not only the
      first. Closes issue #321.

    * Warn in Python 2 when an import statement is found without a
      corresponding `from __future__ import absolute_import`.

    * Warn in Python 2 when a non-floor division operation is found without
      a corresponding `from __future__ import division`.

    * Add a new option, 'exclude-protected', for excluding members
      from the protected-access warning. Closes issue #48.

    * Warn in Python 2 when using dict.iter*(), dict.view*(); none of these
      methods are available in Python 3.

    * Warn in Python 2 when calling an object's next() method; Python 3 uses
      __next__() instead.

    * Warn when assigning to __metaclass__ at a class scope; in Python 3 a
      metaclass is specified as an argument to the 'class' statement.

    * Warn when performing parameter tuple unpacking; it is not supported in
      Python 3.

    * 'abstract-class-instantiated' is also emitted for Python 2.
      It was previously disabled.

    * Add 'long-suffix' error, emitted when encountering the long suffix
      on numbers.

    * Add support for disabling a checker, by specifying an 'enabled'
      attribute on the checker class.

    * Add a new CLI option, --py3k, for enabling Python 3 porting mode. This
      mode will disable all other checkers and will emit warnings and
      errors for constructs which are invalid or removed in Python 3.

    * Add 'old-octal-literal' to Python 3 porting checker, emitted when
      encountering octals with the old syntax.

    * Add 'implicit-map-evaluation' to Python 3 porting checker, emitted
      when encountering the use of map builtin, without explicit evaluation.



2014-07-26  --  1.3.0

    * Allow hanging continued indentation for implicitly concatenated
      strings. Closes issue #232.

    * Pylint works under Python 2.5 again, and its test suite passes.

    * Fix some false positives for the cellvar-from-loop warnings.
      Closes issue #233.

    * Return new astroid class nodes when the inferencer can detect that
      that result of a function invocation on a type (like `type` or
      `abc.ABCMeta`) is requested. Closes #205.

    * Emit 'undefined-variable' for undefined names when using the
      Python 3 `metaclass=` argument.

    * Checkers respect priority now. Close issue #229.

    * Fix a false positive regarding W0511. Closes issue #149.

    * Fix unused-import false positive with Python 3 metaclasses (#143).

    * Don't warn with 'bad-format-character' when encountering
      the 'a' format on Python 3.

    * Add multiple checks for PEP 3101 advanced string formatting:
      'bad-format-string', 'missing-format-argument-key',
      'unused-format-string-argument', 'format-combined-specification',
      'missing-format-attribute' and 'invalid-format-index'.

    * Issue broad-except and bare-except even if the number
      of except handlers is different than 1. Fixes issue #113.

    * Issue attribute-defined-outside-init for all cases, not just
      for the last assignment. Closes issue #262.

    * Emit 'not-callable' when calling properties. Closes issue #268.

    * Fix a false positive with unbalanced iterable unpacking,
      when encountering starred nodes. Closes issue #273.

    * Add new checks, 'invalid-slice-index' and 'invalid-sequence-index'
      for invalid sequence and slice indices.

    * Add 'assigning-non-slot' warning, which detects assignments to
      attributes not defined in slots.

    * Don't emit 'no-name-in-module' for ignored modules.
      Closes issue #223.

    * Fix an 'unused-variable' false positive, where the variable is
      assigned through an import. Closes issue #196.

    * Definition order is considered for classes, function arguments
      and annotations. Closes issue #257.

    * Don't emit 'unused-variable' when assigning to a nonlocal.
      Closes issue #275.

    * Do not let ImportError propagate from the import checker, leading to crash
      in some namespace package related cases. Closes issue #203.

    * Don't emit 'pointless-string-statement' for attribute docstrings.
      Closes issue #193.

    * Use the proper mode for pickle when opening and writing the stats file.
      Closes issue #148.

    * Don't emit hidden-method message when the attribute has been
      monkey-patched, you're on your own when you do that.

    * Only emit attribute-defined-outside-init for definition within the same
      module as the offended class, avoiding to mangle the output in some cases.

    * Don't emit 'unnecessary-lambda' if the body of the lambda call contains
      call chaining. Closes issue #243.

    * Don't emit 'missing-docstring' when the actual docstring uses `.format`.
      Closes issue #281.


2014-04-30  --  1.2.1
    * Restore the ability to specify the init-hook option via the
      configuration file, which was accidentally broken in 1.2.0.

    * Add a new warning [bad-continuation] for badly indentend continued
      lines.

    * Emit [assignment-from-none] when the function contains bare returns.
      Fixes BitBucket issue #191.

    * Added a new warning for closing over variables that are
      defined in loops. Fixes Bitbucket issue #176.

    * Do not warn about \u escapes in string literals when Unicode literals
      are used for Python 2.*. Fixes BitBucket issue #151.

    * Extend the checking for unbalanced-tuple-unpacking and
      unpacking-non-sequence to instance attribute unpacking as well.

    * Fix explicit checking of python script (1.2 regression, #219)

    * Restore --init-hook, renamed accidentally into --init-hooks in 1.2.0
      (#211)

    * Add 'indexing-exception' warning, which detects that indexing
      an exception occurs in Python 2 (behaviour removed in Python 3).



2014-04-18  --  1.2.0
    * Pass the current python paths to pylint process when invoked via
      epylint.  Fixes BitBucket issue #133.

    * Add -i / --include-ids and -s / --symbols back as completely ignored
      options. Fixes BitBucket issue #180.

    * Extend the number of cases in which logging calls are detected. Fixes
      bitbucket issue #182.

    * Improve pragma handling to not detect pylint:* strings in non-comments.
      Fixes BitBucket issue #79.

    * Do not crash with UnknownMessage if an unknown message ID/name appears
      in disable or enable in the configuration. Patch by Cole Robinson.
      Fixes bitbucket issue #170.

    * Add new warning 'eval-used', checking that the builtin function `eval`
      was used.

    * Make it possible to show a naming hint for invalid name by setting
      include-naming-hint. Also make the naming hints configurable. Fixes
      BitBucket issue #138.

    * Added support for enforcing multiple, but consistent name styles for
      different name types inside a single module; based on a patch written
      by morbo@google.com.

    * Also warn about empty docstrings on overridden methods; contributed
      by sebastianu@google.com.

    * Also inspect arguments to constructor calls, and emit relevant
      warnings; contributed by sebastianu@google.com.

    * Added a new configuration option logging-modules to make the list
      of module names that can be checked for 'logging-not-lazy' et. al.
      configurable; contributed by morbo@google.com.

    * ensure init-hooks is evaluated before other options, notably load-plugins
      (#166)

    * Python 2.5 support restored: fixed small issues preventing pylint to run
      on python 2.5. Bitbucket issues #50 and #62.

    * bitbucket #128: pylint doesn't crash when looking
      for used-before-assignment in context manager
      assignments.

    * Add new warning, 'bad-reversed-sequence', for checking that the
      reversed() builtin receive a sequence (implements __getitem__ and __len__,
      without being a dict or a dict subclass) or an instance which implements
      __reversed__.

    * Mark `file` as a bad function when using python2 (closes #8).

    * Add new warning 'bad-exception-context', checking
      that `raise ... from ...` uses a proper exception context
      (None or an exception).

    * Enhance the check for 'used-before-assignment' to look
      for 'nonlocal' uses.

    * Emit 'undefined-all-variable' if a package's __all__
      variable contains a missing submodule (closes #126).

    * Add a new warning 'abstract-class-instantiated' for checking
      that abstract classes created with `abc` module and
      with abstract methods are instantied.

    * Do not warn about 'return-arg-in-generator' in Python 3.3+.

    * Do not warn about 'abstract-method' when the abstract method
      is implemented through assignment (#155).

    * Improve cyclic import detection in the case of packages, patch by Buck
      Golemon

    * Add new warnings for checking proper class __slots__:
      `invalid-slots-object` and `invalid-slots`.

    * Search for rc file in `~/.config/pylintrc` if `~/.pylintrc`
      doesn't exists (#121)

    * Don't register the newstyle checker w/ python >= 3

    * Fix unused-import false positive w/ augment assignment (#78)

    * Fix access-member-before-definition false negative wrt aug assign (#164)

    * Do not attempt to analyze non python file, eg .so file (#122)



2013-12-22  --  1.1.0
    * Add new check for use of deprecated pragma directives "pylint:disable-msg"
      or "pylint:enable-msg" (I0022, deprecated-pragma) which was previously
      emmited as a regular warn().

    * Avoid false used-before-assignment for except handler defined
      identifier used on the same line (#111).

    * Combine 'no-space-after-operator', 'no-space-after-comma' and
      'no-space-before-operator' into a new warning 'bad-whitespace'.

    * Add a new warning 'superfluous-parens' for unnecessary
      parentheses after certain keywords.

    * Fix a potential crash in the redefine-in-handler warning
      if the redefined name is a nested getattr node.

    * Add a new option for the multi-statement warning to
      allow single-line if statements.

    * Add 'bad-context-manager' error, checking that '__exit__'
      special method accepts the right number of arguments.

    * Run pylint as a python module 'python -m pylint' (anatoly techtonik).

    * Check for non-exception classes inside an except clause.

    * epylint support options to give to pylint after the file to analyze and
      have basic input validation (bitbucket #53 and #54), patches provided by
      felipeochoa and Brian Lane.

    * Added a new warning, 'non-iterator-returned', for non-iterators
      returned by '__iter__'.

    * Add new checks for unpacking non-sequences in assignments
      (unpacking-non-sequence) as well as unbalanced tuple unpacking
      (unbalanced-tuple-unpacking).

    * useless-else-on-loop not emited if there is a break in the
      else clause of inner loop (#117).

    * don't mark `input` as a bad function when using python3 (#110).

    * badly-implemented-container caused several problems in its
      current implementation. Deactivate it until we have something
      better. See #112 for instance.

    * Use attribute regexp for properties in python3, as in python2

    * Create the PYLINTHOME directory when needed, it might fail and lead to
      spurious warnings on import of pylint.config.

    * Fix setup.py so that pylint properly install on Windows when using python3

    * Various documentation fixes and enhancements

    * Fix issue #55 (false-positive trailing-whitespace on Windows)



2013-08-06  --  1.0.0
    * Add check for the use of 'exec' function

    * New --msg-template option to control output, deprecating "msvc" and
      "parseable" output formats as well as killing `--include-ids` and `--symbols`
      options

    * Do not emit [fixme] for every line if the config value 'notes'
      is empty, but [fixme] is enabled.

    * Emit warnings about lines exceeding the column limit when
      those lines are inside multiline docstrings.

    * Do not double-check parameter names with the regex for parameters and
      inline variables.

    * Added a new warning missing-final-newline (C0304) for files missing
      the final newline.

    * Methods that are decorated as properties are now treated as attributes
      for the purposes of name checking.

    * Names of derived instance class member are not checked any more.

    * Names in global statements are now checked against the regular
      expression for constants.

    * For toplevel name assignment, the class name regex will be used if
      pylint can detect that value on the right-hand side is a class
      (like collections.namedtuple()).

    * Simplified invalid-name message

    * Added a new warning invalid-encoded-data (W0512) for files that
      contain data that cannot be decoded with the specified or
      default encoding.

    * New warning bad-open-mode (W1501) for calls to open (or file) that
      specify invalid open modes (Original implementation by Sasha Issayev).

    * New warning old-style-class (C1001) for classes that do not have any
      base class.

    * Add new name type 'class_attribute' for attributes defined
      in class scope. By default, allow both const and variable names.

    * New warning trailing-whitespace (C0303) that warns about
      trailing whitespace.

    * Added a new warning unpacking-in-except (W0712) about unpacking
      exceptions in handlers, which is unsupported in Python 3.

    * Add a configuration option for missing-docstring to
      optionally exempt short functions/methods/classes from
      the check.

    * Add the type of the offending node to missing-docstring
      and empty-docstring.

    * New utility classes for per-checker unittests in testutils.py

    * Do not warn about redefinitions of variables that match the
      dummy regex.

    * Do not treat all variables starting with _ as dummy variables,
      only _ itself.

    * Make the line-too-long warning configurable by adding a regex for lines
      for with the length limit should not be enforced

    * Do not warn about a long line if a pylint disable
      option brings it above the length limit

    * Do not flag names in nested with statements as undefined.

    * Added a new warning 'old-raise-syntax' for the deprecated syntax
      raise Exception, args

    * Support for PEP 3102 and new missing-kwoa (E1125) message for missing
      mandatory keyword argument (logilab.org's #107788)

    * Fix spelling of max-branchs option, now max-branches

    * Added a new base class and interface for checkers that work on the
      tokens rather than the syntax, and only tokenize the input file
      once.

    * Follow astng renaming to astroid

    * bitbucket #37: check for unbalanced unpacking in assignments

    * bitbucket #25: fix incomplete-protocol false positive for read-only
      containers like tuple

    * bitbucket #16: fix False positive E1003 on Python 3 for argument-less super()

    * bitbucket #6: put back documentation in source distribution

    * bitbucket #15: epylint shouldn't hang anymore when there is a large
      output on pylint'stderr

    * bitbucket #7: fix epylint w/ python3

    * bitbucket #3: remove string module from the default list of deprecated
      modules



2013-04-25  --  0.28.0
    * bitbucket #1: fix "dictionary changed size during iteration" crash

    * #74013: new E1310[bad-str-strip-call] message warning when a call to a
      {l,r,}strip method contains duplicate characters (patch by Torsten Marek)

    * #123233: new E0108[duplicate-argument-name] message reporting duplicate
      argument names

    * #81378: emit W0120[useless-else-on-loop] for loops without break

    * #124660: internal dependencies should not appear in external dependencies
      report

    * #124662: fix name error causing crash when symbols are included in output
      messages

    * #123285: apply pragmas for warnings attached to lines to physical source
      code lines

    * #123259: do not emit E0105 for yield expressions inside lambdas

    * #123892: don't crash when attempting to show source code line that can't
      be encoded with the current locale settings

    * Simplify checks for dangerous default values by unifying tests for all
      different mutable compound literals.

    * Improve the description for E1124[redundant-keyword-arg]



2013-02-26  --  0.27.0
    * #20693: replace pylint.el by Ian Eure version (patch by J.Kotta)

    * #105327: add support for --disable=all option and deprecate the
      'disable-all' inline directive in favour of 'skip-file' (patch by
      A.Fayolle)

    * #110840: add messages I0020 and I0021 for reporting of suppressed
      messages and useless suppression pragmas. (patch by Torsten Marek)

    * #112728: add warning E0604 for non-string objects in __all__
      (patch by Torsten Marek)

    * #120657: add warning W0110/deprecated-lambda when a map/filter
      of a lambda could be a comprehension (patch by Martin Pool)

    * #113231: logging checker now looks at instances of Logger classes
      in addition to the base logging module. (patch by Mike Bryant)

    * #111799: don't warn about octal escape sequence, but warn about \o
      which is not octal in Python (patch by Martin Pool)

    * #110839: bind <F5> to Run button in pylint-gui

    * #115580: fix erroneous W0212 (access to protected member) on super call
      (patch by Martin Pool)

    * #110853: fix a crash when an __init__ method in a base class has been
      created by assignment rather than direct function definition (patch by
      Torsten Marek)

    * #110838: fix pylint-gui crash when include-ids is activated (patch by
      Omega Weapon)

    * #112667: fix emission of reimport warnings for mixed imports and extend
      the testcase (patch by Torsten Marek)

    * #112698: fix crash related to non-inferable __all__ attributes and
      invalid __all__ contents (patch by Torsten Marek)

    * Python 3 related fixes:

    * #110213: fix import of checkers broken with python 3.3, causing
        "No such message id W0704" breakage

    * #120635: redefine cmp function used in pylint.reporters

    * Include full warning id for I0020 and I0021 and make sure to flush
      warnings after each module, not at the end of the pylint run.
      (patch by Torsten Marek)

    * Changed the regular expression for inline options so that it must be
      preceeded by a # (patch by Torsten Marek)

    * Make dot output for import graph predictable and not depend
      on ordering of strings in hashes. (patch by Torsten Marek)

    * Add hooks for import path setup and move pylint's sys.path
      modifications into them. (patch by Torsten Marek)



2012-10-05  --  0.26.0
    * #106534: add --ignore-imports option to code similarity checking
      and 'symilar' command line tool (patch by Ry4an Brase)

    * #104571: check for anomalous backslash escape, introducing new
      W1401 and W1402 messages (patch by Martin Pool)

    * #100707: check for boolop being used as exception class, introducing
      new W0711 message (patch by Tim Hatch)

    * #4014: improve checking of metaclass methods first args, introducing
      new C0204 message (patch by lothiraldan@gmail.com finalized by sthenault)

    * #4685: check for consistency of a module's __all__ variable,
      introducing new E0603 message

    * #105337: allow custom reporter in output-format (patch by Kevin Jing Qiu)

    * #104420: check for protocol completness and avoid false R0903
      (patch by Peter Hammond)

    * #100654: fix grammatical error for W0332 message (using 'l' as
      long int identifier)

    * #103656: fix W0231 false positive for missing call to object.__init__
      (patch by lothiraldan@gmail.com)

    * #63424: fix similarity report disabling by properly renaming it to RP0801

    * #103949: create a console_scripts entry point to be used by
      easy_install, buildout and pip

    * fix cross-interpreter issue (non compatible access to __builtins__)

    * stop including tests files in distribution, they causes crash when
      installed with python3 (#72022, #82417, #76910)



2012-07-17  --  0.25.2
    * #93591: Correctly emit warnings about clobbered variable names when an
      except handler contains a tuple of names instead of a single name.
      (patch by tmarek@google.com)

    * #7394: W0212 (access to protected member) not emited on assigments
      (patch by lothiraldan@gmail.com)

    * #18772; no prototype consistency check for mangled methods (patch by
      lothiraldan@gmail.com)

    * #92911: emit W0102 when sets are used as default arguments in functions
      (patch by tmarek@google.com)

    * #77982: do not emit E0602 for loop variables of comprehensions
      used as argument values inside a decorator (patch by tmarek@google.com)

    * #89092: don't emit E0202 (attribute hiding a method) on @property methods

    * #92584: fix pylint-gui crash due to internal API change

    * #87192: fix crash when decorators are accessed through more than one dot
      (for instance @a.b is fine, @a.b.c crash)

    * #88914: fix parsing of --generated-members options, leading to crash
      when using a regexp value set

    * fix potential crashes with utils.safe_infer raising InferenceError



2011-12-08  --  0.25.1
    * #81078: Warn if names in  exception handlers clobber overwrite
      existing names (patch by tmarek@google.com)

    * #81113: Fix W0702 messages appearing with the wrong line number.
      (patch by tmarek@google.com)

    * #50461, #52020, #51222: Do not issue warnings when using 2.6's
      property.setter/deleter functionality (patch by dneil@google.com)

    * #9188, #4024: Do not trigger W0631 if a loop variable is assigned
      in the else branch of a for loop.



2011-10-07  --  0.25.0
    * #74742: make allowed name for first argument of class method configurable
      (patch by Google)

    * #74087: handle case where inference of a module return YES; this avoid
      some cases of "TypeError: '_Yes' object does not support indexing" (patch
      by Google)

    * #74745: make "too general" exception names configurable (patch by Google)

    * #74747: crash occurs when lookup up a special attribute in class scope
      (patch by google)

    * #76920: crash if on eg "pylint --rcfile" (patch by Torsten Marek)

    * #77237: warning for E0202 may be very misleading

    * #73941: HTML report messages table is badly rendered



2011-07-18  --  0.24.0
    * #69738: add regular expressions support for "generated-members"

    * ids of logging and string_format checkers have been changed:
      logging: 65 -> 12, string_format: 99 -> 13
      Also add documentation to say that ids of range 1-50 shall be reserved
      to pylint internal checkers

    * #69993: Additional string format checks for logging module:
      check for missing arguments, too many arguments, or invalid string
      formats in the logging checker module. Contributed by Daniel Arena

    * #69220: add column offset to the reports. If you've a custom reporter,
      this change may break it has now location gain a new item giving the
      column offset.

    * #60828: Fix false positive in reimport check

    * #70495: absolute imports fail depending on module path (patch by Jacek Konieczny)

    * #22273: Fix --ignore option documentation to match reality



2011-01-11  --  0.23.0
    * documentation update, add manpages

    * several performance improvements

    * finalize python3 support

    * new W0106 warning 'Expression "%s" is assigned to nothing'

    * drop E0501 and E0502 messages about wrong source encoding: not anymore
      interesting since it's a syntax error for python >= 2.5 and we now only
      support this python version and above.

    * don't emit W0221 or W0222 when methods as variable arguments (eg \*arg
      and/or \*\*args). Patch submitted by Charles Duffy.



2010-11-15  --  0.22.0
    * python versions: minimal python3.x support; drop python < 2.5 support



2010-10-27  --  0.21.4
    * fix #48066: pylint crashes when redirecting output containing non-ascii characters

    * fix #19799: "pylint -blah" exit with status 2

    * update documentation



2010-09-28  --  0.21.3
    * restored python 2.3 compatibility. Along with logilab-astng
      0.21.3 and logilab-common 0.52, this will much probably be the
      latest release supporting python < 2.5.



2010-08-26  --  0.21.2
    * fix #36193: import checker raise exception on cyclic import

    * fix #28796: regression in --generated-members introduced pylint 0.20

    * some documentation cleanups



2010-06-04  --  0.21.1
    * fix #28962: pylint crash with new options, due to missing stats data while
      writing the Statistics by types report

    * updated man page to 0.21 or greater command line usage (fix debian #582494)



2010-05-11  --  0.21.0
    * command line updated (closes #9774, #9787, #9992, #22962):

    * all enable-* / disable-* options have been merged into --enable / --disable

    * BACKWARD INCOMPATIBLE CHANGE: short name of --errors-only becomes -E, -e being
      affected to --enable

    * pylint --help output much simplified, with --long-help available to get the
      complete one

    * revisited gui, thanks to students from Toronto university (they are great
      contributors to this release!)

    * fix #21591: html reporter produces no output if reports is set to 'no'

    * fix #4581: not Missing docstring (C0111) warning if a method is overridden

    * fix #4683: Non-ASCII characters count double if utf8 encode

    * fix #9018: when using defining-attr-method, method order matters

    * fix #4595: Comma not followed by a space should not occurs on trailing comma
      in list/tuple/dict definition

    * fix #22585: [Patch] fix man warnings for pyreverse.1 manpage

    * fix #20067: AttributeError: 'NoneType' object has no attribute 'name' with with



2010-03-01  --  0.20.0
    * fix #19498: fix windows batch file

    * fix #19339: pylint.el : non existing py-mod-map
      (closes Debian Bug report logs - #475939)

    * implement #18860, new W0199 message on assert (a, b)

    * implement #9776, 'W0150' break or return statement in finally block may
      swallow exception.

    * fix #9263, __init__ and __new__ are checked for unused arguments

    * fix #20991, class scope definitions ignored in a genexpr

    * fix #5975, Abstract intermediate class not recognized as such

    * fix #5977, yield and return statement have their own counters, no more R0911
      (Too many return statements) when a function have many yield stamtements

    * implement #5564, function / method arguments with leading "_" are ignored in
      arguments / local variables count.

    * implement #9982, E0711 specific error message when raising NotImplemented

    * remove --cache-size option



2009-12-18  --  0.19.0
    * implement #18947, #5561: checker for function arguments

    * include James Lingard string format checker

    * include simple message (ids) listing by Vincent Férotin (#9791)

    * --errors-only does not hide fatal error anymore

    * include james Lingard patches for ++/-- and duplicate key in dicts

    * include James Lingard patches for function call arguments checker

    * improved flymake code and doc provided by Derek Harland

    * refactor and fix the imports checker

    * fix #18862: E0601 false positive with lambda functions

    * fix #8764: More than one statement on a single line false positive with
      try/except/finally

    * fix #9215: false undefined variable error in lambda function

    * fix for w0108 false positive (Nathaniel)

    * fix test/fulltest.sh

    * #5821 added a utility function to run pylint in another process (patch provide by Vincent Férotin)



2009-03-25  --  0.18.0
    * tests ok with python 2.4, 2.5, 2.6. 2.3 not tested

    * fix #8687, W0613 false positive on inner function

    * fix #8350, C0322 false positive on multi-line string

    * fix #8332: set E0501 line no to the first line where non ascii character
      has been found

    * avoid some E0203 / E0602 false negatives by detecting respectively
      AttributeError / NameError

    * implements #4037: don't issue W0142 (* or ** magic) when they are barely
      passed from */** arguments

    * complete #5573: more complete list of special methods, also skip W0613
      for python internal method

    * don't show information messages by default

    * integration of Yuen Ho Wong's patches on emacs lisp files



2009-03-19  --  0.17.0
    * semicolon check : move W0601 to W0301

    * remove rpython : remove all rpython checker, modules and tests

    * astng 0.18 compatibility: support for _ast module modifies interfaces



2009-01-28  --  0.16.0
    * change [en|dis]able-msg-cat options: only accept message categories
      identified by their first letter (eg IRCWEF) without the need for comma
      as separator

    * add epylint.bat script to fix Windows installation

    * setuptools/easy_install support

    * include a modified version of Maarten ter Huurne patch to avoid W0613
      warning on arguments from overridden method

    * implement #5575  drop dumb W0704 message) by adding W0704 to ignored
      messages by default

    * new W0108 message, checking for suspicious lambda (provided by  Nathaniel
      Manista)

    * fix W0631, false positive reported by Paul Hachmann

    * fix #6951: false positive with W0104

    * fix #6949

    * patches by Mads Kiilerich:

    * implement #4691, make pylint exits with a non zero return
      status if any messages other then Information are issued

    * fix #3711, #5626 (name resolution bug w/ decorator and class members)

    * fix #6954



2008-10-13  --  0.15.2
    * fix #5672: W0706 weirdness ( W0706 removed )

    * fix #5998: documentation points to wrong url for mailing list

    * fix #6022: no error message on wrong module names

    * fix #6040: pytest doesn't run test/func_test.py



2008-09-15  --  0.15.1
    * fix #4910: default values are missing in manpage

    * fix #5991: missing files in 0.15.0 tarball

    * fix #5993: epylint should work with python 2.3



2008-09-10  --  0.15.0
    * include pyreverse package and class diagram generation

    * included Stefan Rank's patch to deal with 2.4 relative import

    * included Robert Kirkpatrick's tutorial and typos fixes

    * fix bug in reenabling message

    * fix #2473: invoking pylint on __init__.py (hopefully)

    * typecheck: acquired-members option has been dropped in favor of the more
      generic generated-members option. If the zope option is set, the behaviour
      is now to add some default values to generated-members.

    * flymake integration: added bin/epylint and elisp/pylint-flymake.el



2008-01-14  --  0.14.0
    * fix #3733: Messages (dis)appear depending on order of file names

    * fix #4026: pylint.el should require compile

    * fix a bug in colorized reporter, spotted by Dave Borowitz

    * applied patch from Stefan Rank to avoid W0410 false positive when
      multiple "from __future__" import statements

    * implement #4012: flag back tick as deprecated (new W0333 message)

    * new ignored-class option on typecheck checker allowing to skip members
      checking based on class name (patch provided by Thomas W Barr)



2007-06-07  --  0.13.2
    * fix disable-checker option so that it won't accidentally enable the
      rpython checker which is disabled by default

    * added note about the gedit plugin into documentation



2007-03-02  --  0.13.1
    * fix some unexplained 0.13.0 packaging issue which led to a bunch of
      files missing from the distribution



2007-02-28  --  0.13.0
    * new RPython (Restricted Python) checker for PyPy fellow or people
      wanting to get a compiled version of their python program using the
      translator of the PyPy project. For more information about PyPy or
      RPython, visit http://codespeak.net/pypy/

    * new E0104 and E0105 messages introduced to respectively warn about
      "return" and "yield" outside function or method

    * new E0106 message when "yield" and "return something" are mixed in a
      function or method

    * new W0107 message for unnecessary pass statement

    * new W0614 message to differentiate between unused `import X` and
      unused `from X import *` (#3209, patch submitted by Daniel Drake)

    * included Daniel Drake's patch to have a different message E1003 instead of
      E1001 when a missing member is found but an inference failure has been
      detected

    * msvs reporter for Visual Studio line number reporting (#3285)

    * allow disable-all option inline (#3218, patch submitted by Daniel Drake)

    * --init-hook option to call arbitrary code necessary to set
      environment (eg sys.path) (#3156)

    * One more Daniel's patch fixing a command line option parsing
      problem, this'll definitely be the DDrake release :)

    * fix #3184: crashes on "return" outside function

    * fix #3205: W0704 false positive

    * fix #3123: W0212 false positive on static method

    * fix #2485: W0222 false positive

    * fix #3259: when a message is explicitly enabled, check the checker
      emitting it is enabled



2006-11-23  --  0.12.2
    * fix #3143: W0233 bug w/ YES objects

    * fix #3119: Off-by-one error counting lines in a file

    * fix #3117: ease sys.stdout overriding for reporters

    * fix #2508: E0601 false positive with lambda

    * fix #3125: E1101 false positive and a message duplication. Only the last part
      is actually fixed since the initial false positive is due to dynamic setting of
      attributes on the decimal.Context class.

    * fix #3149: E0101 false positives and introduced E0100 for generator __init__
      methods

    * fixed some format checker false positives



2006-09-25  --  0.12.1
    * fixed python >= 2.4 format false positive with multiple lines statement

    * fixed some 2.5 issues

    * fixed generator expression scope bug (depends on astng 0.16.1)

    * stop requiring __revision__



2006-08-10  --  0.12.0
    * usability changes:

        * parseable, html and color options are now handled by a single
          output-format option

        * enable-<checkerid> and disable-all options are now handled by
          two (exclusive) enable-checker and disable-checker options
          taking a comma separated list of checker names as value

        * renamed debug-mode option to errors-only

    * started a reference user manual

    * new W0212 message for access to protected member from client code
      (close #14081)

    * new W0105 and W0106 messages extracted from W0104 (statement seems
      to have no effect) respectively when the statement is actually string
      (that's sometimes used instead of comments for documentation) or an
      empty  statement generated by a useless semicolon

    * reclassified W0302 to C0302

    * fix so that global messages are not anymore connected to the last
      analyzed module (close #10106)

    * fix some bugs related to local disabling of messages

    * fix cr/lf pb when generating the rc file on windows platforms



2006-04-19  --  0.11.0
    * fix crash caused by the exceptions checker in some case

    * fix some E1101 false positive with abstract method or classes defining
      __getattr__

    * dirty fix to avoid "_socketobject" has not "connect" member. The actual
      problem is that astng isn't able to understand the code used to create
      socket.socket object with exec

    * added an option in the similarity checker to ignore docstrings, enabled
      by default

    * included patch from Benjamin Niemann to allow block level
      enabling/disabling of messages



2006-03-06  --  0.10.0
    * WARNING, this release include some configuration changes (see below),
      so you may have to check and update your own configuration file(s) if
      you use one

    * this release require the 0.15 version of astng or superior (it will save
      you a lot of pylint crashes...)

    * W0705 has been reclassified to E0701, and is now detecting more
      inheriting problem, and a false positive when empty except clause is
      following an Exception catch has been fixed (close #10422)

    * E0212 and E0214 (metaclass/class method should have mcs/cls as first
      argument have been reclassified to C0202 and C0203 since this not as
      well established as "self" for instance method (E0213)

    * W0224 has been reclassified into F0220 (failed to resolve interfaces
      implemented by a class)

    * a new typecheck checker, introducing the following checks:

        - E1101, access to unexistent member (implements #10430), remove
          the need of E0201 and so some options has been moved from the
          classes checker to this one
        - E1102, calling a non callable object
        - E1111 and W1111 when an assignment is done on a function call but the
          inferred function returns None (implements #10431)

    * change in the base checker:

        - checks module level and instance attribute names (new const-rgx
          and attr-rgx configuration option) (implements #10209  and
          #10440)
        - list comprehension and generator expression variables have their
          own regular expression  (the inlinevar-rgx option) (implements
          #9146)
        - the C0101 check with its min-name-length option has
          been removed (this can be specified in the regxp after all...)
        - W0103 and W0121 are now handled by the variables checker
          (W0103 is now W0603 and W0604 has been splitted into different messages)
        - W0131 and W0132 messages  have been reclassified to C0111 and
          C0112 respectively
        - new W0104 message on statement without effect

    * regexp support for dummy-variables (dummy-variables-rgx option
      replace dummy-variables) (implements #10027)

    * better global statement handling, see W0602, W0603, W0604 messages
      (implements #10344 and #10236)

    * --debug-mode option, disabling all checkers without error message
      and filtering others to only display error

    * fixed some R0201 (method could be a function) false positive



2006-01-10  --  0.9.0
    * a lot of updates to follow astng 0.14 API changes, so install
      logilab-astng  0.14 or greater before using this version of pylint

    * checker number 10 ! newstyle will search for problems regarding old
      style / new style classes usage problems (rely on astng 0.14 new
      style detection feature)

    * new 'load-plugins' options to load additional pylint plugins (usable
      from the command line or from a configuration file) (implements
      #10031)

    * check if a "pylintrc" file exists in the current working directory
      before using the one specified in the PYLINTRC environment variable
      or the default ~/.pylintrc or /etc/pylintrc

    * fixed W0706 (Identifier used to raise an exception is assigned...)
      false positive and reraising a catched exception instance

    * fixed E0611 (No name get in module blabla) false positive when accessing
      to a class'__dict__

    * fixed some E0203 ("access to member before its definition") false
      positive

    * fixed E0214 ("metaclass method first argument should be mcs) false
      positive with staticmethod used on a metaclass

    * fixed packaging which was missing the test/regrtest_data directory

    * W0212 (method could be a function) has been reclassified in the
      REFACTOR category as R0201, and is no more considerer when a method
      overrides an abstract method from an ancestor class

    * include module name in W0401 (wildcard import), as suggested by
      Amaury

    * when using the '--parseable', path are written relative to the
      current working directory if in a sub-directory of it (#9789)

    * 'pylint --version' shows logilab-astng and logilab-common versions

    * fixed pylint.el to handle space in file names

    * misc lint style fixes



2005-11-07  --  0.8.1
    * fix "deprecated module" false positive when the code imports a
      module whose name starts with a deprecated module's name (close
      #10061)

    * fix "module has no name __dict__" false positive (close #10039)

    * fix "access to undefined variable __path__" false positive (close
      #10065)

    * fix "explicit return in __init__" false positive when return is
      actually in an inner function (close #10075)



2005-10-21  --  0.8.0
    * check names imported from a module exists in the module (E0611),
      patch contributed by Amaury Forgeot d'Arc

    * print a warning (W0212) for methods that could be a function
      (implements #9100)

    * new --defining-attr-methods option on classes checker

    * new --acquired-members option on the classes checker, used when
      --zope=yes to avoid false positive on acquired attributes (listed
      using this new option) (close #8616)

    * generate one E0602 for each use of an undefined variable
      (previously, only one for the first use but not for the following)
      (implements #1000)

    * make profile option saveable

    * fix Windows .bat file,  patch contributed by Amaury Forgeot d'Arc

    * fix one more false positive for E0601 (access before definition)
      with for loop such as "for i in range(10): print i" (test
      func_noerror_defined_and_used_on_same_line)

    * fix false positive for E0201 (undefined member) when accessing to
      __name__ on a class object

    * fix astng checkers traversal order

    * fix bug in format checker when parsing a file from a platform
      using different new line characters (close #9239)

    * fix encoding detection regexp

    * fix --rcfile handling (support for --rcfile=file, close #9590)



2005-05-27  --  0.7.0
    * WARNING: pylint is no longer a logilab subpackage. Users may have to
      manually remove the old logilab/pylint directory.

    * introduce a new --additional-builtins option to handle user defined
      builtins

    * --reports option has now -r as short alias, and -i for --include-ids

    * fix a bug in the variables checker which may causing some false
      positives when variables are defined and used within the same
      statement (test func_noerror_defined_and_used_on_same_line)

    * this time, real fix of the "disable-msg in the config file" problem,
      test added to unittest_lint

    * fix bug with --list-messages and python -OO

    * fix possible false positive for W0201



2005-04-14  --  0.6.4
    * allow to parse files without extension when a path is given on the
      command line (test noext)

    * don't fail if we are unable to read an inline option  (e.g. inside a
      module), just produce an information message (test func_i0010)

    * new message E0103 for break or continue outside loop (close #8883,
      test func_continue_not_in_loop)

    * fix bug in the variables checker, causing non detection of some
      actual name error (close #8884, test
      func_nameerror_on_string_substitution)

    * fix bug in the classes checker which was making pylint crash if
      "object" is assigned in a class inheriting from it (test
      func_noerror_object_as_class_attribute)

    * fix problem with the similar checker when related options are
      defined in a configuration file

    * new --generate-man option to generate pylint's man page (require the
      latest logilab.common (>= 0.9.3)

    * packaged (generated...) man page



2005-02-24  --  0.6.3
    * fix scope problem which may cause false positive and true negative
      on E0602

    * fix problem with some options such as disable-msg causing error when
      they are coming from the configuration file



2005-02-16  --  0.6.2
    * fix false positive on E0201 ("access to undefined member") with
      metaclasses

    * fix false positive on E0203 ("access to member before its
      definition") when attributes are defined in a parent class

    * fix false positive on W0706 ("identifier used to raise an exception
      assigned to...")

    * fix interpretation of "\t" as value for the indent-string
      configuration variable

    * fix --rcfile so that --rcfile=pylintrc (only --rcfile pylintrc was
      working in earlier release)

    * new raw checker example in the examples/ directory



2005-02-04  --  0.6.1
    * new --rcfile option to specify the configuration file without the
      PYLINTRC environment variable

    * added an example module for a custom pylint checker (see the
      example/ directory)

    * some fixes to handle fixes in common 0.9.1 (should however still working
      with common 0.9.0, even if upgrade is recommended)



2005-01-20  --  0.6.0
    * refix pylint emacs mode

    * no more traceback when just typing "pylint"

    * fix a bug which may cause crashes on resolving parent classes

    * fix problems with the format checker: don't chock on files
      containing multiple CR, avoid C0322, C0323, C0324 false positives
      with triple quoted string with quote inside

    * correctly detect access to member defined latter in __init__ method

    * now depends on common 0.8.1 to fix problem with interface resolution
      (close #8606)

    * new --list-msgs option describing available checkers and their
      messages

    * added windows specific documentation to the README file, contributed
      by Brian van den Broek

    * updated doc/features.txt (actually this file is now generated using
      the --list-msgs option), more entries into the FAQ

    * improved tests coverage



2004-10-19  --  0.5.0
    * avoid to import analyzed modules !

    * new Refactor and Convention message categories. Some Warnings have been
      remaped into those new categories

    * added "similar", a tool to find copied and pasted lines of code,
      both using a specific command line tool and integrated as a
      pylint's checker

    * imports checker may report import dependencies as a dot graph

    * new checker regrouping most Refactor detection (with some new metrics)

    * more command line options storable in the configuration file

    * fix bug with total / undocumented number of methods



2004-07-08  --  0.4.2
    * fix pylint emacs mode

    * fix classes checkers to handler twisted interfaces



2004-05-14  --  0.4.1
    * fix the setup.py script to allow bdist_winst (well, the generated
      installer has not been tested...) with the necessary
      logilab/__init__.py file

    * fix file naming convention as suggested by Andreas Amoroso

    * fix stupid crash bug with bad method names



2004-05-10  --  0.4.0
    * fix file path with --parsable

    * --parsable option has been renamed to --parseable

    * added patch from Andreas Amoroso to output message to files instead
      of standard output

    * added Run to the list of correct variable names

    * fix variable names regexp and checking of local classes names

    * some basic handling of metaclasses

    * no-docstring-rgx apply now on classes too

    * new option to specify a different regexp for methods than for
      functions

    * do not display the evaluation report when no statements has been
      analysed

    * fixed crash with a class nested in a method

    * fixed format checker to deals with triple quoted string and
      lines with code and comment mixed

    * use logilab.common.ureports to layout reports



2004-02-17  --  0.3.3
    * added a parsable text output, used when the --parsable option is
      provided

    * added an emacs mode using this output, available in the distrib's
      elisp directory

    * fixed some typos in messages

    * change include-ids options to yn, and allow it to be in the
      configuration file

    * do not chock on corrupted stats files

    * fixed bug in the format checker which may stop pylint execution

    * provide scripts for unix and windows to wrap the minimal pylint tk
      gui



2003-12-23  --  0.3.2
    * html-escape messages in the HTML reporter (bug reported by Juergen
      Hermann)

    * added "TODO" to the list of default note tags

    * added "rexec" to the list of default deprecated modules

    * fixed typos in some messages



2003-12-05  --  0.3.1
    * bug fix in format and classes checkers

    * remove print statement from imports checkers

    * provide a simple tk gui, essentially useful for windows users



2003-11-20  --  0.3.0
    * new exceptions checker, checking for string exception and empty
      except clauses.

    * imports checker checks for reimport of modules

    * classes checker checks for calls to ancestor's __init__ and abstract
      method not overridden. It doesn't complain anymore for unused import in
      __init__ files, and provides a new option ignore-interface-methods,
      useful when you're using zope Interface implementation in your project

    * base checker checks for black listed builtins call (controled by the
      bad-functions option) and for use of * and **

    * format checker checks for use of <> and "l" as long int marker

    * major internal API changes

    * use the rewrite of astng, based on compiler.ast

    * added unique id for messages, as suggested by Wolfgang Grafen

    * added unique id for reports

    * can take multiple modules or files as argument

    * new options command line options : --disable-msg, --enable-msg,
      --help-msg, --include-ids, --reports, --disable-report, --cache-size

    * --version shows the version of the python interpreter

    * removed some options which are now replaced by [en|dis]able-msg, or
      disable-report

    * read disable-msg and enable-msg options in source files (should be
      in comments on the top of the file, in the form
      "# pylint: disable-msg=W0402"

    * new message for modules importing themselves instead of the "cyclic
      import" message

    * fix bug with relative and cyclic imports

    * fix bug in imports checker (cycle was not always detected)

    * still fixes in format checker : don't check comment and docstring,
      check first line after an indent

    * black and white list now apply to all identifiers, not only
      variables,  so changed the configuration option from
      (good|bad)-variable-names to (good|bad)-names

    * added string, rexec and Bastion to the default list of deprecated
      modules

    * do not print redefinition warning for function/class/method defined
      in mutually exclusive branches



2003-10-10  --  0.2.1
    * added some documentation, fixed some typos

    * set environment variable PYLINT_IMPORT to 1 during pylint execution.

    * check that variables "imported" using the global statement exist

    * indentation problems are now warning instead of errors

    * fix checkers.initialize to try to load all files with a known python
      extension (patch from wrobell)

    * fix a bunch of messages

    * fix sample configuration file

    * fix the bad-construction option

    * fix encoding checker

    * fix format checker



2003-09-12  --  0.2.0
    * new source encoding / FIXME checker (pep 263)

    * new --zope option which trigger Zope import. Useful to check Zope
      products code.

    * new --comment option which enable the evaluation note comment
      (disabled by default).

    * a ton of bug fixes

    * easy functional test infrastructure



2003-06-18  --  0.1.2
    * bug fix release

    * remove dependency to pyreverse



2003-06-01  --  0.1.1
    * much more functionalities !



2003-05-19  --  0.1
    * initial release<|MERGE_RESOLUTION|>--- conflicted
+++ resolved
@@ -2,7 +2,10 @@
 --------------------
 
 --
-<<<<<<< HEAD
+
+    * Property methods are shown as attributes instead of functions in
+      pyreverse class diagrams. Closes Issue #284
+
     * Add a new refactoring error, 'too-many-nested-blocks', which is emitted
       when a function or a method has too many nested blocks, which makes the
       code less readable and harder to understand. Closes issue #668.
@@ -32,10 +35,6 @@
     * Make 'no-self-use' checker not emit a warning if there is a 'super()'
       call inside the method.
       Closes issue #667.
-=======
-    * Property methods are shown as attributes instead of functions in
-      pyreverse class diagrams. Closes Issue #284
->>>>>>> 0c173062
 
     * Add checker to identify multiple imports on one line.
       Closes issue #598.
