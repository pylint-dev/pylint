--- conflicted
+++ resolved
@@ -2,16 +2,14 @@
 --------------------
 
 --
-<<<<<<< HEAD
     * Add a new error, 'not-context-manager', emitted when something
       that doesn't implement __enter__ and __exit__ is used in a with
       statement.
-=======
+
     * Add a new warning, 'confusing-with-statement', emitted by the
       base checker, when an ambiguous looking with statement is used.
       For example `with open() as first, second` which looks like a
       tuple assignment but is actually 2 context managers.
->>>>>>> 8f06035d
 
     * Add a new warning, 'duplicate-except', emitted when there is an
       exception handler which handles an exception type that was handled
