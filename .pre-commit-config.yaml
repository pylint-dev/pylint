ci:
  skip: [pylint]

repos:
  - repo: https://github.com/pre-commit/pre-commit-hooks
    rev: v4.1.0
    hooks:
      - id: trailing-whitespace
        exclude: "tests/functional/t/trailing_whitespaces.py|tests/pyreverse/data/.*.html"
      - id: end-of-file-fixer
        exclude: "tests/functional/m/missing/missing_final_newline.py|tests/functional/t/trailing_newlines.py"
  - repo: https://github.com/myint/autoflake
    rev: v1.4
    hooks:
      - id: autoflake
        exclude: &fixtures tests/functional/|tests/input|doc/data/messages|tests(/\w*)*data/
        args:
          - --in-place
          - --remove-all-unused-imports
          - --expand-star-imports
          - --remove-duplicate-keys
          - --remove-unused-variables
  - repo: https://github.com/Pierre-Sassoulas/copyright_notice_precommit
    rev: 0.1.2
    hooks:
      - id: copyright-notice
        args: ["--notice=script/copyright.txt", "--enforce-all"]
        exclude: tests/functional/|tests/input|doc/data/messages|examples/|setup.py|tests(/\w*)*data/
        types: [python]
  - repo: https://github.com/asottile/pyupgrade
    rev: v2.31.1
    hooks:
      - id: pyupgrade
        args: [--py36-plus]
        exclude: *fixtures
  - repo: https://github.com/PyCQA/isort
    rev: 5.10.1
    hooks:
      - id: isort
<<<<<<< HEAD
        exclude: doc/data/messages/r/reimported/|u/ungrouped-imports/bad.py
=======
        exclude: doc/data/messages/{r/reimported,u/ungrouped-imports}/bad.py
>>>>>>> 40cf31a1
  - repo: https://github.com/psf/black
    rev: 22.3.0
    hooks:
      - id: black
        args: [--safe, --quiet]
        exclude: *fixtures
  - repo: https://github.com/Pierre-Sassoulas/black-disable-checker
    rev: 1.0.1
    hooks:
      - id: black-disable-checker
  - repo: https://github.com/PyCQA/flake8
    rev: 4.0.1
    hooks:
      - id: flake8
        additional_dependencies: [flake8-typing-imports==1.12.0]
        exclude: *fixtures
  - repo: local
    hooks:
      - id: pylint
        name: pylint
        entry: pylint
        language: system
        types: [python]
        args: ["-rn", "-sn", "--rcfile=pylintrc", "--fail-on=I"]
        exclude: tests/functional/|tests/input|tests(/\w*)*data/|doc/
      - id: fix-documentation
        name: Fix documentation
        entry: python3 -m script.fix_documentation
        language: system
        types: [text]
        files: ^(ChangeLog|doc/whatsnew/\d+\.\d+\.rst)
  - repo: https://github.com/myint/rstcheck
    rev: "3f92957478422df87bd730abde66f089cc1ee19b"
    hooks:
      - id: rstcheck
        args: ["--ignore-roles=func,class,mod", "--report=warning"]
        types: [text] # necessary to include ChangeLog file
        files: ^(ChangeLog|doc/(.*/)*.*\.rst)
  - repo: https://github.com/pre-commit/mirrors-mypy
    rev: v0.942
    hooks:
      - id: mypy
        name: mypy
        entry: mypy
        language: python
        types: [python]
        args: []
        require_serial: true
        additional_dependencies: ["platformdirs==2.2.0", "types-pkg_resources==0.1.3"]
        exclude: tests/functional/|tests/input|tests(/.*)+/conftest.py|doc/data/messages|tests(/\w*)*data/
  - repo: https://github.com/pre-commit/mirrors-prettier
    rev: v2.6.2
    hooks:
      - id: prettier
        args: [--prose-wrap=always, --print-width=88]
        exclude: tests(/\w*)*data/
  - repo: https://github.com/DanielNoord/pydocstringformatter
    rev: v0.5.3
    hooks:
      - id: pydocstringformatter
        exclude: *fixtures
        args: ["--split-summary-body", "--max-summary-lines=2"]
        files: "pylint"<|MERGE_RESOLUTION|>--- conflicted
+++ resolved
@@ -37,11 +37,7 @@
     rev: 5.10.1
     hooks:
       - id: isort
-<<<<<<< HEAD
-        exclude: doc/data/messages/r/reimported/|u/ungrouped-imports/bad.py
-=======
         exclude: doc/data/messages/{r/reimported,u/ungrouped-imports}/bad.py
->>>>>>> 40cf31a1
   - repo: https://github.com/psf/black
     rev: 22.3.0
     hooks:
