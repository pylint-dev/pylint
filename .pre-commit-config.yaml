--- conflicted
+++ resolved
@@ -37,11 +37,7 @@
     rev: 5.10.1
     hooks:
       - id: isort
-<<<<<<< HEAD
-        exclude: doc/data/messages/w/wrong-import-order/bad.py
-=======
-        exclude: doc/data/messages/r/reimported/bad.py
->>>>>>> 7a856be8
+        exclude: doc/data/messages/r/reimported/bad.py|doc/data/messages/w/wrong-import-order/bad.py
   - repo: https://github.com/psf/black
     rev: 22.3.0
     hooks:
