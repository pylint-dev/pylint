--- conflicted
+++ resolved
@@ -167,10 +167,8 @@
 
 * Renat Galimov: contributor
 
-<<<<<<< HEAD
-* Mark Roman Miller: fix inline defs in too-many-statements
-=======
 * Thomas Snowden: fix missing-docstring for inner functions
 
 * Mitchell Young: minor adjustment to docparams
->>>>>>> 36a00271
+
+* Mark Roman Miller: fix inline defs in too-many-statements