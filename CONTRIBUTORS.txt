--- conflicted
+++ resolved
@@ -434,8 +434,6 @@
 
 * Sorin Sbarnea: contributor
 
-<<<<<<< HEAD
 * Gergely Kalmár: contributor
-=======
-* Batuhan Taskaya: contributor
->>>>>>> b3b8ed29
+
+* Batuhan Taskaya: contributor