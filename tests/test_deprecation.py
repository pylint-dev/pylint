--- conflicted
+++ resolved
@@ -13,18 +13,6 @@
 
 from pylint import lint
 from pylint.checkers.mapreduce_checker import MapReduceMixin
-<<<<<<< HEAD
-from pylint.config import load_results, save_results
-=======
-from pylint.interfaces import (
-    IAstroidChecker,
-    IChecker,
-    Interface,
-    IRawChecker,
-    IReporter,
-    ITokenChecker,
-)
->>>>>>> 3318aa0c
 from pylint.lint import PyLinter
 from pylint.message import MessageDefinitionStore
 from pylint.utils import FileState
@@ -42,54 +30,6 @@
 
     with pytest.warns(DeprecationWarning):
         MyChecker()
-
-
-<<<<<<< HEAD
-def test_load_and_save_results() -> None:
-    """Test that load_results and save_results are deprecated."""
-    with pytest.warns(DeprecationWarning):
-        save_results(object(), "")  # type: ignore[arg-type]
-    with pytest.warns(DeprecationWarning):
-        load_results("")
-=======
-def test_reporter_implements() -> None:
-    """Test that __implements__ on BaseReporter has been deprecated correctly."""
-
-    class MyReporter(BaseReporter):
-        __implements__ = IReporter
-
-        def _display(self, layout: Section) -> None:
-            ...
-
-    with pytest.warns(DeprecationWarning):
-        MyReporter()
-
-
-def test_checker_implements() -> None:
-    """Test that __implements__ on BaseChecker has been deprecated correctly."""
-
-    class MyChecker(BaseChecker):
-        __implements__ = IAstroidChecker
-
-    with pytest.warns(DeprecationWarning):
-        MyChecker(PyLinter())
-
-
-def test_interfaces() -> None:
-    """Test that all interfaces have been deprecated correctly."""
-    with pytest.warns(DeprecationWarning):
-        Interface()
-    with pytest.warns(DeprecationWarning):
-        IAstroidChecker()
-    with pytest.warns(DeprecationWarning):
-        IReporter()
-    with pytest.warns(DeprecationWarning):
-        IRawChecker()
-    with pytest.warns(DeprecationWarning):
-        IChecker()
-    with pytest.warns(DeprecationWarning):
-        ITokenChecker()
->>>>>>> 3318aa0c
 
 
 def test_filestate() -> None:
