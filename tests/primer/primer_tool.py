--- conflicted
+++ resolved
@@ -201,14 +201,9 @@
         # We want to test all the code we can
         enables = ["--enable-all-extensions", "--enable=all"]
         # Duplicate code takes too long and is relatively safe
-<<<<<<< HEAD
         # TODO: Find a way to allow cyclic-import and compare output correctly
         disables = ["--disable=duplicate-code,cyclic-import"]
-        arguments = data.directories + data.pylint_args + enables + disables
-=======
-        disables = ["--disable=duplicate-code"]
         arguments = data.pylint_args + enables + disables
->>>>>>> 76a41206
         if data.pylintrc_relpath:
             arguments += [f"--rcfile={data.pylintrc_relpath}"]
         output = StringIO()
