--- conflicted
+++ resolved
@@ -24,11 +24,7 @@
 from pylint.lint.parallel import _worker_initialize as worker_initialize
 from pylint.lint.parallel import check_parallel
 from pylint.testutils import GenericTestReporter as Reporter
-<<<<<<< HEAD
-from pylint.typing import FileItem
-=======
-from pylint.typing import CheckerStats
->>>>>>> 22e56c07
+from pylint.typing import FileItem, CheckerStats
 
 
 def _gen_file_data(idx: int = 0) -> FileItem:
