--- conflicted
+++ resolved
@@ -23,7 +23,7 @@
 import os
 import sys
 from os.path import abspath, dirname, join
-from typing import Dict, Iterator
+from typing import Iterator
 
 import astroid
 import pytest
@@ -111,23 +111,12 @@
 def test_check_package___init__(finalize_linter: PyLinter) -> None:
     filename = ["package.__init__"]
     finalize_linter.check(filename)
-<<<<<<< HEAD
-    by_module_stats: Dict[str, Dict[str, int]] = finalize_linter.stats["by_module"]  # type: ignore
-    checked = list(by_module_stats.keys())
-    assert checked == [filename]
-
-    os.chdir(join(REGR_DATA, "package"))
-    finalize_linter.check("__init__")
-    by_module_stats: Dict[str, Dict[str, int]] = finalize_linter.stats["by_module"]  # type: ignore
-    checked = list(by_module_stats.keys())
-=======
     checked = list(finalize_linter.stats["by_module"].keys())
     assert checked == filename
 
     os.chdir(join(REGR_DATA, "package"))
     finalize_linter.check(["__init__"])
     checked = list(finalize_linter.stats["by_module"].keys())
->>>>>>> 56b10611
     assert checked == ["__init__"]
 
 
