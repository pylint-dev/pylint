--- conflicted
+++ resolved
@@ -166,17 +166,10 @@
     assert (
         output.getvalue().strip()
         == (
-<<<<<<< HEAD
             """
 7 similar lines in 2 files
 ==%s:[1:8]
 ==%s:[8:15]
-=======
-            '''
-10 similar lines in 2 files
-==%s:1
-==%s:8
->>>>>>> 6f066733
        arg1: int = 3,
        arg2: Class1 = val1,
        arg3: Class2 = func3(val2),
