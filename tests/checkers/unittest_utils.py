--- conflicted
+++ resolved
@@ -201,17 +201,10 @@
             result_type([], 0, {"0": [(True, "missing")]}, {}, [], {"0": (None, None)}),
         ),
     ]
-<<<<<<< HEAD
-
-    for fmt, result in samples:
-        parse = utils.parse_format_method_string(fmt)
-        assert parse == result
-=======
     for fmt, count in samples:
         keys, num_args, pos_args = utils.parse_format_method_string(fmt)
         keyword_args = len({k for k, _ in keys if not isinstance(k, int)})
         assert keyword_args + num_args + pos_args == count
->>>>>>> 0ac21c76
 
 
 def test_inherit_from_std_ex_recursive_definition() -> None:
