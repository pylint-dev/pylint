# Licensed under the GPL: https://www.gnu.org/licenses/old-licenses/gpl-2.0.html
# For details: https://github.com/pylint-dev/pylint/blob/main/LICENSE
# Copyright (c) https://github.com/pylint-dev/pylint/blob/main/CONTRIBUTORS.txt

from __future__ import annotations

import os
import re
from pathlib import Path
from tempfile import TemporaryDirectory

import pytest
from pytest import CaptureFixture

from pylint.config.exceptions import ArgumentPreprocessingError
from pylint.interfaces import CONFIDENCE_LEVEL_NAMES
from pylint.lint import Run as LintRun
from pylint.testutils import create_files
from pylint.testutils._run import _Run as Run
from pylint.testutils.configuration_test import run_using_a_configuration_file

HERE = Path(__file__).parent.absolute()
REGRTEST_DATA_DIR = HERE / ".." / "regrtest_data"
EMPTY_MODULE = REGRTEST_DATA_DIR / "empty.py"
FIXME_MODULE = REGRTEST_DATA_DIR / "fixme.py"


def check_configuration_file_reader(
    runner: LintRun,
    expected_disabled: set[str] | None = None,
    expected_jobs: int = 10,
    expected_reports_truthey: bool = True,
) -> None:
    """Check that what we initialized the linter with what was expected."""
    if expected_disabled is None:
        # "logging-not-lazy" and "logging-format-interpolation"
        expected_disabled = {"W1201", "W1202"}
    for msgid in expected_disabled:
        assert not runner.linter.is_message_enabled(msgid)
    assert runner.linter.config.jobs == expected_jobs
    assert bool(runner.linter.config.reports) == expected_reports_truthey


def test_can_read_toml_env_variable(tmp_path: Path, file_to_lint_path: str) -> None:
    """We can read and open a properly formatted toml file."""
    config_file = tmp_path / "pyproject.toml"
    config_file.write_text(
        """
[tool.pylint."messages control"]
disable = "logging-not-lazy,logging-format-interpolation"
jobs = "10"
reports = "yes"
"""
    )
    env_var = "tmp_path_env"
    os.environ[env_var] = str(config_file)
    mock_exit, _, runner = run_using_a_configuration_file(
        f"${env_var}", file_to_lint_path
    )
    mock_exit.assert_called_once_with(0)
    check_configuration_file_reader(runner)


def test_unknown_message_id(capsys: CaptureFixture) -> None:
    """Check that we correctly raise a message on an unknown id."""
    Run([str(EMPTY_MODULE), "--disable=12345"], exit=False)
    output = capsys.readouterr()
    assert "Command line:1:0: W0012: Unknown option value for '--disable'" in output.out


def test_unknown_option_name(capsys: CaptureFixture) -> None:
    """Check that we correctly raise a message on an unknown option."""
    with pytest.raises(SystemExit):
        Run([str(EMPTY_MODULE), "--unknown-option=yes"], exit=False)
    output = capsys.readouterr()
    assert "usage: pylint" in output.err
    assert "Unrecognized option" in output.err


def test_unknown_short_option_name(capsys: CaptureFixture) -> None:
    """Check that we correctly raise a message on an unknown short option."""
    with pytest.raises(SystemExit):
        Run([str(EMPTY_MODULE), "-Q"], exit=False)
    output = capsys.readouterr()
    assert "usage: pylint" in output.err
    assert "Unrecognized option" in output.err


def test_unknown_confidence(capsys: CaptureFixture) -> None:
    """Check that we correctly error an unknown confidence value."""
    with pytest.raises(SystemExit):
        Run([str(EMPTY_MODULE), "--confidence=UNKNOWN_CONFIG"], exit=False)
    output = capsys.readouterr()
    assert "argument --confidence: UNKNOWN_CONFIG should be in" in output.err


def test_empty_confidence() -> None:
    """An empty confidence value indicates all errors should be emitted."""
    r = Run([str(EMPTY_MODULE), "--confidence="], exit=False)
    assert r.linter.config.confidence == CONFIDENCE_LEVEL_NAMES


def test_unknown_yes_no(capsys: CaptureFixture) -> None:
    """Check that we correctly error on an unknown yes/no value."""
    with pytest.raises(SystemExit):
        Run([str(EMPTY_MODULE), "--reports=maybe"], exit=False)
    output = capsys.readouterr()
    assert "Invalid yn value 'maybe', should be in " in output.err


def test_unknown_py_version(capsys: CaptureFixture) -> None:
    """Check that we correctly error on an unknown python-version."""
    with pytest.raises(SystemExit):
        Run([str(EMPTY_MODULE), "--py-version=the-newest"], exit=False)
    output = capsys.readouterr()
    assert "the-newest has an invalid format, should be a version string." in output.err


<<<<<<< HEAD
CSV_REGEX_COMMA_CASES = [
    ("foo", ["foo"]),
    ("foo,bar", ["foo", "bar"]),
    ("foo, bar", ["foo", "bar"]),
    ("foo, bar{1,3}", ["foo", "bar{1,3}"]),
]


@pytest.mark.parametrize("in_string,expected", CSV_REGEX_COMMA_CASES)
def test_csv_regex_comma_in_quantifier(in_string, expected) -> None:
    """Check that we correctly parse a comma-separated regex when there are one
    or more commas within quantifier expressions.
    """

    def _template_run(in_string):
        r = Run(
            [str(EMPTY_MODULE), rf"--bad-names-rgx={in_string}"],
            exit=False,
        )
        return r.linter.config.bad_names_rgxs

    assert _template_run(in_string) == [re.compile(regex) for regex in expected]
=======
def test_regex_error(capsys: CaptureFixture) -> None:
    """Check that we correctly error when an an option is passed whose value is an invalid regular expression."""
    with pytest.raises(SystemExit):
        Run(
            [str(EMPTY_MODULE), r"--function-rgx=[\p{Han}a-z_][\p{Han}a-z0-9_]{2,30}$"],
            exit=False,
        )
    output = capsys.readouterr()

    assertString = (
        r"Error in provided regular expression: [\p{Han}a-z_][\p{Han}a-z0-9_]{2,30}$ "
        r"beginning at index 1: bad escape \p"
    )
    assert assertString in output.err


def test_csv_regex_error(capsys: CaptureFixture) -> None:
    """Check that we correctly error when an option is passed and one
    of its comma-separated regular expressions values is an invalid regular expression.
    """
    with pytest.raises(SystemExit):
        Run(
            [str(EMPTY_MODULE), r"--bad-names-rgx=(foo{1,3})"],
            exit=False,
        )
    output = capsys.readouterr()
    assert (
        r"Error in provided regular expression: (foo{1 beginning at index 0: missing ), unterminated subpattern"
        in output.err
    )
>>>>>>> 1f8c4d9e


def test_short_verbose(capsys: CaptureFixture) -> None:
    """Check that we correctly handle the -v flag."""
    Run([str(EMPTY_MODULE), "-v"], exit=False)
    output = capsys.readouterr()
    assert "Using config file" in output.err


def test_argument_separator() -> None:
    """Check that we support using '--' to separate argument types.

    Reported in https://github.com/pylint-dev/pylint/issues/7003.
    """
    runner = Run(["--", str(EMPTY_MODULE)], exit=False)
    assert not runner.linter.stats.by_msg


def test_clear_cache_post_run() -> None:
    modname = "changing.py"
    with TemporaryDirectory() as tmp_dir:
        create_files([modname], tmp_dir)
        module = tmp_dir + os.sep + modname
        # Run class does not produce the wanted failure
        # must use LintRun to get pylint.lint.Run
        run_before_edit = LintRun([module, "--clear-cache-post-run=y"], exit=False)
        with open(module, mode="a", encoding="utf-8") as f:
            f.write("undefined\n")
        run_after_edit = LintRun([module, "--clear-cache-post-run=y"], exit=False)

    assert not run_before_edit.linter.stats.by_msg
    assert run_after_edit.linter.stats.by_msg


def test_enable_all_disable_all_mutually_exclusive() -> None:
    with pytest.raises(ArgumentPreprocessingError):
        runner = Run(["--enable=all", "--disable=all", str(EMPTY_MODULE)], exit=False)

    runner = Run(["--enable=all", "--enable=all", str(EMPTY_MODULE)], exit=False)
    assert not runner.linter.stats.by_msg

    with pytest.raises(ArgumentPreprocessingError):
        run_using_a_configuration_file(
            HERE
            / "functional"
            / "toml"
            / "toml_with_mutually_exclusive_disable_enable_all.toml",
        )


def test_disable_before_enable_all_takes_effect() -> None:
    runner = Run(["--disable=fixme", "--enable=all", str(FIXME_MODULE)], exit=False)
    assert not runner.linter.stats.by_msg

    _, _, toml_runner = run_using_a_configuration_file(
        HERE
        / "functional"
        / "toml"
        / "toml_with_specific_disable_before_enable_all.toml",
    )
    assert not toml_runner.linter.is_message_enabled("fixme")


def test_enable_before_disable_all_takes_effect() -> None:
    runner = Run(["--enable=fixme", "--disable=all", str(FIXME_MODULE)], exit=False)
    assert runner.linter.stats.by_msg

    _, _, toml_runner = run_using_a_configuration_file(
        HERE
        / "functional"
        / "toml"
        / "toml_with_specific_enable_before_disable_all.toml",
    )
    assert toml_runner.linter.is_message_enabled("fixme")<|MERGE_RESOLUTION|>--- conflicted
+++ resolved
@@ -8,6 +8,7 @@
 import re
 from pathlib import Path
 from tempfile import TemporaryDirectory
+from typing import Any, cast
 
 import pytest
 from pytest import CaptureFixture
@@ -116,7 +117,6 @@
     assert "the-newest has an invalid format, should be a version string." in output.err
 
 
-<<<<<<< HEAD
 CSV_REGEX_COMMA_CASES = [
     ("foo", ["foo"]),
     ("foo,bar", ["foo", "bar"]),
@@ -126,20 +126,21 @@
 
 
 @pytest.mark.parametrize("in_string,expected", CSV_REGEX_COMMA_CASES)
-def test_csv_regex_comma_in_quantifier(in_string, expected) -> None:
+def test_csv_regex_comma_in_quantifier(in_string: str, expected: list[str]) -> None:
     """Check that we correctly parse a comma-separated regex when there are one
     or more commas within quantifier expressions.
     """
 
-    def _template_run(in_string):
+    def _template_run(in_string: str) -> list[re.Pattern[Any]]:
         r = Run(
             [str(EMPTY_MODULE), rf"--bad-names-rgx={in_string}"],
             exit=False,
         )
-        return r.linter.config.bad_names_rgxs
+        return cast(list[re.Pattern[Any]], r.linter.config.bad_names_rgxs)
 
     assert _template_run(in_string) == [re.compile(regex) for regex in expected]
-=======
+
+
 def test_regex_error(capsys: CaptureFixture) -> None:
     """Check that we correctly error when an an option is passed whose value is an invalid regular expression."""
     with pytest.raises(SystemExit):
@@ -170,7 +171,6 @@
         r"Error in provided regular expression: (foo{1 beginning at index 0: missing ), unterminated subpattern"
         in output.err
     )
->>>>>>> 1f8c4d9e
 
 
 def test_short_verbose(capsys: CaptureFixture) -> None:
