--- conflicted
+++ resolved
@@ -102,11 +102,6 @@
 def func_with_ellipsis_default_arg(a = ...) -> None:
     "Some docstring."
 
-<<<<<<< HEAD
-# Ignore if the ellipsis is used with a lambda expression
-print("x", lambda: ...)
-=======
-
 # Ignore if the ellipsis is inside a container:
 my_list = [...]
 my_tuple = (...,)
@@ -116,4 +111,6 @@
 mydict1 = {'x': [...]}
 mydict2 = {'x': {...}}
 mydict3 = {'x': (...,)}
->>>>>>> d12c7701
+
+# Ignore if the ellipsis is used with a lambda expression
+print("x", lambda: ...)