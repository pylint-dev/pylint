# pylint: disable=missing-docstring, invalid-name, too-few-public-methods, no-self-use, line-too-long, unused-argument, protected-access

class AnotherClass():
    def __test(self):  # [unused-private-member]
        pass

class HasUnusedInClass():
    __my_secret = "I have no secrets"  # [unused-private-member]
    __my_used_secret = "I have no secrets unused"

    @classmethod
    def __private_class_method_unused(cls):  # [unused-private-member]
        print(cls.__my_used_secret)

    @classmethod
    def __private_class_method_used(cls):
        pass

    @staticmethod
    def __private_static_method_unused():  # [unused-private-member]
        pass

    @staticmethod
    def __private_static_method_used():
        pass

    def __init__(self):  # Will not trigger as it begins with __ and ends with __
        self.__instance_secret = "I will never be initialized"  # [unused-private-member]
        self.__another_secret = "hello world"

    def __str__(self):  # Will not trigger as it begins with __ and ends with __
        return "hello"

    def __test(self, x, y, z):  # [unused-private-member]
        fn = HasUnusedInClass.__private_class_method_used
        fn()
        fn2 = HasUnusedInClass.__private_static_method_used
        fn2()

    def __my_print(self, string):
        print(self.__another_secret + string)
        another_obj = AnotherClass()
        another_obj.__test()  # this class's test should still be unused

    def hey(self):  # Will not trigger as it does not begin with __
        self.__my_print("!")

    def __test_fn_as_var(self):
        pass

    def assign_fn_to_var(self):
        fn = self.__test_fn_as_var
        fn()

    def __test_recursive(self):  # [unused-private-member]
        self.__test_recursive()

# False positive: Singleton Pattern
class MyCls:
    __class_var = None

    @classmethod
    def set_class_var(cls, var):
        cls.__class_var = var  # should not emit a message, used in get_class_var()

    @classmethod
    def get_class_var(cls):
        return cls.__class_var


class Bla:
    """Regression test for issue 4638"""

    def __init__(self):
        type(self).__a()
        self.__b()
        Bla.__c()

    @classmethod
    def __a(cls):
        pass

    @classmethod
    def __b(cls):
        pass

    @classmethod
    def __c(cls):
        pass


class Klass:
    """Regression test for 4644"""

    __seventyseven = 77
    __ninetyone = 91

    def __init__(self):
        self.twentyone = 21 * (1 / (self.__seventyseven + 33)) % 100
        self.ninetyfive = Klass.__ninetyone + 4


k = Klass()
print(k.twentyone)
print(k.ninetyfive)

# https://github.com/PyCQA/pylint/issues/4657
# Mutation of class member with cls should not fire a false-positive
class FalsePositive4657:
    """False positivie tests for 4657"""
    __attr_a = None
    __attr_b = 'b'

    @classmethod
    def load_attrs(cls):
        """Load attributes."""
        cls.__attr_a = 'a'

    @property
    def attr_a(self):
        """Get a."""
        return self.__attr_a

    @property
    def attr_b(self):
        """Get b."""
        return self.__attr_b

    # Test cases where we assign self.attr, but try to
    # access cls.attr

    def __init__(self):
        self.__attr_c = "this is an unused private instance attribute"  # [unused-private-member]

    @property
    def attr_c(self):
        """Get c."""
        return cls.__attr_c  # [undefined-variable]


# https://github.com/PyCQA/pylint/issues/4668
# Attributes assigned within __new__() has to be processed as part of the class
class FalsePositive4668:
    # pylint: disable=protected-access, no-member, unreachable

    def __new__(cls, func, *args):
        if args:
            true_obj = super(FalsePositive4668, cls).__new__(cls)
            true_obj.func = func
            true_obj.__args = args  # Do not emit message here
            return true_obj

        false_obj = super(FalsePositive4668, cls).__new__(cls)
        false_obj.func = func
        false_obj.__args = args  # Do not emit message here
        false_obj.__secret_bool = False
        false_obj.__unused = None  # [unused-private-member]
        return false_obj
        # unreachable but non-Name return value
        return 3+4

    def exec(self):
        print(self.__secret_bool)
        return self.func(*self.__args)


# https://github.com/PyCQA/pylint/issues/4673
# Nested functions shouldn't cause a false positive if they are properly used
class FalsePositive4673:
    """ The testing class """

    def __init__(self, in_thing):
        self.thing = False
        self.do_thing(in_thing)

    def do_thing(self, in_thing):
        """ Checks the false-positive condition, sets a property. """
        def __false_positive(in_thing):
            print(in_thing)

        def __true_positive(in_thing):  # [unused-private-member]
            print(in_thing)

        __false_positive(in_thing)
        self.thing = True

    def undo_thing(self):
        """ Unsets a property. """
        self.thing = False

    def complicated_example(self, flag):
        def __inner_1():
            pass

        def __inner_2():
            pass

        def __inner_3(fn):
            return fn

        def __inner_4():  # [unused-private-member]
            pass

        fn_to_return = __inner_1 if flag else __inner_3(__inner_2)
        return fn_to_return


<<<<<<< HEAD
# https://github.com/PyCQA/pylint/issues/4755
# Nested attributes shouldn't cause crash
class Crash4755Context:
    def __init__(self):
        self.__messages = None  # [unused-private-member]

class Crash4755Command:
    def __init__(self):
        self.context = Crash4755Context()

    def method(self):
        self.context.__messages = []
        for message in self.context.__messages:
            print(message)
=======
# https://github.com/PyCQA/pylint/issues/4681
# Accessing attributes of the class using the class name should not result in a false positive
# as long as it is used within the class
class FalsePositive4681:
    __instance = None
    __should_cause_error = None  # [unused-private-member]
    @staticmethod
    def instance():
        if FalsePositive4681.__instance is None:
            FalsePositive4681()
        return FalsePositive4681.__instance

    def __init__(self):
        try:
            FalsePositive4681.__instance = 42  # This should be fine
            FalsePositive4681.__should_cause_error = True  # [unused-private-member]
        except Exception:  # pylint: disable=broad-except
            print("Error")
            FalsePositive4681.__instance = False  # This should be fine
            FalsePositive4681.__should_cause_error = False  # [unused-private-member]
>>>>>>> 7c515808
<|MERGE_RESOLUTION|>--- conflicted
+++ resolved
@@ -205,7 +205,6 @@
         return fn_to_return
 
 
-<<<<<<< HEAD
 # https://github.com/PyCQA/pylint/issues/4755
 # Nested attributes shouldn't cause crash
 class Crash4755Context:
@@ -220,7 +219,8 @@
         self.context.__messages = []
         for message in self.context.__messages:
             print(message)
-=======
+
+            
 # https://github.com/PyCQA/pylint/issues/4681
 # Accessing attributes of the class using the class name should not result in a false positive
 # as long as it is used within the class
@@ -240,5 +240,4 @@
         except Exception:  # pylint: disable=broad-except
             print("Error")
             FalsePositive4681.__instance = False  # This should be fine
-            FalsePositive4681.__should_cause_error = False  # [unused-private-member]
->>>>>>> 7c515808
+            FalsePositive4681.__should_cause_error = False  # [unused-private-member]