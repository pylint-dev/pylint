"""Tests for used-before-assignment for typing related issues"""
# pylint: disable=missing-function-docstring


from typing import List, Optional, TYPE_CHECKING
<<<<<<< HEAD

if TYPE_CHECKING:
    if True:  # pylint: disable=using-constant-test
        import math
=======
>>>>>>> a6a54461

if TYPE_CHECKING:
    import datetime

class MyClass:
    """Type annotation or default values for first level methods can't refer to their own class"""

    def incorrect_typing_method(
        self, other: MyClass  # [undefined-variable]
    ) -> bool:
        return self == other

    def incorrect_nested_typing_method(
        self, other: List[MyClass]  # [undefined-variable]
    ) -> bool:
        return self == other[0]

    def incorrect_default_method(
        self, other=MyClass()  # [undefined-variable]
    ) -> bool:
        return self == other

    def correct_string_typing_method(self, other: "MyClass") -> bool:
        return self == other

    def correct_inner_typing_method(self) -> bool:
        def inner_method(self, other: MyClass) -> bool:
            return self == other

        return inner_method(self, MyClass())


class MySecondClass:
    """Class to test self referential variable typing.
    This regressed, reported in: https://github.com/PyCQA/pylint/issues/5342
    """

    def self_referential_optional_within_method(self) -> None:
        variable: Optional[MySecondClass] = self
        print(variable)

    def correct_inner_typing_method(self) -> bool:
        def inner_method(self, other: MySecondClass) -> bool:
            return self == other

        return inner_method(self, MySecondClass())


class MyOtherClass:
    """Class to test self referential variable typing, no regression."""

    def correct_inner_typing_method(self) -> bool:
        def inner_method(self, other: MyOtherClass) -> bool:
            return self == other

        return inner_method(self, MyOtherClass())

    def self_referential_optional_within_method(self) -> None:
        variable: Optional[MyOtherClass] = self
        print(variable)


class MyThirdClass:
    """Class to test self referential variable typing within conditionals.
    This regressed, reported in: https://github.com/PyCQA/pylint/issues/5499
    """

    def function(self, var: int) -> None:
        if var < 0.5:
            _x: MyThirdClass = self

    def other_function(self) -> None:
        _x: MyThirdClass = self


<<<<<<< HEAD
class MyFourthClass:  # pylint: disable=too-few-public-methods
    """Class to test conditional imports guarded by TYPE_CHECKING two levels
    up then used in function annotation. See https://github.com/PyCQA/pylint/issues/7539"""

    def is_close(self, comparator: math.isclose, first, second):  # [used-before-assignment]
        """Conditional imports guarded are only valid for variable annotations."""
        comparator(first, second)
=======
class VariableAnnotationsGuardedByTypeChecking:  # pylint: disable=too-few-public-methods
    """Class to test conditional imports guarded by TYPE_CHECKING then used in
    local (function) variable annotations, which are not evaluated at runtime.

    See: https://github.com/PyCQA/pylint/issues/7609
    """

    still_an_error: datetime.date  # [used-before-assignment]

    def print_date(self, date) -> None:
        date: datetime.date = date
        print(date)
>>>>>>> a6a54461
<|MERGE_RESOLUTION|>--- conflicted
+++ resolved
@@ -3,15 +3,10 @@
 
 
 from typing import List, Optional, TYPE_CHECKING
-<<<<<<< HEAD
 
 if TYPE_CHECKING:
     if True:  # pylint: disable=using-constant-test
         import math
-=======
->>>>>>> a6a54461
-
-if TYPE_CHECKING:
     import datetime
 
 class MyClass:
@@ -85,7 +80,6 @@
         _x: MyThirdClass = self
 
 
-<<<<<<< HEAD
 class MyFourthClass:  # pylint: disable=too-few-public-methods
     """Class to test conditional imports guarded by TYPE_CHECKING two levels
     up then used in function annotation. See https://github.com/PyCQA/pylint/issues/7539"""
@@ -93,7 +87,8 @@
     def is_close(self, comparator: math.isclose, first, second):  # [used-before-assignment]
         """Conditional imports guarded are only valid for variable annotations."""
         comparator(first, second)
-=======
+
+
 class VariableAnnotationsGuardedByTypeChecking:  # pylint: disable=too-few-public-methods
     """Class to test conditional imports guarded by TYPE_CHECKING then used in
     local (function) variable annotations, which are not evaluated at runtime.
@@ -105,5 +100,4 @@
 
     def print_date(self, date) -> None:
         date: datetime.date = date
-        print(date)
->>>>>>> a6a54461
+        print(date)