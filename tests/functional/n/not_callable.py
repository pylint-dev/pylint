--- conflicted
+++ resolved
@@ -201,7 +201,7 @@
 
 get_number(10)()  # [not-callable]
 
-<<<<<<< HEAD
+
 # `str` is callable
 ATTRIBUTES = {
     'DOMAIN': ("domain", str),
@@ -210,7 +210,8 @@
 
 for key, (name, validate) in ATTRIBUTES.items():
     name = validate(1)
-=======
+
+    
 class Klass:
     def __init__(self):
         self._x = None
@@ -233,5 +234,4 @@
         return 'abcd'
 
 obj2 = Klass2()
-obj2.something()
->>>>>>> cadfdb2e
+obj2.something()