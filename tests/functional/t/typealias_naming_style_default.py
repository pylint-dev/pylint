"""Test cases for invalid-name for TypeAlias and related classes with default settings."""
from typing import TypeAlias, Union

# PascalCase names
GoodName: TypeAlias = int
_GoodName: TypeAlias = int
__GoodName: TypeAlias = int
AnotherGoodName = Union[int, str]
GOODName: TypeAlias = int
GOODNAMEType: TypeAlias = int
TodoType: TypeAlias = int
Good2Name: TypeAlias = int
GoodName2: TypeAlias = int

# Non-PascalCase names
BadNAME: TypeAlias = int  # [invalid-name]
badName: TypeAlias = int  # [invalid-name]
AlsoBADName: TypeAlias = int  # [invalid-name]
TBadName: TypeAlias = int  # [invalid-name]
TypeTodo: TypeAlias = int  # [invalid-name]
BadNameT: TypeAlias = int  # [invalid-name]
BAD_NAME = Union[int, str]  # [invalid-name]
_BAD_NAME = Union[int, str]  # [invalid-name]
__BAD_NAME = Union[int, str]  # [invalid-name]
<<<<<<< HEAD
_1BadName = Union[int, str]  # [invalid-name]
ANOTHERBADNAME = Union[int, str]  # [invalid-name]
=======
ANOTHERBADNAME = Union[int, str]  # [invalid-name]

# Regression tests
# This is not a TypeAlias, and thus shouldn't flag the message
x: Union[str, int] = 42
>>>>>>> 4aae9436
<|MERGE_RESOLUTION|>--- conflicted
+++ resolved
@@ -22,13 +22,9 @@
 BAD_NAME = Union[int, str]  # [invalid-name]
 _BAD_NAME = Union[int, str]  # [invalid-name]
 __BAD_NAME = Union[int, str]  # [invalid-name]
-<<<<<<< HEAD
 _1BadName = Union[int, str]  # [invalid-name]
-ANOTHERBADNAME = Union[int, str]  # [invalid-name]
-=======
 ANOTHERBADNAME = Union[int, str]  # [invalid-name]
 
 # Regression tests
 # This is not a TypeAlias, and thus shouldn't flag the message
-x: Union[str, int] = 42
->>>>>>> 4aae9436
+x: Union[str, int] = 42