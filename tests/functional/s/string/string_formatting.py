--- conflicted
+++ resolved
@@ -1,230 +1,226 @@
-"""Test for Python 3 string formatting error"""
-
-# pylint: disable=too-few-public-methods, import-error, unused-argument, line-too-long,
-<<<<<<< HEAD
-# pylint: disable=useless-object-inheritance, consider-using-f-string, pointless-statement
-=======
-# pylint: disable=consider-using-f-string
->>>>>>> b646ebc1
-import os
-import sys
-import logging
-from missing import Missing
-
-
-class Custom:
-    """ Has a __getattr__ """
-    def __getattr__(self, _):
-        return self
-
-
-class Test:
-    """ test format attribute access """
-    custom = Custom()
-    ids = [1, 2, 3, [4, 5, 6]]
-
-
-class Getitem:
-    """ test custom getitem for lookup access """
-    def __getitem__(self, index):
-        return 42
-
-
-class ReturnYes:
-    """ can't be properly inferred """
-    missing = Missing()
-
-
-def log(message, message_type="error"):
-    """ Test """
-    return message
-
-
-def print_good():
-    """ Good format strings """
-    "{0} {1}".format(1, 2)
-    "{0!r:20}".format("Hello")
-    "{!r:20}".format("Hello")
-    "{a!r:20}".format(a="Hello")
-    "{pid}".format(pid=os.getpid())
-    str("{}").format(2)
-    "{0.missing.length}".format(ReturnYes())
-    "{1.missing.length}".format(ReturnYes())
-    "{a.ids[3][1]}".format(a=Test())
-    "{a[0][0]}".format(a=[[1]])
-    "{[0][0]}".format({0: {0: 1}})
-    "{a.test}".format(a=Custom())
-    "{a.__len__}".format(a=[])
-    "{a.ids.__len__}".format(a=Test())
-    "{a[0]}".format(a=Getitem())
-    "{a[0][0]}".format(a=[Getitem()])
-    "{[0][0]}".format(["test"])
-    # these are skipped
-    "{0} {1}".format(*[1, 2])
-    "{a} {b}".format(**{'a': 1, 'b': 2})
-    "{a}".format(a=Missing())
-    logging.debug("%s", 42)
-    logging.debug("%s %s", 42, 43)
-
-
-def pprint_bad():
-    """Test string format """
-    "{{}}".format(1) # [format-string-without-interpolation]
-    "{} {".format() # [bad-format-string]
-    "{} }".format() # [bad-format-string]
-    "{0} {}".format(1, 2) # [format-combined-specification]
-    # +1: [missing-format-argument-key, unused-format-string-argument]
-    "{a} {b}".format(a=1, c=2)
-    "{} {a}".format(1, 2) # [missing-format-argument-key]
-    "{} {}".format(1) # [too-few-format-args]
-    "{} {}".format(1, 2, 3) # [too-many-format-args]
-    # +1: [missing-format-argument-key,missing-format-argument-key,missing-format-argument-key]
-    "{a} {b} {c}".format()
-    "{} {}".format(a=1, b=2) # [too-few-format-args]
-    # +1: [missing-format-argument-key, missing-format-argument-key]
-    "{a} {b}".format(1, 2)
-    "{0} {1} {a}".format(1, 2, 3) # [missing-format-argument-key]
-    # +1: [missing-format-attribute]
-    "{a.ids.__len__.length}".format(a=Test())
-    "{a.ids[3][400]}".format(a=Test()) # [invalid-format-index]
-    "{a.ids[3]['string']}".format(a=Test()) # [invalid-format-index]
-    "{[0][1]}".format(["a"]) # [invalid-format-index]
-    "{[0][0]}".format(((1, ))) # [invalid-format-index]
-    # +1: [missing-format-argument-key, unused-format-string-argument]
-    "{b[0]}".format(a=23)
-    "{a[0]}".format(a=object) # [invalid-format-index]
-    log("{}".format(2, "info")) # [too-many-format-args]
-    "{0.missing}".format(2) # [missing-format-attribute]
-    "{0} {1} {2}".format(1, 2) # [too-few-format-args]
-    "{0} {1}".format(1, 2, 3) # [too-many-format-args]
-    "{0} {a}".format(a=4) # [too-few-format-args]
-    "{[0]} {}".format([4]) # [too-few-format-args]
-    "{[0]} {}".format([4], 5, 6) # [too-many-format-args]
-    logging.debug("%s %s", 42) # [logging-too-few-args]
-    logging.debug("%s", 42, 43) # [logging-too-many-args]
-    "String".format(1)  # [format-string-without-interpolation]
-    "String".format(())  # [format-string-without-interpolation]
-    "String".format([])  # [format-string-without-interpolation]
-    "String".format(None)  # [format-string-without-interpolation]
-    "{:x}".format("s") # [bad-string-format-type]
-    "{!s:x}".format([]) # [bad-string-format-type]
-    f"{'s':x}" # [bad-string-format-type]
-    f"{[]!s:x}" # [bad-string-format-type]
-
-
-def good_issue288(*args, **kwargs):
-    """ Test that using kwargs does not emit a false
-    positive.
-    """
-    'Hello John Doe {0[0]}'.format(args)
-    'Hello {0[name]}'.format(kwargs)
-
-
-def good_issue287():
-    """ Test that the string format checker skips
-    format nodes which don't have a string as a parent
-    (but a subscript, name etc).
-    """
-    name = 'qwerty'
-    ret = {'comment': ''}
-    ret['comment'] = 'MySQL grant {0} is set to be revoked'
-    ret['comment'] = ret['comment'].format(name)
-    return ret, name
-
-
-def nested_issue294():
-    """ Test nested format fields. """
-    '{0:>{1}}'.format(42, 24)
-    '{0:{a[1]}} {a}'.format(1, a=[1, 2])
-    '{:>{}}'.format(42, 24)
-    '{0:>{1}}'.format(42) # [too-few-format-args]
-    '{0:>{1}}'.format(42, 24, 54) # [too-many-format-args]
-    '{0:{a[1]}}'.format(1) # [missing-format-argument-key]
-    '{0:{a.x}}'.format(1, a=2) # [missing-format-attribute]
-
-
-def issue310():
-    """ Test a regression using duplicate manual position arguments. """
-    '{0} {1} {0}'.format(1, 2)
-    '{0} {1} {0}'.format(1) # [too-few-format-args]
-
-
-def issue322():
-    """ Test a regression using mixed manual position arguments
-    and attribute access arguments.
-    """
-    '{0}{1[FOO]}'.format(123, {'FOO': 456})
-    '{0}{1[FOO]}'.format(123, {'FOO': 456}, 321) # [too-many-format-args]
-    '{0}{1[FOO]}'.format(123) # [too-few-format-args]
-
-
-def issue338():
-    """
-    Check that using a namedtuple subclass doesn't crash when
-    trying to infer EmptyNodes (resulted after mocking the
-    members of namedtuples).
-    """
-    from collections import namedtuple # pylint: disable=import-outside-toplevel
-
-    class Crash(namedtuple("C", "foo bar")):
-        """ Looking for attributes in __str__ will crash,
-        because EmptyNodes can't be inferred.
-        """
-        def __str__(self):
-            return "{0.foo}: {0.bar}".format(self)
-    return Crash
-
-
-def issue351():
-    """
-    Check that the format method can be assigned to a variable, ie:
-    """
-    fmt = 'test {} {}'.format
-    fmt('arg1') # [too-few-format-args]
-    fmt('arg1', 'arg2')
-    fmt('arg1', 'arg2', 'arg3') # [too-many-format-args]
-
-
-def issue373():
-    """
-    Ignore any object coming from an argument.
-    """
-    class SomeClass:
-        """ empty docstring. """
-        def __init__(self, opts=None):
-            self.opts = opts
-
-        def dunc(self, arg):
-            """Don't try to analyze this."""
-            return "A{0}{1}".format(arg, self.opts)
-
-        def func(self):
-            """Don't try to analyze the following string."""
-            return 'AAA{0[iface]}BBB{0[port]}'.format(self.opts)
-
-    return SomeClass
-
-
-def issue_463():
-    """
-    Mix positional arguments, `{0}`, with positional
-    arguments with attribute access, `{0.__x__}`.
-    """
-    data = "{0.__class__.__name__}: {0}".format(42)
-    data2 = "{0[0]}: {0}".format([1])
-    return (data, data2)
-
-
-def avoid_empty_attribute():
-    """The following string is invalid, avoid crashing."""
-
-    return "There are {.:2f} undiscovered errors.".format(1) # [bad-format-string]
-
-
-def invalid_format_index_on_inference_ambiguity():
-    """Test inference bug for invalid-format-index"""
-    if len(sys.argv) > 1:
-        options = [["Woof!"]]
-    else:
-        options = [["Barf!"]]
-    return 'Why is this bad? {options[0][0]}'.format(options=options)
+"""Test for Python 3 string formatting error"""
+
+# pylint: disable=too-few-public-methods, import-error, unused-argument, line-too-long,
+# pylint: disable=useless-object-inheritance, consider-using-f-string, pointless-statement
+import os
+import sys
+import logging
+from missing import Missing
+
+
+class Custom:
+    """ Has a __getattr__ """
+    def __getattr__(self, _):
+        return self
+
+
+class Test:
+    """ test format attribute access """
+    custom = Custom()
+    ids = [1, 2, 3, [4, 5, 6]]
+
+
+class Getitem:
+    """ test custom getitem for lookup access """
+    def __getitem__(self, index):
+        return 42
+
+
+class ReturnYes:
+    """ can't be properly inferred """
+    missing = Missing()
+
+
+def log(message, message_type="error"):
+    """ Test """
+    return message
+
+
+def print_good():
+    """ Good format strings """
+    "{0} {1}".format(1, 2)
+    "{0!r:20}".format("Hello")
+    "{!r:20}".format("Hello")
+    "{a!r:20}".format(a="Hello")
+    "{pid}".format(pid=os.getpid())
+    str("{}").format(2)
+    "{0.missing.length}".format(ReturnYes())
+    "{1.missing.length}".format(ReturnYes())
+    "{a.ids[3][1]}".format(a=Test())
+    "{a[0][0]}".format(a=[[1]])
+    "{[0][0]}".format({0: {0: 1}})
+    "{a.test}".format(a=Custom())
+    "{a.__len__}".format(a=[])
+    "{a.ids.__len__}".format(a=Test())
+    "{a[0]}".format(a=Getitem())
+    "{a[0][0]}".format(a=[Getitem()])
+    "{[0][0]}".format(["test"])
+    # these are skipped
+    "{0} {1}".format(*[1, 2])
+    "{a} {b}".format(**{'a': 1, 'b': 2})
+    "{a}".format(a=Missing())
+    logging.debug("%s", 42)
+    logging.debug("%s %s", 42, 43)
+
+
+def pprint_bad():
+    """Test string format """
+    "{{}}".format(1) # [format-string-without-interpolation]
+    "{} {".format() # [bad-format-string]
+    "{} }".format() # [bad-format-string]
+    "{0} {}".format(1, 2) # [format-combined-specification]
+    # +1: [missing-format-argument-key, unused-format-string-argument]
+    "{a} {b}".format(a=1, c=2)
+    "{} {a}".format(1, 2) # [missing-format-argument-key]
+    "{} {}".format(1) # [too-few-format-args]
+    "{} {}".format(1, 2, 3) # [too-many-format-args]
+    # +1: [missing-format-argument-key,missing-format-argument-key,missing-format-argument-key]
+    "{a} {b} {c}".format()
+    "{} {}".format(a=1, b=2) # [too-few-format-args]
+    # +1: [missing-format-argument-key, missing-format-argument-key]
+    "{a} {b}".format(1, 2)
+    "{0} {1} {a}".format(1, 2, 3) # [missing-format-argument-key]
+    # +1: [missing-format-attribute]
+    "{a.ids.__len__.length}".format(a=Test())
+    "{a.ids[3][400]}".format(a=Test()) # [invalid-format-index]
+    "{a.ids[3]['string']}".format(a=Test()) # [invalid-format-index]
+    "{[0][1]}".format(["a"]) # [invalid-format-index]
+    "{[0][0]}".format(((1, ))) # [invalid-format-index]
+    # +1: [missing-format-argument-key, unused-format-string-argument]
+    "{b[0]}".format(a=23)
+    "{a[0]}".format(a=object) # [invalid-format-index]
+    log("{}".format(2, "info")) # [too-many-format-args]
+    "{0.missing}".format(2) # [missing-format-attribute]
+    "{0} {1} {2}".format(1, 2) # [too-few-format-args]
+    "{0} {1}".format(1, 2, 3) # [too-many-format-args]
+    "{0} {a}".format(a=4) # [too-few-format-args]
+    "{[0]} {}".format([4]) # [too-few-format-args]
+    "{[0]} {}".format([4], 5, 6) # [too-many-format-args]
+    logging.debug("%s %s", 42) # [logging-too-few-args]
+    logging.debug("%s", 42, 43) # [logging-too-many-args]
+    "String".format(1)  # [format-string-without-interpolation]
+    "String".format(())  # [format-string-without-interpolation]
+    "String".format([])  # [format-string-without-interpolation]
+    "String".format(None)  # [format-string-without-interpolation]
+    "{:x}".format("s") # [bad-string-format-type]
+    "{!s:x}".format([]) # [bad-string-format-type]
+    f"{'s':x}" # [bad-string-format-type]
+    f"{[]!s:x}" # [bad-string-format-type]
+
+
+def good_issue288(*args, **kwargs):
+    """ Test that using kwargs does not emit a false
+    positive.
+    """
+    'Hello John Doe {0[0]}'.format(args)
+    'Hello {0[name]}'.format(kwargs)
+
+
+def good_issue287():
+    """ Test that the string format checker skips
+    format nodes which don't have a string as a parent
+    (but a subscript, name etc).
+    """
+    name = 'qwerty'
+    ret = {'comment': ''}
+    ret['comment'] = 'MySQL grant {0} is set to be revoked'
+    ret['comment'] = ret['comment'].format(name)
+    return ret, name
+
+
+def nested_issue294():
+    """ Test nested format fields. """
+    '{0:>{1}}'.format(42, 24)
+    '{0:{a[1]}} {a}'.format(1, a=[1, 2])
+    '{:>{}}'.format(42, 24)
+    '{0:>{1}}'.format(42) # [too-few-format-args]
+    '{0:>{1}}'.format(42, 24, 54) # [too-many-format-args]
+    '{0:{a[1]}}'.format(1) # [missing-format-argument-key]
+    '{0:{a.x}}'.format(1, a=2) # [missing-format-attribute]
+
+
+def issue310():
+    """ Test a regression using duplicate manual position arguments. """
+    '{0} {1} {0}'.format(1, 2)
+    '{0} {1} {0}'.format(1) # [too-few-format-args]
+
+
+def issue322():
+    """ Test a regression using mixed manual position arguments
+    and attribute access arguments.
+    """
+    '{0}{1[FOO]}'.format(123, {'FOO': 456})
+    '{0}{1[FOO]}'.format(123, {'FOO': 456}, 321) # [too-many-format-args]
+    '{0}{1[FOO]}'.format(123) # [too-few-format-args]
+
+
+def issue338():
+    """
+    Check that using a namedtuple subclass doesn't crash when
+    trying to infer EmptyNodes (resulted after mocking the
+    members of namedtuples).
+    """
+    from collections import namedtuple # pylint: disable=import-outside-toplevel
+
+    class Crash(namedtuple("C", "foo bar")):
+        """ Looking for attributes in __str__ will crash,
+        because EmptyNodes can't be inferred.
+        """
+        def __str__(self):
+            return "{0.foo}: {0.bar}".format(self)
+    return Crash
+
+
+def issue351():
+    """
+    Check that the format method can be assigned to a variable, ie:
+    """
+    fmt = 'test {} {}'.format
+    fmt('arg1') # [too-few-format-args]
+    fmt('arg1', 'arg2')
+    fmt('arg1', 'arg2', 'arg3') # [too-many-format-args]
+
+
+def issue373():
+    """
+    Ignore any object coming from an argument.
+    """
+    class SomeClass:
+        """ empty docstring. """
+        def __init__(self, opts=None):
+            self.opts = opts
+
+        def dunc(self, arg):
+            """Don't try to analyze this."""
+            return "A{0}{1}".format(arg, self.opts)
+
+        def func(self):
+            """Don't try to analyze the following string."""
+            return 'AAA{0[iface]}BBB{0[port]}'.format(self.opts)
+
+    return SomeClass
+
+
+def issue_463():
+    """
+    Mix positional arguments, `{0}`, with positional
+    arguments with attribute access, `{0.__x__}`.
+    """
+    data = "{0.__class__.__name__}: {0}".format(42)
+    data2 = "{0[0]}: {0}".format([1])
+    return (data, data2)
+
+
+def avoid_empty_attribute():
+    """The following string is invalid, avoid crashing."""
+
+    return "There are {.:2f} undiscovered errors.".format(1) # [bad-format-string]
+
+
+def invalid_format_index_on_inference_ambiguity():
+    """Test inference bug for invalid-format-index"""
+    if len(sys.argv) > 1:
+        options = [["Woof!"]]
+    else:
+        options = [["Barf!"]]
+    return 'Why is this bad? {options[0][0]}'.format(options=options)