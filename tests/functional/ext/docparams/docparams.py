"""Fixture for testing missing documentation in docparams."""
<<<<<<< HEAD

from __future__ import annotations

=======
# pylint: disable=broad-exception-raised
>>>>>>> 6dac3006

def _private_func1(  # [missing-return-doc, missing-return-type-doc, missing-any-param-doc]
    param1,
):
    """This is a test docstring without returns"""
    return param1


def _private_func2(  # [missing-yield-doc, missing-yield-type-doc, missing-any-param-doc]
    param1,
):
    """This is a test docstring without yields"""
    yield param1


def _private_func3(param1):  # [missing-raises-doc, missing-any-param-doc]
    """This is a test docstring without raises"""
    raise Exception("Example")


def public_func1(param1):  # [missing-any-param-doc]
    """This is a test docstring without params"""
    print(param1)


# pylint: disable-next=line-too-long
async def _async_private_func1(  # [missing-return-doc, missing-return-type-doc, missing-any-param-doc]
    param1,
):
    """This is a test docstring without returns"""
    return param1


# pylint: disable-next=line-too-long
async def _async_private_func2(  # [missing-yield-doc, missing-yield-type-doc, missing-any-param-doc]
    param1,
):
    """This is a test docstring without yields"""
    yield param1


async def _async_private_func3(param1):  # [missing-raises-doc, missing-any-param-doc]
    """This is a test docstring without raises"""
    raise Exception("Example")


async def async_public_func1(param1):  # [missing-any-param-doc]
    """This is a test docstring without params"""
    print(param1)


def differing_param_doc(par1: int) -> int:  # [differing-param-doc]
    """This is a test docstring documenting one non-existing param

    :param par1: some param
    :param param: some param
    :return: the sum of the params
    """

    return par1


def differing_param_doc_kwords_only(*, par1: int) -> int:  # [differing-param-doc]
    """This is a test docstring documenting one non-existing param

    :param par1: some param
    :param param: some param
    :return: the sum of the params
    """

    return par1


def missing_type_doc(par1) -> int:  # [missing-type-doc]
    """This is a test docstring params where the type is not specified

    :param par1: some param
    :return: the param
    """

    return par1


def missing_type_doc_kwords_only(*, par1) -> int:  # [missing-type-doc]
    """This is a test docstring params where the type is not specified

    :param par1: some param
    :return: the param
    """

    return par1


def params_are_documented(par1: int, *, par2: int) -> int:
    """This is a test docstring params where nothing is raised as it is all documented

    :param par1: some param
    :param par2: some other param
    :return: the sum of params
    """

    return par1 + par2


<<<<<<< HEAD
def params_with_pipe(arg1: int | bool, arg2: str | None = None) -> None:
    """No errors raised when pipe symbol used for or.

    `PEP 604`_ allows writing Union types as X | Y. Can be enabled in Python <3.10
    using `from __future__ import annotations`.

    Parameters
    ----------
    arg1 : int | bool
        The first arg
    arg2 : str | None, default=None
        The second arg

    .. _`PEP 604`:
        https://peps.python.org/pep-0604/
    """

    print(arg1, arg2)


def regression_6211(number: int = 0) -> None:
    """This is a regression test for issue `#6211`_.

    False negative of "missing param doc" was being issued when "default" used in
    NumPy-style docs. This test should return no errors.

    Parameters
    ----------
    number : int, default 0
        The number parameter

    .. _`#6211`:
        https://github.com/PyCQA/pylint/issues/6211
    """

    print(number)
=======
# Only check raise nodes within FunctionDefs
raise Exception()
>>>>>>> 6dac3006
<|MERGE_RESOLUTION|>--- conflicted
+++ resolved
@@ -1,11 +1,9 @@
 """Fixture for testing missing documentation in docparams."""
-<<<<<<< HEAD
 
 from __future__ import annotations
 
-=======
 # pylint: disable=broad-exception-raised
->>>>>>> 6dac3006
+
 
 def _private_func1(  # [missing-return-doc, missing-return-type-doc, missing-any-param-doc]
     param1,
@@ -110,7 +108,6 @@
     return par1 + par2
 
 
-<<<<<<< HEAD
 def params_with_pipe(arg1: int | bool, arg2: str | None = None) -> None:
     """No errors raised when pipe symbol used for or.
 
@@ -147,7 +144,7 @@
     """
 
     print(number)
-=======
+
+
 # Only check raise nodes within FunctionDefs
 raise Exception()
->>>>>>> 6dac3006
