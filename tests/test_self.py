--- conflicted
+++ resolved
@@ -241,13 +241,6 @@
 
     def test_output_with_verbose(self) -> None:
         out = StringIO()
-<<<<<<< HEAD
-        self._runtest([UNNECESSARY_LAMBDA, "--verbose"], out=out, code=4)
-        stripped = out.getvalue().strip()
-        assert "Checked 1 files" in stripped
-        assert "unnecessary_lambda.py" in stripped
-        assert "skipped 0 files" in stripped
-=======
         self._runtest(
             [
                 UNNECESSARY_LAMBDA,
@@ -264,8 +257,10 @@
             out=out,
             code=4,
         )
-        assert "Checked 1 files, skipped 1 files/modules" in out.getvalue().strip()
->>>>>>> 3b9e2d22
+        stripped = out.getvalue().strip()
+        assert "Checked 1 files/modules" in stripped
+        assert "unnecessary_lambda.py" in stripped
+        assert "skipped 0 files/modules" in stripped
 
     def test_no_out_encoding(self) -> None:
         """Test redirection of stdout with non ascii characters."""
