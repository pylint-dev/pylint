# Copyright (c) 2006-2014 LOGILAB S.A. (Paris, FRANCE) <contact@logilab.fr>
# Copyright (c) 2014-2020 Claudiu Popa <pcmanticore@gmail.com>
# Copyright (c) 2014 Vlad Temian <vladtemian@gmail.com>
# Copyright (c) 2014 Google, Inc.
# Copyright (c) 2014 Arun Persaud <arun@nubati.net>
# Copyright (c) 2015 Ionel Cristian Maries <contact@ionelmc.ro>
# Copyright (c) 2016 Derek Gustafson <degustaf@gmail.com>
# Copyright (c) 2016 Moises Lopez <moylop260@vauxoo.com>
# Copyright (c) 2017, 2019-2021 Pierre Sassoulas <pierre.sassoulas@gmail.com>
# Copyright (c) 2017, 2021 Ville Skyttä <ville.skytta@iki.fi>
# Copyright (c) 2017, 2020 hippo91 <guillaume.peillex@gmail.com>
# Copyright (c) 2017, 2019 Thomas Hisch <t.hisch@gmail.com>
# Copyright (c) 2017 Daniel Miller <millerdev@gmail.com>
# Copyright (c) 2017 Bryce Guinta <bryce.paul.guinta@gmail.com>
# Copyright (c) 2018 Sushobhit <31987769+sushobhit27@users.noreply.github.com>
# Copyright (c) 2018 Jason Owen <jason.a.owen@gmail.com>
# Copyright (c) 2018 Jace Browning <jacebrowning@gmail.com>
# Copyright (c) 2018 Reverb C <reverbc@users.noreply.github.com>
# Copyright (c) 2019 Hugues <hugues.bruant@affirm.com>
# Copyright (c) 2019 Hugo van Kemenade <hugovk@users.noreply.github.com>
# Copyright (c) 2019 Ashley Whetter <ashley@awhetter.co.uk>
# Copyright (c) 2020 Frank Harrison <frank@doublethefish.com>
# Copyright (c) 2020 Matěj Grabovský <mgrabovs@redhat.com>
# Copyright (c) 2020 Pieter Engelbrecht <pengelbrecht@rems2.com>
# Copyright (c) 2020 Clément Pit-Claudel <cpitclaudel@users.noreply.github.com>
# Copyright (c) 2020 Anthony Sottile <asottile@umich.edu>
# Copyright (c) 2021 Daniël van Noord <13665637+DanielNoord@users.noreply.github.com>
# Copyright (c) 2021 Mark Bell <mark00bell@googlemail.com>
# Copyright (c) 2021 Marc Mueller <30130371+cdce8p@users.noreply.github.com>
# Copyright (c) 2021 Dr. Nick <das-intensity@users.noreply.github.com>
# Copyright (c) 2021 Andreas Finkler <andi.finkler@gmail.com>
# Copyright (c) 2021 chohner <mail@chohner.com>
# Copyright (c) 2021 Louis Sautier <sautier.louis@gmail.com>

# Licensed under the GPL: https://www.gnu.org/licenses/old-licenses/gpl-2.0.html
# For details: https://github.com/PyCQA/pylint/blob/main/LICENSE

# pylint: disable=too-many-public-methods

import configparser
import contextlib
import json
import os
import platform
import re
import subprocess
import sys
import textwrap
import warnings
from copy import copy
from io import StringIO
from os.path import abspath, dirname, join
from pathlib import Path
from typing import TYPE_CHECKING, Any, Generator, Iterator, List, Optional, TextIO
from unittest import mock
from unittest.mock import patch

import pytest
from py._path.local import LocalPath  # type: ignore[import]

from pylint import extensions, modify_sys_path
from pylint.constants import MAIN_CHECKER_NAME, MSG_TYPES_STATUS
from pylint.lint import Run
from pylint.lint.pylinter import PyLinter
from pylint.message import Message
from pylint.reporters import JSONReporter
from pylint.reporters.text import BaseReporter, ColorizedTextReporter, TextReporter
from pylint.utils import utils

if TYPE_CHECKING:
    from pylint.reporters.ureports.nodes import Section

HERE = abspath(dirname(__file__))
CLEAN_PATH = re.escape(dirname(dirname(__file__)) + os.path.sep)
UNNECESSARY_LAMBDA = join(
    HERE, "functional", "u", "unnecessary", "unnecessary_lambda.py"
)


@contextlib.contextmanager
def _patch_streams(out: TextIO) -> Iterator:
    sys.stderr = sys.stdout = out
    try:
        yield
    finally:
        sys.stderr = sys.__stderr__
        sys.stdout = sys.__stdout__


@contextlib.contextmanager
def _configure_lc_ctype(lc_ctype: str) -> Iterator:
    lc_ctype_env = "LC_CTYPE"
    original_lctype = os.environ.get(lc_ctype_env)
    os.environ[lc_ctype_env] = lc_ctype
    try:
        yield
    finally:
        os.environ.pop(lc_ctype_env)
        if original_lctype:
            os.environ[lc_ctype_env] = original_lctype


class MultiReporter(BaseReporter):
    def __init__(self, reporters: List[BaseReporter]) -> None:
        # pylint: disable=super-init-not-called
        # We don't call it because there is an attribute "linter" that is set inside the base class
        # and we have another setter here using yet undefined attribute.
        # I don't think fixing the init order in a test class used once is worth it.
        self._reporters = reporters
        self.path_strip_prefix = os.getcwd() + os.sep

    def on_set_current_module(self, *args: str, **kwargs: Any) -> None:
        for rep in self._reporters:
            rep.on_set_current_module(*args, **kwargs)

    def handle_message(self, msg: Message) -> None:
        for rep in self._reporters:
            rep.handle_message(msg)

    def _display(self, layout: "Section") -> None:
        pass

    @property
    def out(self) -> TextIO:  # type: ignore[override]
        return self._reporters[0].out

    @property  # type: ignore[override]
    def linter(self) -> PyLinter:  # type: ignore[override]
        return self._linter

    @linter.setter
    def linter(self, value: PyLinter) -> None:
        self._linter = value
        for rep in self._reporters:
            rep.linter = value


class TestRunTC:
    def _runtest(
        self,
        args: List[str],
        reporter: Any = None,
        out: Optional[StringIO] = None,
        code: Optional[int] = None,
    ) -> None:
        if out is None:
            out = StringIO()
        pylint_code = self._run_pylint(args, reporter=reporter, out=out)
        if reporter:
            output = reporter.out.getvalue()
        elif hasattr(out, "getvalue"):
            output = out.getvalue()
        else:
            output = None
        msg = f"expected output status {code}, got {pylint_code}"
        if output is not None:
            msg = f"{msg}. Below pylint output: \n{output}"
        assert pylint_code == code, msg

    @staticmethod
    def _run_pylint(args: List[str], out: TextIO, reporter: Any = None) -> int:
        args = args + ["--persistent=no"]
        with _patch_streams(out):
            with pytest.raises(SystemExit) as cm:
                with warnings.catch_warnings():
                    warnings.simplefilter("ignore")
                    Run(args, reporter=reporter)
            return cm.value.code

    @staticmethod
    def _clean_paths(output: str) -> str:
        """Normalize path to the tests directory."""
        output = re.sub(CLEAN_PATH, "", output, flags=re.MULTILINE)
        return output.replace("\\", "/")

    def _test_output(self, args: List[str], expected_output: str) -> None:
        out = StringIO()
        self._run_pylint(args, out=out)
        actual_output = self._clean_paths(out.getvalue())
        expected_output = self._clean_paths(expected_output)
        assert expected_output.strip() in actual_output.strip()

    def _test_output_file(
        self, args: List[str], filename: LocalPath, expected_output: str
    ) -> None:
        """
        Run Pylint with the ``output`` option set (must be included in
        the ``args`` passed to this method!) and check the file content afterwards.
        """
        out = StringIO()
        self._run_pylint(args, out=out)
        cmdline_output = out.getvalue()
        file_output = self._clean_paths(Path(filename).read_text(encoding="utf-8"))
        expected_output = self._clean_paths(expected_output)
        assert (
            cmdline_output == ""
        ), "Unexpected output to stdout/stderr while output option was set"
        assert expected_output.strip() in file_output.strip()

    def test_pkginfo(self) -> None:
        """Make pylint check itself."""
        self._runtest(["pylint.__pkginfo__"], reporter=TextReporter(StringIO()), code=0)

    def test_all(self) -> None:
        """Make pylint check itself."""
        reporters = [
            TextReporter(StringIO()),
            ColorizedTextReporter(StringIO()),
            JSONReporter(StringIO()),
        ]
        self._runtest(
            [join(HERE, "functional", "a", "arguments.py")],
            reporter=MultiReporter(reporters),
            code=2,
        )

    def test_no_ext_file(self) -> None:
        self._runtest([join(HERE, "input", "noext")], code=0)

    def test_w0704_ignored(self) -> None:
        self._runtest([join(HERE, "input", "ignore_except_pass_by_default.py")], code=0)

    def test_exit_zero(self) -> None:
        self._runtest(
            ["--exit-zero", join(HERE, "regrtest_data", "syntax_error.py")], code=0
        )

    def test_generate_config_option(self) -> None:
        self._runtest(["--generate-rcfile"], code=0)

    def test_generate_config_option_order(self) -> None:
        out1 = StringIO()
        out2 = StringIO()
        self._runtest(["--generate-rcfile"], code=0, out=out1)
        self._runtest(["--generate-rcfile"], code=0, out=out2)
        output1 = out1.getvalue()
        output2 = out2.getvalue()
        assert output1 == output2

    def test_generate_config_disable_symbolic_names(self) -> None:
        # Test that --generate-rcfile puts symbolic names in the --disable
        # option.

        out = StringIO()
        self._run_pylint(["--generate-rcfile", "--rcfile="], out=out)

        output = out.getvalue()
        # Get rid of the pesky messages that pylint emits if the
        # configuration file is not found.
        pattern = fr"\[{MAIN_CHECKER_NAME.upper()}"
        master = re.search(pattern, output)
        assert master is not None, f"{pattern} not found in {output}"
        out = StringIO(output[master.start() :])
        parser = configparser.RawConfigParser()
        parser.read_file(out)
        messages = utils._splitstrip(parser.get("MESSAGES CONTROL", "disable"))
        assert "suppressed-message" in messages

    def test_generate_rcfile_no_obsolete_methods(self) -> None:
        out = StringIO()
        self._run_pylint(["--generate-rcfile"], out=out)
        output = out.getvalue()
        assert "profile" not in output

    def test_nonexistent_config_file(self) -> None:
        self._runtest(["--rcfile=/tmp/this_file_does_not_exist"], code=32)

    def test_help_message_option(self) -> None:
        self._runtest(["--help-msg", "W0101"], code=0)

    def test_error_help_message_option(self) -> None:
        self._runtest(["--help-msg", "WX101"], code=0)

    def test_error_missing_arguments(self) -> None:
        self._runtest([], code=32)

    def test_no_out_encoding(self) -> None:
        """test redirection of stdout with non ascii characters"""
        # This test reproduces bug #48066 ; it happens when stdout is redirected
        # through '>' : the sys.stdout.encoding becomes then None, and if the
        # output contains non ascii, pylint will crash
        strio = StringIO()
        assert strio.encoding is None
        self._runtest(
            [join(HERE, "regrtest_data", "no_stdout_encoding.py"), "--enable=all"],
            out=strio,
            code=28,
        )

    def test_parallel_execution(self) -> None:
        out = StringIO()
        self._runtest(
            [
                "-j 2",
                join(HERE, "functional", "a", "arguments.py"),
            ],
            out=out,
            # We expect similarities to fail and an error
            code=MSG_TYPES_STATUS["E"],
        )
        assert (
            "Unexpected keyword argument 'fourth' in function call"
            in out.getvalue().strip()
        )

    def test_parallel_execution_missing_arguments(self) -> None:
        self._runtest(["-j 2", "not_here", "not_here_too"], code=1)

    def test_abbreviations_are_not_supported(self) -> None:
        expected = "no such option: --load-plugin"
        self._test_output([".", "--load-plugin"], expected_output=expected)

    def test_enable_all_works(self) -> None:
        module = join(HERE, "data", "clientmodule_test.py")
        expected = textwrap.dedent(
            f"""
        ************* Module data.clientmodule_test
        {module}:10:8: W0612: Unused variable 'local_variable' (unused-variable)
        {module}:18:4: C0116: Missing function or method docstring (missing-function-docstring)
        {module}:22:0: C0115: Missing class docstring (missing-class-docstring)
        """
        )
        self._test_output(
            [module, "--disable=all", "--enable=all", "-rn"], expected_output=expected
        )

    def test_wrong_import_position_when_others_disabled(self) -> None:
        module1 = join(HERE, "regrtest_data", "import_something.py")
        module2 = join(HERE, "regrtest_data", "wrong_import_position.py")
        expected_output = textwrap.dedent(
            f"""
        ************* Module wrong_import_position
        {module2}:11:0: C0413: Import "import os" should be placed at the top of the module (wrong-import-position)
        """
        )
        args = [
            module2,
            module1,
            "--disable=all",
            "--enable=wrong-import-position",
            "-rn",
            "-sn",
        ]
        out = StringIO()
        self._run_pylint(args, out=out)
        actual_output = self._clean_paths(out.getvalue().strip())

        to_remove = "No config file found, using default configuration"
        if to_remove in actual_output:
            actual_output = actual_output[len(to_remove) :]
        if actual_output.startswith("Using config file "):
            # If ~/.pylintrc is present remove the
            # Using config file...  line
            actual_output = actual_output[actual_output.find("\n") :]
        assert self._clean_paths(expected_output.strip()) == actual_output.strip()

    def test_import_itself_not_accounted_for_relative_imports(self) -> None:
        expected = "Your code has been rated at 10.00/10"
        package = join(HERE, "regrtest_data", "dummy")
        self._test_output(
            [package, "--disable=locally-disabled", "-rn"], expected_output=expected
        )

    def test_reject_empty_indent_strings(self) -> None:
        expected = "indent string can't be empty"
        module = join(HERE, "data", "clientmodule_test.py")
        self._test_output([module, "--indent-string="], expected_output=expected)

    def test_json_report_when_file_has_syntax_error(self) -> None:
        out = StringIO()
        module = join(HERE, "regrtest_data", "syntax_error.py")
        self._runtest([module], code=2, reporter=JSONReporter(out))
        output = json.loads(out.getvalue())
        assert isinstance(output, list)
        assert len(output) == 1
        assert isinstance(output[0], dict)
        # So each version wants a different column number...
        if platform.python_implementation() == "PyPy":
            column = 9
        elif sys.version_info >= (3, 8):
            column = 9
        else:
            column = 15
        expected = {
            "obj": "",
            "column": column,
            "line": 1,
            "type": "error",
            "symbol": "syntax-error",
            "module": "syntax_error",
        }
        message = output[0]
        for key, value in expected.items():
            assert key in message
            assert message[key] == value
        msg = message["message"].lower()
        assert any(x in msg for x in ("expected ':'", "invalid syntax"))
        assert "<unknown>" in msg
        assert "line 1" in msg

    def test_json_report_when_file_is_missing(self) -> None:
        out = StringIO()
        module = join(HERE, "regrtest_data", "totally_missing.py")
        self._runtest([module], code=1, reporter=JSONReporter(out))
        output = json.loads(out.getvalue())
        assert isinstance(output, list)
        assert len(output) == 1
        assert isinstance(output[0], dict)
        expected = {
            "obj": "",
            "column": 0,
            "line": 1,
            "type": "fatal",
            "symbol": "fatal",
            "module": module,
        }
        message = output[0]
        for key, value in expected.items():
            assert key in message
            assert message[key] == value
        assert message["message"].startswith("No module named")

    def test_json_report_does_not_escape_quotes(self) -> None:
        out = StringIO()
        module = join(HERE, "regrtest_data", "unused_variable.py")
        self._runtest([module], code=4, reporter=JSONReporter(out))
        output = json.loads(out.getvalue())
        assert isinstance(output, list)
        assert len(output) == 1
        assert isinstance(output[0], dict)
        expected = {
            "symbol": "unused-variable",
            "module": "unused_variable",
            "column": 4,
            "message": "Unused variable 'variable'",
            "message-id": "W0612",
            "line": 4,
            "type": "warning",
        }
        message = output[0]
        for key, value in expected.items():
            assert key in message
            assert message[key] == value

    def test_information_category_disabled_by_default(self) -> None:
        expected = "Your code has been rated at 10.00/10"
        path = join(HERE, "regrtest_data", "meta.py")
        self._test_output([path], expected_output=expected)

    def test_error_mode_shows_no_score(self) -> None:
        module = join(HERE, "regrtest_data", "application_crash.py")
        expected_output = textwrap.dedent(
            f"""
        ************* Module application_crash
        {module}:1:6: E0602: Undefined variable 'something_undefined' (undefined-variable)
        """
        )
        self._test_output([module, "-E"], expected_output=expected_output)

    def test_evaluation_score_shown_by_default(self) -> None:
        expected_output = "Your code has been rated at "
        module = join(HERE, "regrtest_data", "application_crash.py")
        self._test_output([module], expected_output=expected_output)

    def test_confidence_levels(self) -> None:
        expected = "Your code has been rated at"
        path = join(HERE, "regrtest_data", "meta.py")
        self._test_output(
            [path, "--confidence=HIGH,INFERENCE"], expected_output=expected
        )

    def test_bom_marker(self) -> None:
        path = join(HERE, "regrtest_data", "meta.py")
        config_path = join(HERE, "regrtest_data", ".pylintrc")
        expected = "Your code has been rated at 10.00/10"
        self._test_output(
            [path, f"--rcfile={config_path}", "-rn"], expected_output=expected
        )

    def test_pylintrc_plugin_duplicate_options(self) -> None:
        dummy_plugin_path = join(HERE, "regrtest_data", "dummy_plugin")
        # Enable --load-plugins=dummy_plugin
        sys.path.append(dummy_plugin_path)
        config_path = join(HERE, "regrtest_data", "dummy_plugin.rc")
        expected = (
            ":dummy-message-01 (I9061): *Dummy short desc 01*\n"
            "  Dummy long desc This message belongs to the dummy_plugin checker.\n\n"
            ":dummy-message-02 (I9060): *Dummy short desc 02*\n"
            "  Dummy long desc This message belongs to the dummy_plugin checker."
        )
        self._test_output(
            [
                f"--rcfile={config_path}",
                "--help-msg=dummy-message-01,dummy-message-02",
            ],
            expected_output=expected,
        )
        expected = (
            "[DUMMY_PLUGIN]\n\n# Dummy option 1\ndummy_option_1=dummy value 1\n\n"
            "# Dummy option 2\ndummy_option_2=dummy value 2"
        )
        self._test_output(
            [f"--rcfile={config_path}", "--generate-rcfile"], expected_output=expected
        )
        sys.path.remove(dummy_plugin_path)

    def test_pylintrc_comments_in_values(self) -> None:
        path = join(HERE, "regrtest_data", "test_pylintrc_comments.py")
        config_path = join(HERE, "regrtest_data", "comments_pylintrc")
        expected = textwrap.dedent(
            f"""
        ************* Module test_pylintrc_comments
        {path}:2:0: W0311: Bad indentation. Found 1 spaces, expected 4 (bad-indentation)
        {path}:1:0: C0114: Missing module docstring (missing-module-docstring)
        {path}:1:0: C0116: Missing function or method docstring (missing-function-docstring)
        """
        )
        self._test_output(
            [path, f"--rcfile={config_path}", "-rn"], expected_output=expected
        )

    def test_no_crash_with_formatting_regex_defaults(self) -> None:
        self._runtest(
            ["--ignore-patterns=a"], reporter=TextReporter(StringIO()), code=32
        )

    def test_getdefaultencoding_crashes_with_lc_ctype_utf8(self) -> None:
        module = join(HERE, "regrtest_data", "application_crash.py")
        expected_output = textwrap.dedent(
            f"""
        {module}:1:6: E0602: Undefined variable 'something_undefined' (undefined-variable)
        """
        )
        with _configure_lc_ctype("UTF-8"):
            self._test_output([module, "-E"], expected_output=expected_output)

    @pytest.mark.skipif(sys.platform == "win32", reason="only occurs on *nix")
    def test_parseable_file_path(self):
        file_name = "test_target.py"
        fake_path = HERE + os.getcwd()
        module = join(fake_path, file_name)

        try:
            # create module under directories which have the same name as reporter.path_strip_prefix
            # e.g. /src/some/path/src/test_target.py when reporter.path_strip_prefix = /src/
            os.makedirs(fake_path)
            with open(module, "w", encoding="utf-8") as test_target:
                test_target.write("a,b = object()")

            self._test_output(
                [module, "--output-format=parseable"], expected_output=file_name
            )
        finally:
            os.remove(module)
            os.removedirs(fake_path)

    @pytest.mark.parametrize(
        "input_path,module,expected_path",
        [
            (join(HERE, "mymodule.py"), "mymodule", join(HERE, "mymodule.py")),
            ("mymodule.py", "mymodule", "mymodule.py"),
        ],
    )
    def test_stdin(self, input_path, module, expected_path):
        expected_output = f"""************* Module {module}
{expected_path}:1:0: W0611: Unused import os (unused-import)

"""

        with mock.patch(
            "pylint.lint.pylinter._read_stdin", return_value="import os\n"
        ) as mock_stdin:
            self._test_output(
                ["--from-stdin", input_path, "--disable=all", "--enable=unused-import"],
                expected_output=expected_output,
            )
            assert mock_stdin.call_count == 1

    def test_stdin_missing_modulename(self) -> None:
        self._runtest(["--from-stdin"], code=32)

    @pytest.mark.parametrize("write_bpy_to_disk", [False, True])
    def test_relative_imports(self, write_bpy_to_disk, tmpdir):
        a = tmpdir.join("a")

        b_code = textwrap.dedent(
            """
            from .c import foobar
            from .d import bla  # module does not exist

            foobar('hello')
            bla()
            """
        )

        c_code = textwrap.dedent(
            """
            def foobar(arg):
                pass
            """
        )

        a.mkdir()
        a.join("__init__.py").write("")
        if write_bpy_to_disk:
            a.join("b.py").write(b_code)
        a.join("c.py").write(c_code)

        with tmpdir.as_cwd():
            # why don't we start pylint in a subprocess?
            expected = (
                "************* Module a.b\n"
                "a/b.py:3:0: E0401: Unable to import 'a.d' (import-error)\n\n"
            )

            if write_bpy_to_disk:
                # --from-stdin is not used here
                self._test_output(
                    ["a/b.py", "--disable=all", "--enable=import-error"],
                    expected_output=expected,
                )

            # this code needs to work w/ and w/o a file named a/b.py on the
            # harddisk.
            with mock.patch("pylint.lint.pylinter._read_stdin", return_value=b_code):
                self._test_output(
                    [
                        "--from-stdin",
                        join("a", "b.py"),
                        "--disable=all",
                        "--enable=import-error",
                    ],
                    expected_output=expected,
                )

    def test_stdin_syntaxerror(self) -> None:
        expected_output = (
            "************* Module a\n"
            "a.py:1:4: E0001: invalid syntax (<unknown>, line 1) (syntax-error)"
        )

        with mock.patch(
            "pylint.lint.pylinter._read_stdin", return_value="for\n"
        ) as mock_stdin:
            self._test_output(
                ["--from-stdin", "a.py", "--disable=all", "--enable=syntax-error"],
                expected_output=expected_output,
            )
            assert mock_stdin.call_count == 1

    def test_version(self) -> None:
        def check(lines: List[str]) -> None:
            assert lines[0].startswith("pylint ")
            assert lines[1].startswith("astroid ")
            assert lines[2].startswith("Python ")

        out = StringIO()
        self._run_pylint(["--version"], out=out)
        check(out.getvalue().splitlines())

        result = subprocess.check_output([sys.executable, "-m", "pylint", "--version"])
        result_str = result.decode("utf-8")
        check(result_str.splitlines())

    def test_fail_under(self) -> None:
        self._runtest(
            [
                "--fail-under",
                "-10",
                "--enable=all",
                join(HERE, "regrtest_data", "fail_under_plus7_5.py"),
            ],
            code=0,
        )
        self._runtest(
            [
                "--fail-under",
                "6",
                "--enable=all",
                join(HERE, "regrtest_data", "fail_under_plus7_5.py"),
            ],
            code=0,
        )
        self._runtest(
            [
                "--fail-under",
                "7.5",
                "--enable=all",
                join(HERE, "regrtest_data", "fail_under_plus7_5.py"),
            ],
            code=0,
        )
        self._runtest(
            [
                "--fail-under",
                "7.6",
                "--enable=all",
                join(HERE, "regrtest_data", "fail_under_plus7_5.py"),
            ],
            code=16,
        )

        self._runtest(
            [
                "--fail-under",
                "-11",
                "--enable=all",
                join(HERE, "regrtest_data", "fail_under_minus10.py"),
            ],
            code=0,
        )
        self._runtest(
            [
                "--fail-under",
                "-10",
                "--enable=all",
                join(HERE, "regrtest_data", "fail_under_minus10.py"),
            ],
            code=0,
        )
        self._runtest(
            [
                "--fail-under",
                "-9",
                "--enable=all",
                join(HERE, "regrtest_data", "fail_under_minus10.py"),
            ],
            code=22,
        )
        self._runtest(
            [
                "--fail-under",
                "-5",
                "--enable=all",
                join(HERE, "regrtest_data", "fail_under_minus10.py"),
            ],
            code=22,
        )

    @pytest.mark.parametrize(
        "fu_score,fo_msgs,fname,out",
        [
            # Essentially same test cases as --fail-under, but run with/without a detected issue code
            # missing-function-docstring (C0116) is issue in both files
            # --fail-under should be irrelevant as missing-function-docstring is hit
            (-10, "missing-function-docstring", "fail_under_plus7_5.py", 16),
            (6, "missing-function-docstring", "fail_under_plus7_5.py", 16),
            (7.5, "missing-function-docstring", "fail_under_plus7_5.py", 16),
            (7.6, "missing-function-docstring", "fail_under_plus7_5.py", 16),
            (-11, "missing-function-docstring", "fail_under_minus10.py", 22),
            (-10, "missing-function-docstring", "fail_under_minus10.py", 22),
            (-9, "missing-function-docstring", "fail_under_minus10.py", 22),
            (-5, "missing-function-docstring", "fail_under_minus10.py", 22),
            # --fail-under should guide whether error code as missing-function-docstring is not hit
            (-10, "broad-except", "fail_under_plus7_5.py", 0),
            (6, "broad-except", "fail_under_plus7_5.py", 0),
            (7.5, "broad-except", "fail_under_plus7_5.py", 0),
            (7.6, "broad-except", "fail_under_plus7_5.py", 16),
            (-11, "broad-except", "fail_under_minus10.py", 0),
            (-10, "broad-except", "fail_under_minus10.py", 0),
            (-9, "broad-except", "fail_under_minus10.py", 22),
            (-5, "broad-except", "fail_under_minus10.py", 22),
            # Enable by message id
            (-10, "C0116", "fail_under_plus7_5.py", 16),
            # Enable by category
            (-10, "C", "fail_under_plus7_5.py", 16),
            (-10, "fake1,C,fake2", "fail_under_plus7_5.py", 16),
            # Ensure entire category not enabled by any msg id
            (-10, "C0115", "fail_under_plus7_5.py", 0),
        ],
    )
    def test_fail_on(self, fu_score, fo_msgs, fname, out):
        self._runtest(
            [
                "--fail-under",
                f"{fu_score:f}",
                f"--fail-on={fo_msgs}",
                "--enable=all",
                join(HERE, "regrtest_data", fname),
            ],
            code=out,
        )

    @pytest.mark.parametrize(
        "opts,out",
        [
            # Special case to ensure that disabled items from category aren't enabled
            (["--disable=C0116", "--fail-on=C"], 0),
            # Ensure order does not matter
            (["--fail-on=C", "--disable=C0116"], 0),
            # Ensure --fail-on takes precedence over --disable
            (["--disable=C0116", "--fail-on=C0116"], 16),
            # Ensure order does not matter
            (["--fail-on=C0116", "--disable=C0116"], 16),
        ],
    )
    def test_fail_on_edge_case(self, opts, out):
        self._runtest(
            opts + [join(HERE, "regrtest_data", "fail_under_plus7_5.py")],
            code=out,
        )

    @staticmethod
    def test_modify_sys_path() -> None:
        @contextlib.contextmanager
        def test_sys_path() -> Generator[None, None, None]:
            original_path = sys.path
            try:
                yield
            finally:
                sys.path = original_path

        @contextlib.contextmanager
        def test_environ_pythonpath(
            new_pythonpath: Optional[str],
        ) -> Generator[None, None, None]:
            original_pythonpath = os.environ.get("PYTHONPATH")
            if new_pythonpath:
                os.environ["PYTHONPATH"] = new_pythonpath
            elif new_pythonpath is None and original_pythonpath is not None:
                # If new_pythonpath is None, make sure to delete PYTHONPATH if present
                del os.environ["PYTHONPATH"]
            try:
                yield
            finally:
                if original_pythonpath:
                    os.environ["PYTHONPATH"] = original_pythonpath
                elif new_pythonpath is not None:
                    # Only delete PYTHONPATH if new_pythonpath wasn't None
                    del os.environ["PYTHONPATH"]

        with test_sys_path(), patch("os.getcwd") as mock_getcwd:
            cwd = "/tmp/pytest-of-root/pytest-0/test_do_not_import_files_from_0"
            mock_getcwd.return_value = cwd
            default_paths = [
                "/usr/local/lib/python39.zip",
                "/usr/local/lib/python3.9",
                "/usr/local/lib/python3.9/lib-dynload",
                "/usr/local/lib/python3.9/site-packages",
            ]

            paths = [
                cwd,
                *default_paths,
            ]
            sys.path = copy(paths)
            with test_environ_pythonpath(None):
                modify_sys_path()
            assert sys.path == paths[1:]

            paths = [
                cwd,
                cwd,
                *default_paths,
            ]
            sys.path = copy(paths)
            with test_environ_pythonpath("."):
                modify_sys_path()
            assert sys.path == paths[1:]

            paths = [
                cwd,
                "/custom_pythonpath",
                *default_paths,
            ]
            sys.path = copy(paths)
            with test_environ_pythonpath("/custom_pythonpath"):
                modify_sys_path()
            assert sys.path == paths[1:]

            paths = [
                cwd,
                "/custom_pythonpath",
                cwd,
                *default_paths,
            ]
            sys.path = copy(paths)
            with test_environ_pythonpath("/custom_pythonpath:"):
                modify_sys_path()
            assert sys.path == [paths[1]] + paths[3:]

            paths = [
                "",
                cwd,
                "/custom_pythonpath",
                *default_paths,
            ]
            sys.path = copy(paths)
            with test_environ_pythonpath(":/custom_pythonpath"):
                modify_sys_path()
            assert sys.path == paths[2:]

            paths = [
                cwd,
                cwd,
                "/custom_pythonpath",
                *default_paths,
            ]
            sys.path = copy(paths)
            with test_environ_pythonpath(":/custom_pythonpath:"):
                modify_sys_path()
            assert sys.path == paths[2:]

            paths = [
                cwd,
                cwd,
                *default_paths,
            ]
            sys.path = copy(paths)
            with test_environ_pythonpath(":."):
                modify_sys_path()
            assert sys.path == paths[1:]
            sys.path = copy(paths)
            with test_environ_pythonpath(f":{cwd}"):
                modify_sys_path()
            assert sys.path == paths[1:]

            sys.path = copy(paths)
            with test_environ_pythonpath(".:"):
                modify_sys_path()
            assert sys.path == paths[1:]
            sys.path = copy(paths)
            with test_environ_pythonpath(f"{cwd}:"):
                modify_sys_path()
            assert sys.path == paths[1:]

            paths = [
                "",
                cwd,
                *default_paths,
                cwd,
            ]
            sys.path = copy(paths)
            with test_environ_pythonpath(cwd):
                modify_sys_path()
            assert sys.path == paths[1:]

    @staticmethod
    def test_do_not_import_files_from_local_directory(tmpdir: LocalPath) -> None:
        p_astroid = tmpdir / "astroid.py"
        p_astroid.write("'Docstring'\nimport completely_unknown\n")
        p_hmac = tmpdir / "hmac.py"
        p_hmac.write("'Docstring'\nimport completely_unknown\n")

        with tmpdir.as_cwd():
            subprocess.check_output(
                [
                    sys.executable,
                    "-m",
                    "pylint",
                    "astroid.py",
                    "--disable=import-error,unused-import",
                ],
                cwd=str(tmpdir),
            )

        # Linting this astroid file does not import it
        with tmpdir.as_cwd():
            subprocess.check_output(
                [
                    sys.executable,
                    "-m",
                    "pylint",
                    "-j2",
                    "astroid.py",
                    "--disable=import-error,unused-import",
                ],
                cwd=str(tmpdir),
            )

        # Test with multiple jobs for hmac.py for which we have a
        # CVE against: https://github.com/PyCQA/pylint/issues/959
        with tmpdir.as_cwd():
            subprocess.call(
                [
                    sys.executable,
                    "-m",
                    "pylint",
                    "-j2",
                    "hmac.py",
                    "--disable=import-error,unused-import",
                ],
                cwd=str(tmpdir),
            )

    @staticmethod
    def test_do_not_import_files_from_local_directory_with_pythonpath(
        tmpdir: LocalPath,
    ) -> None:
        p_astroid = tmpdir / "astroid.py"
        p_astroid.write("'Docstring'\nimport completely_unknown\n")
        p_hmac = tmpdir / "hmac.py"
        p_hmac.write("'Docstring'\nimport completely_unknown\n")

        # Appending a colon to PYTHONPATH should not break path stripping
        # https://github.com/PyCQA/pylint/issues/3636
        with tmpdir.as_cwd():
            orig_pythonpath = os.environ.get("PYTHONPATH")
            os.environ["PYTHONPATH"] = f"{(orig_pythonpath or '').strip(':')}:"
            subprocess.check_output(
                [
                    sys.executable,
                    "-m",
                    "pylint",
                    "astroid.py",
                    "--disable=import-error,unused-import",
                ],
                cwd=str(tmpdir),
            )
            if orig_pythonpath:
                os.environ["PYTHONPATH"] = orig_pythonpath
            else:
                del os.environ["PYTHONPATH"]

    @staticmethod
    def test_import_plugin_from_local_directory_if_pythonpath_cwd(
        tmpdir: LocalPath,
    ) -> None:
        p_plugin = tmpdir / "plugin.py"
        p_plugin.write("# Some plugin content")

        with tmpdir.as_cwd():
            orig_pythonpath = os.environ.get("PYTHONPATH")
            if sys.platform == "win32":
                os.environ["PYTHONPATH"] = "."
            else:
                os.environ["PYTHONPATH"] = f"{(orig_pythonpath or '').strip(':')}:."
            process = subprocess.run(
                [
                    sys.executable,
                    "-m",
                    "pylint",
                    "--load-plugins",
                    "plugin",
                ],
                cwd=str(tmpdir),
                stderr=subprocess.PIPE,
                check=False,
            )
            assert (
                "AttributeError: module 'plugin' has no attribute 'register'"
                in process.stderr.decode()
            )
            if orig_pythonpath:
                os.environ["PYTHONPATH"] = orig_pythonpath
            else:
                del os.environ["PYTHONPATH"]

    def test_allow_import_of_files_found_in_modules_during_parallel_check(
        self, tmpdir: LocalPath
    ) -> None:
        test_directory = tmpdir / "test_directory"
        test_directory.mkdir()
        spam_module = test_directory / "spam.py"
        spam_module.write("'Empty'")

        init_module = test_directory / "__init__.py"
        init_module.write("'Empty'")

        # For multiple jobs we could not find the `spam.py` file.
        with tmpdir.as_cwd():
            self._runtest(
                [
                    "-j2",
                    "--disable=missing-docstring, missing-final-newline",
                    "test_directory",
                ],
                code=0,
            )

        # A single job should be fine as well
        with tmpdir.as_cwd():
            self._runtest(
                [
                    "-j1",
                    "--disable=missing-docstring, missing-final-newline",
                    "test_directory",
                ],
                code=0,
            )

    @staticmethod
    def test_can_list_directories_without_dunder_init(tmpdir: LocalPath) -> None:
        test_directory = tmpdir / "test_directory"
        test_directory.mkdir()
        spam_module = test_directory / "spam.py"
        spam_module.write("'Empty'")

        subprocess.check_output(
            [
                sys.executable,
                "-m",
                "pylint",
                "--disable=missing-docstring, missing-final-newline",
                "test_directory",
            ],
            cwd=str(tmpdir),
            stderr=subprocess.PIPE,
        )

    def test_jobs_score(self) -> None:
        path = join(HERE, "regrtest_data", "unused_variable.py")
        expected = "Your code has been rated at 7.50/10"
        self._test_output([path, "--jobs=2", "-ry"], expected_output=expected)

    def test_duplicate_code_raw_strings(self) -> None:
        path = join(HERE, "regrtest_data", "duplicate_data_raw_strings")
        expected_output = "Similar lines in 2 files"
        self._test_output(
            [path, "--disable=all", "--enable=duplicate-code"],
            expected_output=expected_output,
        )

    def test_regression_parallel_mode_without_filepath(self) -> None:
        # Test that parallel mode properly passes filepath
        # https://github.com/PyCQA/pylint/issues/3564
        path = join(
            HERE, "regrtest_data", "regression_missing_init_3564", "subdirectory/"
        )
        self._test_output([path, "-j2"], expected_output="No such file or directory")

    def test_output_file_valid_path(self, tmpdir: LocalPath) -> None:
        path = join(HERE, "regrtest_data", "unused_variable.py")
        output_file = tmpdir / "output.txt"
        expected = "Your code has been rated at 7.50/10"
        self._test_output_file(
            [path, f"--output={output_file}"],
            output_file,
            expected_output=expected,
        )

    def test_output_file_invalid_path_exits_with_code_32(self) -> None:
        path = join(HERE, "regrtest_data", "unused_variable.py")
        output_file = "thisdirectorydoesnotexit/output.txt"
        self._runtest([path, f"--output={output_file}"], code=32)

    @pytest.mark.parametrize(
        "args, expected",
        [
            ([], 0),
            (["--enable=C"], 0),
            (["--fail-on=superfluous-parens"], 0),
            (["--fail-on=import-error"], 6),
            (["--fail-on=unused-import"], 6),
            (["--fail-on=unused-import", "--enable=C"], 22),
            (["--fail-on=missing-function-docstring"], 22),
            (["--fail-on=useless-suppression"], 6),
            (["--fail-on=useless-suppression", "--enable=C"], 22),
        ],
    )
    def test_fail_on_exit_code(self, args, expected):
        path = join(HERE, "regrtest_data", "fail_on.py")
        # We set fail-under to be something very low so that even with the warnings
        # and errors that are generated they don't affect the exit code.
        self._runtest([path, "--fail-under=-10"] + args, code=expected)

    @pytest.mark.parametrize(
        "args, expected",
        [
            ([], 0),
            (["--enable=C"], 0),
            (["--fail-on=superfluous-parens"], 0),
            (["--fail-on=import-error"], 0),
            (["--fail-on=unused-import"], 0),
            (["--fail-on=unused-import", "--enable=C"], 0),
            (["--fail-on=missing-function-docstring"], 0),
            (["--fail-on=useless-suppression"], 1),
            (["--fail-on=useless-suppression", "--enable=C"], 1),
        ],
    )
    def test_fail_on_info_only_exit_code(self, args, expected):
        path = join(HERE, "regrtest_data", "fail_on_info_only.py")
        self._runtest([path] + args, code=expected)

    @pytest.mark.parametrize(
        "output_format, expected_output",
        [
            (
                "text",
                "tests/regrtest_data/unused_variable.py:4:4: W0612: Unused variable 'variable' (unused-variable)",
            ),
            (
                "parseable",
                "tests/regrtest_data/unused_variable.py:4: [W0612(unused-variable), test] Unused variable 'variable'",
            ),
            (
                "msvs",
                "tests/regrtest_data/unused_variable.py(4): [W0612(unused-variable)test] Unused variable 'variable'",
            ),
            (
                "colorized",
                "tests/regrtest_data/unused_variable.py:4:4: W0612: [35mUnused variable 'variable'[0m ([35munused-variable[0m)",
            ),
            ("json", '"message": "Unused variable \'variable\'",'),
        ],
    )
    def test_output_file_can_be_combined_with_output_format_option(
        self, tmpdir, output_format, expected_output
    ):
        path = join(HERE, "regrtest_data", "unused_variable.py")
        output_file = tmpdir / "output.txt"
        self._test_output_file(
            [path, f"--output={output_file}", f"--output-format={output_format}"],
            output_file,
            expected_output,
        )

    def test_output_file_can_be_combined_with_custom_reporter(
        self, tmpdir: LocalPath
    ) -> None:
        path = join(HERE, "regrtest_data", "unused_variable.py")
        output_file = tmpdir / "output.txt"
        # It does not really have to be a truly custom reporter.
        # It is only important that it is being passed explicitly to ``Run``.
        myreporter = TextReporter()
        self._run_pylint(
            [path, f"--output={output_file}"],
            out=sys.stdout,
            reporter=myreporter,
        )
        assert output_file.exists()

    def test_output_file_specified_in_rcfile(self, tmpdir: LocalPath) -> None:
        output_file = tmpdir / "output.txt"
        rcfile = tmpdir / "pylintrc"
        rcfile_contents = textwrap.dedent(
            f"""
        [MASTER]
        output={output_file}
        """
        )
        rcfile.write_text(rcfile_contents, encoding="utf-8")
        path = join(HERE, "regrtest_data", "unused_variable.py")
        expected = "Your code has been rated at 7.50/10"
        self._test_output_file(
            [path, f"--output={output_file}", f"--rcfile={rcfile}"],
            output_file,
            expected_output=expected,
        )

    @staticmethod
    def test_enable_all_extensions() -> None:
        """Test to see if --enable-all-extensions does indeed load all extensions"""
        # Record all extensions
        plugins = []
        for filename in os.listdir(os.path.dirname(extensions.__file__)):
            # pylint: disable=fixme
            # TODO: Remove the check for deprecated check_docs after the extension has been removed
            if (
                filename.endswith(".py")
                and not filename.startswith("_")
                and not filename.startswith("check_docs")
            ):
                plugins.append(f"pylint.extensions.{filename[:-3]}")

        # Check if they are loaded
        runner = Run(
            ["--enable-all-extensions", join(HERE, "regrtest_data", "empty.py")],
            exit=False,
        )
        assert sorted(plugins) == sorted(runner.linter._dynamic_plugins)

    @staticmethod
<<<<<<< HEAD
    def test_load_text_repoter_if_not_provided() -> None:
        """Test if PyLinter.reporter is a TextReporter if no reporter is provided"""
        linter = PyLinter()

        assert isinstance(linter.reporter, TextReporter)
=======
    def test_regex_paths_csv_validator() -> None:
        """Test to see if _regexp_paths_csv_validator works.
        Previously the validator crashed when encountering already validated values.
        Reported in https://github.com/PyCQA/pylint/issues/5437
        """
        with pytest.raises(SystemExit) as ex:
            Run(["--ignore-paths", "test", join(HERE, "regrtest_data", "empty.py")])
        assert ex.value.code == 0
>>>>>>> ef250da8
<|MERGE_RESOLUTION|>--- conflicted
+++ resolved
@@ -1261,13 +1261,13 @@
         assert sorted(plugins) == sorted(runner.linter._dynamic_plugins)
 
     @staticmethod
-<<<<<<< HEAD
     def test_load_text_repoter_if_not_provided() -> None:
         """Test if PyLinter.reporter is a TextReporter if no reporter is provided"""
         linter = PyLinter()
 
         assert isinstance(linter.reporter, TextReporter)
-=======
+
+    @staticmethod
     def test_regex_paths_csv_validator() -> None:
         """Test to see if _regexp_paths_csv_validator works.
         Previously the validator crashed when encountering already validated values.
@@ -1276,4 +1276,3 @@
         with pytest.raises(SystemExit) as ex:
             Run(["--ignore-paths", "test", join(HERE, "regrtest_data", "empty.py")])
         assert ex.value.code == 0
->>>>>>> ef250da8
